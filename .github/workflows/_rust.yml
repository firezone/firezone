--- conflicted
+++ resolved
@@ -71,12 +71,6 @@
       - run: cargo test --all-features ${{ matrix.packages }}
 
   # Runs the Windows client smoke test, built in debug mode. We can't run it in release
-<<<<<<< HEAD
-  # mode because of a known issue: <https://github.com/firezone/firezone/blob/456e044f882c2bb314e19cc44c0d19c5ad817b7c/rust/gui-client/src-tauri/src/client.rs#L162-L164>
-  gui-smoke-test:
-    name: gui-smoke-test
-    runs-on: windows-2019
-=======
   # mode because of a known issue: <https://github.com/firezone/firezone/blob/456e044f882c2bb314e19cc44c0d19c5ad817b7c/rust/windows-client/src-tauri/src/client.rs#L162-L164>
   gui-smoke-test:
     name: gui-smoke-test-${{ matrix.runs-on }}
@@ -91,7 +85,6 @@
           - runs-on: windows-2019
           - runs-on: windows-2022
     runs-on: ${{ matrix.runs-on }}
->>>>>>> 088cbbd3
     defaults:
       run:
         working-directory: ./rust/gui-client
@@ -104,21 +97,7 @@
         with:
           node-version: '20'
       - uses: ./.github/actions/setup-rust
-<<<<<<< HEAD
-        # This is the "Evergreen" bootstrapper from Microsoft
-        # <https://developer.microsoft.com/en-us/microsoft-edge/webview2/?form=MA13LH#download>
-        # Unfortunately, this makes the test non-deterministic.
-        # Controlling the version would be difficult.
-      - name: Download WebView2 bootstrapper
-        run: Invoke-WebRequest -Uri https://go.microsoft.com/fwlink/p/?LinkId=2124703 -OutFile WebView2Installer.exe
-        # This downloads about 200 MB and takes about 5 minutes on my VM
-        # So we could fault in WebView2 from the client exe without the MSI if we needed.
-        # Currently the MSI does this and it's a little janky.
-      - name: Install WebView2
-        run: Start-Process WebView2Installer.exe -ArgumentList "/install" -Wait
-=======
       - uses: ./.github/actions/setup-tauri
->>>>>>> 088cbbd3
       - name: pnpm install
         run: |
           pnpm install
@@ -148,17 +127,8 @@
           # TODO
           # - ubuntu-20.04
           - windows-2019
-        include:
-<<<<<<< HEAD
-          - package: firezone-gui-client
-            artifact: firezone-gui-client
-            name: gui-client
-=======
-          # - runs-on: ubuntu-20.04
-          - runs-on: windows-2019
->>>>>>> 088cbbd3
     env:
-      BINARY_DEST_PATH: firezone-windows-client
+      BINARY_DEST_PATH: firezone-gui-client
       CONNLIB_LOG_UPLOAD_INTERVAL_SECS: 300
     steps:
       - uses: actions/checkout@v4
@@ -166,10 +136,7 @@
         with:
           node-version: '20'
       - uses: ./.github/actions/setup-rust
-<<<<<<< HEAD
-=======
       - uses: ./.github/actions/setup-tauri
->>>>>>> 088cbbd3
       - name: Install pnpm deps
         run: pnpm install
       - name: Build release exe and MSI
@@ -194,37 +161,21 @@
         with:
           name: ${{ env.BINARY_DEST_PATH }}-x64
           path: |
-<<<<<<< HEAD
-            ${{ github.workspace }}/rust/gui-client/${{ matrix.artifact }}-x64.exe
-            ${{ github.workspace }}/rust/gui-client/${{ matrix.artifact }}-x64.exe.sha256sum.txt
-      - name: Save Windows installer
-=======
             ${{ github.workspace }}/rust/windows-client/${{ env.BINARY_DEST_PATH }}-x64.exe
             ${{ github.workspace }}/rust/windows-client/${{ env.BINARY_DEST_PATH }}-x64.exe.sha256sum.txt
       - name: Save Windows MSI installer
         if: ${{ runner.os == 'Windows' }}
->>>>>>> 088cbbd3
         uses: actions/upload-artifact@v4
         with:
           name: ${{ env.BINARY_DEST_PATH }}-x64-msi
           path: |
-<<<<<<< HEAD
-            ${{ github.workspace }}/rust/gui-client/${{ matrix.artifact }}-x64.msi
-            ${{ github.workspace }}/rust/gui-client/${{ matrix.artifact }}-x64.msi.sha256sum.txt
-=======
             ${{ github.workspace }}/rust/windows-client/${{ env.BINARY_DEST_PATH }}-x64.msi
             ${{ github.workspace }}/rust/windows-client/${{ env.BINARY_DEST_PATH }}-x64.msi.sha256sum.txt
->>>>>>> 088cbbd3
       - name: Save Windows debug symbols
         if: ${{ runner.os == 'Windows' }}
         uses: actions/upload-artifact@v4
         with:
           name: ${{ env.BINARY_DEST_PATH }}-x64-pdb
           path: |
-<<<<<<< HEAD
-            ${{ github.workspace }}/rust/gui-client/${{ matrix.artifact }}-x64.pdb
-            ${{ github.workspace }}/rust/gui-client/${{ matrix.artifact }}-x64.pdb.sha256sum.txt
-=======
             ${{ github.workspace }}/rust/windows-client/${{ env.BINARY_DEST_PATH }}-x64.pdb
-            ${{ github.workspace }}/rust/windows-client/${{ env.BINARY_DEST_PATH }}-x64.pdb.sha256sum.txt
->>>>>>> 088cbbd3
+            ${{ github.workspace }}/rust/windows-client/${{ env.BINARY_DEST_PATH }}-x64.pdb.sha256sum.txt