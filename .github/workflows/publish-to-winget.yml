name: Publish to WinGet
on:
  workflow_dispatch:
    inputs:
      release_name:
        description: "Release name to publish"
        required: true
  release:
    types:
      - published

jobs:
  publish_clients:
    name: Publish ${{ matrix.identifier }} to winget
<<<<<<< HEAD
    runs-on: windows-latest
=======
    runs-on: windows-latest-xlarge
    permissions:
      contents: write
      packages: write
>>>>>>> 0cd919a5
    strategy:
      matrix:
        include:
          - identifier: Firezone.Client.GUI
            tag_prefix: gui-client
          - identifier: Firezone.Client.Headless
            tag_prefix: headless-client
    steps:
      - id: get-version
        run: |
          version=${{ inputs.release_name || github.event.release.name }}
          version=${version#${{ matrix.tag_prefix }}-}
          echo "version=$version" >> $GITHUB_OUTPUT
        shell: bash
      - uses: vedantmgoyal9/winget-releaser@19e706d4c9121098010096f9c495a70a7518b30f # main
        if: ${{ startsWith((inputs.release_name || github.event.release.name), matrix.tag_prefix) }}
        with:
          identifier: ${{ matrix.identifier }}
          version: ${{ steps.get-version.outputs.version }}
          token: ${{ secrets.WINGET_TOKEN }}
          release-notes-url: https://firezone.dev/changelog
          release-tag: ${{ inputs.release_name || github.event.release.tag_name || github.ref_name }}<|MERGE_RESOLUTION|>--- conflicted
+++ resolved
@@ -12,14 +12,7 @@
 jobs:
   publish_clients:
     name: Publish ${{ matrix.identifier }} to winget
-<<<<<<< HEAD
-    runs-on: windows-latest
-=======
     runs-on: windows-latest-xlarge
-    permissions:
-      contents: write
-      packages: write
->>>>>>> 0cd919a5
     strategy:
       matrix:
         include:
