--- conflicted
+++ resolved
@@ -185,20 +185,12 @@
       fail-fast: false
       matrix:
         test: [
-<<<<<<< HEAD
-          direct-ping-portal-restart,
-          relayed-ping-portal-restart,
-          relayed-ping-relay-restart,
-          direct-ping-portal-down,
-          relayed-ping-portal-down,
-          direct-ping-portal-relay-down,
-=======
           direct-curl-portal-restart,
           relayed-curl-portal-restart,
+          relayed-curl-relay-restart,
           direct-curl-portal-down,
           relayed-curl-portal-down,
           direct-curl-portal-relay-down,
->>>>>>> 20dc0cf1
           dns-etc-resolvconf,
           dns-nm,
           systemd/dns-systemd-resolved,
