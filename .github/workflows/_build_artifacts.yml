--- conflicted
+++ resolved
@@ -175,11 +175,7 @@
             image_name: http-test-server
     env:
       # mark:automatic-version
-<<<<<<< HEAD
-      BINARY_DEST_PATH: ${{ matrix.name.artifact }}_1.0.0_${{ matrix.arch.shortname }}
-=======
       BINARY_DEST_PATH: ${{ matrix.name.artifact }}_1.0.1_${{ matrix.arch.shortname }}
->>>>>>> af066dcb
     outputs:
       client_image: ${{ steps.image-name.outputs.client_image }}
       relay_image: ${{ steps.image-name.outputs.relay_image }}
