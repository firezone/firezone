<!DOCTYPE html>
<html lang="en" class="has-aside-left has-aside-mobile-transition has-navbar-fixed-top has-aside-expanded">
  <head>
    <meta charset="utf-8"/>
    <meta http-equiv="X-UA-Compatible" content="IE=edge"/>
    <meta name="viewport" content="width=device-width, initial-scale=1.0"/>
    <%= live_title_tag assigns[:page_title], prefix: "Firezone • " %>
    <link phx-track-static rel="stylesheet" href={Routes.static_path(@conn, "/dist/admin.css")} />
    <script defer phx-track-static type="text/javascript" src={Routes.static_path(@conn, "/dist/admin.js")}></script>

    <!-- Favicon -->
    <link rel="apple-touch-icon" sizes="180x180" href="/images/apple-touch-icon.png">
    <link rel="icon" type="image/png" sizes="32x32" href="/images/favicon-32x32.png">
    <link rel="icon" type="image/png" sizes="16x16" href="/images/favicon-16x16.png">
    <meta name="msapplication-config" content="/browserconfig.xml" />
    <meta name="msapplication-TileColor" content="331700">
    <meta name="theme-color" content="331700">
    <%= render(FzHttpWeb.SharedView, "socket_token_headers.html", conn: @conn, current_user: @current_user) %>
  </head>
  <body>
<div id="app">
  <nav id="navbar-main" class="navbar is-fixed-top">
    <div class="navbar-brand">
      <a class="navbar-item is-hidden-desktop jb-aside-mobile-toggle">
        <span class="icon"><i class="mdi mdi-forwardburger mdi-24px"></i></span>
      </a>
    </div>
    <div class="navbar-brand is-right">
      <a class="navbar-item is-hidden-desktop jb-navbar-menu-toggle" data-target="navbar-menu">
        <span class="icon"><i class="mdi mdi-dots-vertical"></i></span>
      </a>
    </div>
    <div class="navbar-menu fadeIn animated faster" id="navbar-menu">
      <div class="navbar-end">
        <div class="navbar-item has-dropdown has-dropdown-with-icons has-divider is-hoverable">
          <a class="navbar-link is-arrowless">
            <div class="is-user-name"><span><%= @current_user.email %></span></div>
            <span class="icon"><i class="mdi mdi-chevron-down"></i></span>
          </a>
          <div class="navbar-dropdown">
            <%= link(to: Routes.setting_account_path(@conn, :show), class: "navbar-item") do %>
              <span class="icon"><i class="mdi mdi-account"></i></span>
              <span>Account Settings</span>
            <% end %>
            <hr class="navbar-divider">
            <%= link(to: Routes.auth_path(@conn, :delete), method: :delete, class: "navbar-item") do %>
              <span class="icon"><i class="mdi mdi-logout"></i></span>
              <span>Log Out</span>
            <% end %>
          </div>
        </div>
<<<<<<< HEAD
        <%= live_render(@conn, FzHttpWeb.NotificationsLive.Badge, router: FzHttpWeb.Router) %>
        <a href="https://docs.firezone.dev/?utm_source=docs" title="Documentation" class="navbar-item has-divider is-desktop-icon-only">
=======
        <a href="https://docs.firezone.dev/?utm_source=product" title="Documentation" class="navbar-item has-divider is-desktop-icon-only">
>>>>>>> 2c88653c
          <span class="icon"><i class="mdi mdi-help-circle-outline"></i></span>
        </a>
        <a id="web-ui-connect-success" href="#" title="You are connected to the Firezone Web UI." class="navbar-item has-divider is-desktop-icon-only">
          <span class="icon has-text-success"><i class="mdi mdi-wifi"></i></span>
        </a>
        <a id="web-ui-connect-error" href="#" title="You are disconnected from the Firezone Web UI." class="is-hidden navbar-item has-divider is-desktop-icon-only">
          <span class="icon has-text-danger"><i class="mdi mdi-wifi-off"></i></span>
        </a>
      </div>
    </div>
  </nav>

  <%= @inner_content %>

  <footer class="footer">
    <div class="container-fluid">
      <div class="level">
        <div class="level-left">
          <div class="level-item">
            🎉
            &nbsp;
            <strong>
              New! The public beta has arrived in 0.5.0.
              <a href={"https://www.firezone.dev/blog/release-0-5-0/?utm_source=product&uid=#{Application.fetch_env!(:fz_http, :telemetry_id)}"}>
                Click here to read more.
              </a>
            </strong>
          </div>
        </div>
        <div class="level-right">
          <div class="level-item">
            <a href={"https://github.com/firezone/firezone/tree/#{git_sha()}"}>
              Version <%= application_version() %>
            </a>
          </div>
          <div class="level-item">
            <div class="logo">
              <a href="https://firezone.dev"><img src="/images/logo.svg" alt="firezone.dev"></a>
            </div>
          </div>
        </div>
      </div>
    </div>
  </footer>
</div>
</body>
</html><|MERGE_RESOLUTION|>--- conflicted
+++ resolved
@@ -49,12 +49,8 @@
             <% end %>
           </div>
         </div>
-<<<<<<< HEAD
         <%= live_render(@conn, FzHttpWeb.NotificationsLive.Badge, router: FzHttpWeb.Router) %>
         <a href="https://docs.firezone.dev/?utm_source=docs" title="Documentation" class="navbar-item has-divider is-desktop-icon-only">
-=======
-        <a href="https://docs.firezone.dev/?utm_source=product" title="Documentation" class="navbar-item has-divider is-desktop-icon-only">
->>>>>>> 2c88653c
           <span class="icon"><i class="mdi mdi-help-circle-outline"></i></span>
         </a>
         <a id="web-ui-connect-success" href="#" title="You are connected to the Firezone Web UI." class="navbar-item has-divider is-desktop-icon-only">
