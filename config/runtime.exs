--- conflicted
+++ resolved
@@ -188,11 +188,7 @@
     secret_key: guardian_secret_key
 
   config :fz_http,
-<<<<<<< HEAD
-=======
     disable_vpn_on_oidc_error: disable_vpn_on_oidc_error,
-    wg_path: wg_path,
->>>>>>> f26cca54
     cookie_signing_salt: cookie_signing_salt,
     cookie_encryption_salt: cookie_encryption_salt,
     allow_unprivileged_device_management: allow_unprivileged_device_management,
