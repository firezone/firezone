--- conflicted
+++ resolved
@@ -19,23 +19,18 @@
 type Element<'a> = iced::Element<'a, Message, FzTheme, Renderer>;
 
 pub fn main() -> iced::Result {
-<<<<<<< HEAD
-    // TODO: Need more resolution for Ubuntu 20.04 default desktop
-=======
-    // The main icon should be at least 90x90, since Ubuntu's default
+    // TODO: The main icon should be at least 90x90, since Ubuntu's default
     // desktop wants 48 px, and that's nearly doubled if Ubuntu is
     // running in a HiDPI Parallels VM on a Mac.
->>>>>>> cf3b6b13
     let icon = window::icon::from_file_data(
         include_bytes!("../../gui-client/src-tauri/icons/32x32.png"),
         None,
     )
     .expect("Baked-in icon PNG should always be decodable");
 
-<<<<<<< HEAD
     let tray_icon = icon.clone();
     let (proxy_tx, proxy_rx) = oneshot::channel();
-    let (iced_tx, iced_rx) = mpsc::channel();
+    let (iced_tx, iced_rx) = mpsc::channel(1);
 
     let tray_thread = std::thread::spawn(|| {
         let event_loop = EventLoopBuilder::with_user_event()
@@ -75,28 +70,10 @@
     // into the `iced` main loop, may help avoid this.
     let tao_proxy = proxy_rx.blocking_recv().unwrap();
 
-    let iced_rx = tokio_stream:wrappers::ReceiverStream::new(iced_rx);
+    let iced_rx = tokio_stream::wrappers::ReceiverStream::new(iced_rx);
     let iced_rx = iced::Task::stream(iced_rx);
-    Subscription::run(iced_rx);
-
-    let mut settings = Settings::with_flags(Flags {
-        icon: icon.clone(),
-        tao_proxy,
-    });
-=======
-    /*
-    let mut settings = Settings::with_flags(Flags { icon: icon.clone() });
->>>>>>> cf3b6b13
-    settings.window.exit_on_close_request = false;
-    settings.window.icon = Some(icon);
-    settings.window.size = [640, 480].into();
-    */
-
-<<<<<<< HEAD
-    let result = FirezoneApp::run(settings);
-    tray_thread.join().unwrap();
-    result
-=======
+    Subscription::run(|| iced_rx);
+
     let logo = image::Handle::from_bytes(&include_bytes!("../../gui-client/src/logo.png")[..]);
 
     let settings = window::Settings {
@@ -124,6 +101,8 @@
         auth_base_url: String::new(),
         api_url: String::new(),
         log_filter: String::new(),
+
+        tao_proxy,
     };
 
     // What `iced` calls "daemon" here is a GUI app that doesn't
@@ -131,8 +110,9 @@
     // to run after all its windows are closed.
     let daemon = iced::daemon(FirezoneApp::title, FirezoneApp::update, FirezoneApp::view)
         .subscription(FirezoneApp::subscription);
-    daemon.run_with(|| (app_state, tasks.map(|_| Message::WindowsAllOpen)))
->>>>>>> cf3b6b13
+    let result = daemon.run_with(|| (app_state, tasks.map(|_| Message::WindowsAllOpen)));
+    tray_thread.join().unwrap();
+    result
 }
 
 struct FirezoneApp {
@@ -186,69 +166,6 @@
     Welcome,
 }
 
-<<<<<<< HEAD
-struct Flags {
-    icon: window::Icon,
-    tao_proxy: EventLoopProxy<()>,
-}
-
-impl Default for Flags {
-    fn default() -> Self {
-        unreachable!()
-    }
-}
-
-impl Application for FirezoneApp {
-    type Executor = executor::Default;
-    type Flags = Flags;
-    type Message = Message;
-    type Theme = FzTheme;
-
-    // I don't know why `iced` calls these params `flags`.
-    fn new(flags: Self::Flags) -> (Self, Command<Message>) {
-        let Flags {
-            icon,
-            tao_proxy,
-        } = flags;
-        let logo = image::Handle::from_memory(include_bytes!("../../gui-client/src/logo.png"));
-
-        let settings = window::Settings {
-            exit_on_close_request: false,
-            icon: Some(icon),
-            size: [640, 480].into(),
-            ..Default::default()
-        };
-
-        let (about_window, about_cmd) = window::spawn(settings.clone());
-        let (settings_window, settings_cmd) = window::spawn(settings);
-
-        (
-            Self {
-                about_window,
-                settings_window,
-                welcome_window: window::Id::MAIN,
-
-                logo,
-
-                settings_tab: Default::default(),
-
-                auth_base_url: String::new(),
-                api_url: String::new(),
-                log_filter: String::new(),
-
-                tao_proxy,
-            },
-            Command::batch([about_cmd, settings_cmd]),
-        )
-    }
-
-    fn subscription(&self) -> Subscription<Self::Message> {
-        event::listen().map(Message::SubscribedEvent)
-    }
-
-    fn theme(&self, _window: window::Id) -> Self::Theme {
-        Default::default()
-=======
 impl FirezoneApp {
     fn subscription(&self) -> Subscription<Message> {
         event::listen_with(|event, _status, id| match event {
@@ -258,7 +175,6 @@
             Event::Window(iced::window::Event::CloseRequested) => Some(Message::CloseRequested(id)),
             Event::Window(_) => None,
         })
->>>>>>> cf3b6b13
     }
 
     fn title(&self, id: window::Id) -> String {
