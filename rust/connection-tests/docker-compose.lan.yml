version: "3.8"

services:
  dialer:
    build:
      target: debug
      context: ..
      args:
        PACKAGE: firezone-connection-tests
      cache_from:
        - type=registry,ref=us-east1-docker.pkg.dev/firezone-staging/cache/connection-tests:main
    image: us-east1-docker.pkg.dev/firezone-staging/firezone/connection-tests:${VERSION:-main}
    init: true
    environment:
      ROLE: "dialer"
      REDIS_HOST: redis # All services share the `app` network.
    cap_add:
      - NET_ADMIN
    # depends_on:
    #   relay:
    #     condition: "service_healthy"
    #   redis:
    #     condition: "service_healthy"
    networks:
      - app

  listener:
    build:
      target: debug
      context: ..
      args:
        PACKAGE: firezone-connection-tests
      cache_from:
        - type=registry,ref=us-east1-docker.pkg.dev/firezone-staging/cache/connection-tests:main
    image: us-east1-docker.pkg.dev/firezone-staging/firezone/connection-tests:${VERSION:-main}
    init: true
    environment:
      ROLE: "listener"
      REDIS_HOST: redis # All services share the `app` network.
    cap_add:
      - NET_ADMIN
    # depends_on:
    #   relay:
    #     condition: "service_healthy"
    #   redis:
    #     condition: "service_healthy"
    networks:
<<<<<<< HEAD
      - app
=======
      app:
        ipv4_address: 172.28.0.101

  # relay:
  #   environment:
  #     PUBLIC_IP4_ADDR: 172.28.0.102
  #     PUBLIC_IP6_ADDR: fcff:3990:3990::101
  #     LOWEST_PORT: 55555
  #     HIGHEST_PORT: 55666
  #     RUST_LOG: "debug"
  #     RUST_BACKTRACE: 1
  #   build:
  #     target: debug
  #     context: ..
  #     cache_from:
  #       - type=registry,ref=us-east1-docker.pkg.dev/firezone-staging/cache/relay:main
  #     args:
  #       PACKAGE: firezone-relay
  #   init: true
  #   healthcheck:
  #     Poor man's netstat -- Check for listening on 3478 (D96 in hex)
  #     test: ["CMD-SHELL", "cat /proc/net/udp | grep D96"]
  #     start_period: 20s
  #     interval: 30s
  #     retries: 5
  #     timeout: 5s
  #   ports:
  #     # XXX: Only 111 ports are used for local dev / testing because Docker Desktop
  #     # allocates a userland proxy process for each forwarded port X_X.
  #     #
  #     # Large ranges here will bring your machine to its knees.
  #     - "55555-55666:55555-55666/udp"
  #     - 3478:3478/udp
  #   networks:
  #     app:
  #       ipv4_address: 172.28.0.102
>>>>>>> d83afe2f

  redis:
    image: "redis:7-alpine"
    # healthcheck:
    #   test: ["CMD-SHELL", "echo 'ready';"]
    networks:
      - app

networks:
  app:
<<<<<<< HEAD
    # enable_ipv6: true Disable until we find a workaround for https://github.com/moby/moby/issues/41438.
=======
    enable_ipv6: true
    ipam:
      config:
        - subnet: 172.28.0.0/24
        - subnet: fc00:ff:2::/48
>>>>>>> d83afe2f
<|MERGE_RESOLUTION|>--- conflicted
+++ resolved
@@ -45,9 +45,6 @@
     #   redis:
     #     condition: "service_healthy"
     networks:
-<<<<<<< HEAD
-      - app
-=======
       app:
         ipv4_address: 172.28.0.101
 
@@ -84,7 +81,6 @@
   #   networks:
   #     app:
   #       ipv4_address: 172.28.0.102
->>>>>>> d83afe2f
 
   redis:
     image: "redis:7-alpine"
@@ -95,12 +91,4 @@
 
 networks:
   app:
-<<<<<<< HEAD
-    # enable_ipv6: true Disable until we find a workaround for https://github.com/moby/moby/issues/41438.
-=======
-    enable_ipv6: true
-    ipam:
-      config:
-        - subnet: 172.28.0.0/24
-        - subnet: fc00:ff:2::/48
->>>>>>> d83afe2f
+    # enable_ipv6: true Disable until we find a workaround for https://github.com/moby/moby/issues/41438.