lockfileVersion: '9.0'

settings:
  autoInstallPeers: true
  excludeLinksFromLockfile: false

importers:

  .:
    dependencies:
      '@tauri-apps/api':
        specifier: ^1.6
        version: 1.6.0
      '@tauri-apps/cli':
        specifier: ^2.0.2
        version: 2.0.2
      flowbite:
        specifier: ^2.5.2
        version: 2.5.2
    devDependencies:
      '@types/node':
        specifier: '22'
<<<<<<< HEAD
        version: 22.5.5
=======
        version: 22.7.5
>>>>>>> f1148c14
      http-server:
        specifier: ^14.1.1
        version: 14.1.1
      run-script-os:
        specifier: ^1.1.6
        version: 1.1.6
      tailwindcss:
        specifier: ^3.4.14
        version: 3.4.14
      typescript:
        specifier: ^5.6.3
        version: 5.6.3

packages:

  '@alloc/quick-lru@5.2.0':
    resolution: {integrity: sha512-UrcABB+4bUrFABwbluTIBErXwvbsU/V7TZWfmbgJfbkwiBuziS9gxdODUyuiecfdGQ85jglMW6juS3+z5TsKLw==}
    engines: {node: '>=10'}

  '@isaacs/cliui@8.0.2':
    resolution: {integrity: sha512-O8jcjabXaleOG9DQ0+ARXWZBTfnP4WNAqzuiJK7ll44AmxGKv/J2M4TPjxjY3znBCfvBXFzucm1twdyFybFqEA==}
    engines: {node: '>=12'}

  '@jridgewell/gen-mapping@0.3.5':
    resolution: {integrity: sha512-IzL8ZoEDIBRWEzlCcRhOaCupYyN5gdIK+Q6fbFdPDg6HqX6jpkItn7DFIpW9LQzXG6Df9sA7+OKnq0qlz/GaQg==}
    engines: {node: '>=6.0.0'}

  '@jridgewell/resolve-uri@3.1.2':
    resolution: {integrity: sha512-bRISgCIjP20/tbWSPWMEi54QVPRZExkuD9lJL+UIxUKtwVJA8wW1Trb1jMs1RFXo1CBTNZ/5hpC9QvmKWdopKw==}
    engines: {node: '>=6.0.0'}

  '@jridgewell/set-array@1.2.1':
    resolution: {integrity: sha512-R8gLRTZeyp03ymzP/6Lil/28tGeGEzhx1q2k703KGWRAI1VdvPIXdG70VJc2pAMw3NA6JKL5hhFu1sJX0Mnn/A==}
    engines: {node: '>=6.0.0'}

  '@jridgewell/sourcemap-codec@1.5.0':
    resolution: {integrity: sha512-gv3ZRaISU3fjPAgNsriBRqGWQL6quFx04YMPW/zD8XMLsU32mhCCbfbO6KZFLjvYpCZ8zyDEgqsgf+PwPaM7GQ==}

  '@jridgewell/trace-mapping@0.3.25':
    resolution: {integrity: sha512-vNk6aEwybGtawWmy/PzwnGDOjCkLWSD2wqvjGGAgOAwCGWySYXfYoxt00IJkTF+8Lb57DwOb3Aa0o9CApepiYQ==}

  '@nodelib/fs.scandir@2.1.5':
    resolution: {integrity: sha512-vq24Bq3ym5HEQm2NKCr3yXDwjc7vTsEThRDnkp2DK9p1uqLR+DHurm/NOTo0KG7HYHU7eppKZj3MyqYuMBf62g==}
    engines: {node: '>= 8'}

  '@nodelib/fs.stat@2.0.5':
    resolution: {integrity: sha512-RkhPPp2zrqDAQA/2jNhnztcPAlv64XdhIp7a7454A5ovI7Bukxgt7MX7udwAu3zg1DcpPU0rz3VV1SeaqvY4+A==}
    engines: {node: '>= 8'}

  '@nodelib/fs.walk@1.2.8':
    resolution: {integrity: sha512-oGB+UxlgWcgQkgwo8GcEGwemoTFt3FIO9ababBmaGwXIoBKZ+GTy0pP185beGg7Llih/NSHSV2XAs1lnznocSg==}
    engines: {node: '>= 8'}

  '@pkgjs/parseargs@0.11.0':
    resolution: {integrity: sha512-+1VkjdD0QBLPodGrJUeqarH8VAIvQODIbwh9XpP5Syisf7YoQgsJKPNFoqqLQlu+VQ/tVSshMR6loPMn8U+dPg==}
    engines: {node: '>=14'}

  '@popperjs/core@2.11.8':
    resolution: {integrity: sha512-P1st0aksCrn9sGZhp8GMYwBnQsbvAWsZAX44oXNNvLHGqAOcoVxmjZiohstwQ7SqKnbR47akdNi+uleWD8+g6A==}

  '@rollup/plugin-node-resolve@15.2.3':
    resolution: {integrity: sha512-j/lym8nf5E21LwBT4Df1VD6hRO2L2iwUeUmP7litikRsVp1H6NWx20NEp0Y7su+7XGc476GnXXc4kFeZNGmaSQ==}
    engines: {node: '>=14.0.0'}
    peerDependencies:
      rollup: ^2.78.0||^3.0.0||^4.0.0
    peerDependenciesMeta:
      rollup:
        optional: true

  '@rollup/pluginutils@5.1.0':
    resolution: {integrity: sha512-XTIWOPPcpvyKI6L1NHo0lFlCyznUEyPmPY1mc3KpPVDYulHSTvyeLNVW00QTLIAFNhR3kYnJTQHeGqU4M3n09g==}
    engines: {node: '>=14.0.0'}
    peerDependencies:
      rollup: ^1.20.0||^2.0.0||^3.0.0||^4.0.0
    peerDependenciesMeta:
      rollup:
        optional: true

  '@tauri-apps/api@1.6.0':
    resolution: {integrity: sha512-rqI++FWClU5I2UBp4HXFvl+sBWkdigBkxnpJDQUWttNyG7IZP4FwQGhTNL5EOw0vI8i6eSAJ5frLqO7n7jbJdg==}
    engines: {node: '>= 14.6.0', npm: '>= 6.6.0', yarn: '>= 1.19.1'}

  '@tauri-apps/cli-darwin-arm64@2.0.2':
    resolution: {integrity: sha512-B+/a8Q6wAqmB4A4HVeK0oQP5TdQGKW60ZLOI9O2ktH2HPr9ETr3XkwXPuJ2uAOuGEgtRZHBgFOIgG000vMnKlg==}
    engines: {node: '>= 10'}
    cpu: [arm64]
    os: [darwin]

  '@tauri-apps/cli-darwin-x64@2.0.2':
    resolution: {integrity: sha512-kaurhn6XT4gAVCPAQSSHl/CHFxTS0ljc47N7iGTSlYJ03sCWPRZeNuVa/bn6rolz9MA2JfnRnFqB1pUL6jzp9Q==}
    engines: {node: '>= 10'}
    cpu: [x64]
    os: [darwin]

  '@tauri-apps/cli-linux-arm-gnueabihf@2.0.2':
    resolution: {integrity: sha512-bVrofjlacMxmGMcqK18iBW05tsZXOd19/MnqruFFcHSVjvkGGIXHMtUbMXnZNXBPkHDsnfytNtkY9SZGfCFaBA==}
    engines: {node: '>= 10'}
    cpu: [arm]
    os: [linux]

  '@tauri-apps/cli-linux-arm64-gnu@2.0.2':
    resolution: {integrity: sha512-7XCBn0TTBVQGnV42dXcbHPLg/9W8kJoVzuliIozvNGyRWxfXqDbQYzpI48HUQG3LgHMabcw8+pVZAfGhevLrCA==}
    engines: {node: '>= 10'}
    cpu: [arm64]
    os: [linux]

  '@tauri-apps/cli-linux-arm64-musl@2.0.2':
    resolution: {integrity: sha512-1xi2SreGVlpAL68MCsDUY63rdItUdPZreXIAcOVqvUehcJRYOa1XGSBhrV0YXRgZeh0AtKC19z6PRzcv4rosZA==}
    engines: {node: '>= 10'}
    cpu: [arm64]
    os: [linux]

  '@tauri-apps/cli-linux-x64-gnu@2.0.2':
    resolution: {integrity: sha512-WVjwYzPWFqZVg1fx6KSU5w47Q0VbMyaCp34qs5EcS8EIU0/RnofdzqUoOYqvgGVgNgoz7Pj5dXK2SkS8BHXMmA==}
    engines: {node: '>= 10'}
    cpu: [x64]
    os: [linux]

  '@tauri-apps/cli-linux-x64-musl@2.0.2':
    resolution: {integrity: sha512-h5miE2mctgaQNn/BbG9o1pnJcrx+VGBi2A6JFqGu934lFgSV5+s28M8Gc8AF2JgFH4hQV4IuMkeSw8Chu5Dodg==}
    engines: {node: '>= 10'}
    cpu: [x64]
    os: [linux]

  '@tauri-apps/cli-win32-arm64-msvc@2.0.2':
    resolution: {integrity: sha512-2b8oO0+dYonahG5PfA/zoq0zlafLclfmXgqoWDZ++UiPtQHJNpNeEQ8GWbSFKGHQ494Jo6jHvazOojGRE1kqAg==}
    engines: {node: '>= 10'}
    cpu: [arm64]
    os: [win32]

  '@tauri-apps/cli-win32-ia32-msvc@2.0.2':
    resolution: {integrity: sha512-axgICLunFi0To3EibdCBgbST5RocsSmtM4c04+CbcX8WQQosJ9ziWlCSrrOTRr+gJERAMSvEyVUS98f6bWMw9A==}
    engines: {node: '>= 10'}
    cpu: [ia32]
    os: [win32]

  '@tauri-apps/cli-win32-x64-msvc@2.0.2':
    resolution: {integrity: sha512-JR17cM6+DyExZRgpXr2/DdqvcFYi/EKvQt8dI5R1/uQoesWd8jeNnrU7c1FG1Zmw9+pTzDztsNqEKsrNq2sNIg==}
    engines: {node: '>= 10'}
    cpu: [x64]
    os: [win32]

  '@tauri-apps/cli@2.0.2':
    resolution: {integrity: sha512-R4ontHZvXORArERAHIidp5zRfZEshZczTiK+poslBv7AGKpQZoMw+E49zns7mOmP64i2Cq9Ci0pJvi4Rm8Okzw==}
    engines: {node: '>= 10'}
    hasBin: true

  '@types/estree@1.0.6':
    resolution: {integrity: sha512-AYnb1nQyY49te+VRAVgmzfcgjYS91mY5P0TKUDCLEM+gNnA+3T6rWITXRLYCpahpqSQbN5cE+gHpnPyXjHWxcw==}

<<<<<<< HEAD
  '@types/node@22.5.5':
    resolution: {integrity: sha512-Xjs4y5UPO/CLdzpgR6GirZJx36yScjh73+2NlLlkFRSoQN8B0DpfXPdZGnvVmLRLOsqDpOfTNv7D9trgGhmOIA==}
=======
  '@types/node@22.7.5':
    resolution: {integrity: sha512-jML7s2NAzMWc//QSJ1a3prpk78cOPchGvXJsC3C6R6PSMoooztvRVQEz89gmBTBY1SPMaqo5teB4uNHPdetShQ==}
>>>>>>> f1148c14

  '@types/resolve@1.20.2':
    resolution: {integrity: sha512-60BCwRFOZCQhDncwQdxxeOEEkbc5dIMccYLwbxsS4TUNeVECQ/pBJ0j09mrHOl/JJvpRPGwO9SvE4nR2Nb/a4Q==}

  ansi-regex@5.0.1:
    resolution: {integrity: sha512-quJQXlTSUGL2LH9SUXo8VwsY4soanhgo6LNSm84E1LBcE8s3O0wpdiRzyR9z/ZZJMlMWv37qOOb9pdJlMUEKFQ==}
    engines: {node: '>=8'}

  ansi-regex@6.1.0:
    resolution: {integrity: sha512-7HSX4QQb4CspciLpVFwyRe79O3xsIZDDLER21kERQ71oaPodF8jL725AgJMFAYbooIqolJoRLuM81SpeUkpkvA==}
    engines: {node: '>=12'}

  ansi-styles@4.3.0:
    resolution: {integrity: sha512-zbB9rCJAT1rbjiVDb2hqKFHNYLxgtk8NURxZ3IZwD3F6NtxbXZQCnnSi1Lkx+IDohdPlFp222wVALIheZJQSEg==}
    engines: {node: '>=8'}

  ansi-styles@6.2.1:
    resolution: {integrity: sha512-bN798gFfQX+viw3R7yrGWRqnrN2oRkEkUjjl4JNn4E8GxxbjtG3FbrEIIY3l8/hrwUwIeCZvi4QuOTP4MErVug==}
    engines: {node: '>=12'}

  any-promise@1.3.0:
    resolution: {integrity: sha512-7UvmKalWRt1wgjL1RrGxoSJW/0QZFIegpeGvZG9kjp8vrRu55XTHbwnqq2GpXm9uLbcuhxm3IqX9OB4MZR1b2A==}

  anymatch@3.1.3:
    resolution: {integrity: sha512-KMReFUr0B4t+D+OBkjR3KYqvocp2XaSzO55UcB6mgQMd3KbcE+mWTyvVV7D/zsdEbNnV6acZUutkiHQXvTr1Rw==}
    engines: {node: '>= 8'}

  arg@5.0.2:
    resolution: {integrity: sha512-PYjyFOLKQ9y57JvQ6QLo8dAgNqswh8M1RMJYdQduT6xbWSgK36P/Z/v+p888pM69jMMfS8Xd8F6I1kQ/I9HUGg==}

  async@2.6.4:
    resolution: {integrity: sha512-mzo5dfJYwAn29PeiJ0zvwTo04zj8HDJj0Mn8TD7sno7q12prdbnasKJHhkm2c1LgrhlJ0teaea8860oxi51mGA==}

  balanced-match@1.0.2:
    resolution: {integrity: sha512-3oSeUO0TMV67hN1AmbXsK4yaqU7tjiHlbxRDZOpH0KW9+CeX4bRAaX0Anxt0tx2MrpRpWwQaPwIlISEJhYU5Pw==}

  basic-auth@2.0.1:
    resolution: {integrity: sha512-NF+epuEdnUYVlGuhaxbbq+dvJttwLnGY+YixlXlME5KpQ5W3CnXA5cVTneY3SPbPDRkcjMbifrwmFYcClgOZeg==}
    engines: {node: '>= 0.8'}

  binary-extensions@2.3.0:
    resolution: {integrity: sha512-Ceh+7ox5qe7LJuLHoY0feh3pHuUDHAcRUeyL2VYghZwfpkNIy/+8Ocg0a3UuSoYzavmylwuLWQOf3hl0jjMMIw==}
    engines: {node: '>=8'}

  brace-expansion@2.0.1:
    resolution: {integrity: sha512-XnAIvQ8eM+kC6aULx6wuQiwVsnzsi9d3WxzV3FpWTGA19F621kwdbsAcFKXgKUHZWsy+mY6iL1sHTxWEFCytDA==}

  braces@3.0.3:
    resolution: {integrity: sha512-yQbXgO/OSZVD2IsiLlro+7Hf6Q18EJrKSEsdoMzKePKXct3gvD8oLcOQdIzGupr5Fj+EDe8gO/lxc1BzfMpxvA==}
    engines: {node: '>=8'}

  builtin-modules@3.3.0:
    resolution: {integrity: sha512-zhaCDicdLuWN5UbN5IMnFqNMhNfo919sH85y2/ea+5Yg9TsTkeZxpL+JLbp6cgYFS4sRLp3YV4S6yDuqVWHYOw==}
    engines: {node: '>=6'}

  call-bind@1.0.7:
    resolution: {integrity: sha512-GHTSNSYICQ7scH7sZ+M2rFopRoLh8t2bLSW6BbgrtLsahOIB5iyAVJf9GjWK3cYTDaMj4XdBpM1cA6pIS0Kv2w==}
    engines: {node: '>= 0.4'}

  camelcase-css@2.0.1:
    resolution: {integrity: sha512-QOSvevhslijgYwRx6Rv7zKdMF8lbRmx+uQGx2+vDc+KI/eBnsy9kit5aj23AgGu3pa4t9AgwbnXWqS+iOY+2aA==}
    engines: {node: '>= 6'}

  chalk@4.1.2:
    resolution: {integrity: sha512-oKnbhFyRIXpUuez8iBMmyEa4nbj4IOQyuhc/wy9kY7/WVPcwIO9VA668Pu8RkO7+0G76SLROeyw9CpQ061i4mA==}
    engines: {node: '>=10'}

  chokidar@3.6.0:
    resolution: {integrity: sha512-7VT13fmjotKpGipCW9JEQAusEPE+Ei8nl6/g4FBAmIm0GOOLMua9NDDo/DWp0ZAxCr3cPq5ZpBqmPAQgDda2Pw==}
    engines: {node: '>= 8.10.0'}

  color-convert@2.0.1:
    resolution: {integrity: sha512-RRECPsj7iu/xb5oKYcsFHSppFNnsj/52OVTRKb4zP5onXwVF3zVmmToNcOfGC+CRDpfK/U584fMg38ZHCaElKQ==}
    engines: {node: '>=7.0.0'}

  color-name@1.1.4:
    resolution: {integrity: sha512-dOy+3AuW3a2wNbZHIuMZpTcgjGuLU/uBL/ubcZF9OXbDo8ff4O8yVp5Bf0efS8uEoYo5q4Fx7dY9OgQGXgAsQA==}

  commander@4.1.1:
    resolution: {integrity: sha512-NOKm8xhkzAjzFx8B2v5OAHT+u5pRQc2UCa2Vq9jYL/31o2wi9mxBA7LIFs3sV5VSC49z6pEhfbMULvShKj26WA==}
    engines: {node: '>= 6'}

  corser@2.0.1:
    resolution: {integrity: sha512-utCYNzRSQIZNPIcGZdQc92UVJYAhtGAteCFg0yRaFm8f0P+CPtyGyHXJcGXnffjCybUCEx3FQ2G7U3/o9eIkVQ==}
    engines: {node: '>= 0.4.0'}

  cross-spawn@7.0.3:
    resolution: {integrity: sha512-iRDPJKUPVEND7dHPO8rkbOnPpyDygcDFtWjpeWNCgy8WP2rXcxXL8TskReQl6OrB2G7+UJrags1q15Fudc7G6w==}
    engines: {node: '>= 8'}

  cssesc@3.0.0:
    resolution: {integrity: sha512-/Tb/JcjK111nNScGob5MNtsntNM1aCNUDipB/TkwZFhyDrrE47SOx/18wF2bbjgc3ZzCSKW1T5nt5EbFoAz/Vg==}
    engines: {node: '>=4'}
    hasBin: true

  debug@3.2.7:
    resolution: {integrity: sha512-CFjzYYAi4ThfiQvizrFQevTTXHtnCqWfe7x1AhgEscTz6ZbLbfoLRLPugTQyBth6f8ZERVUSyWHFD/7Wu4t1XQ==}
    peerDependencies:
      supports-color: '*'
    peerDependenciesMeta:
      supports-color:
        optional: true

  deepmerge@4.3.1:
    resolution: {integrity: sha512-3sUqbMEc77XqpdNO7FRyRog+eW3ph+GYCbj+rK+uYyRMuwsVy0rMiVtPn+QJlKFvWP/1PYpapqYn0Me2knFn+A==}
    engines: {node: '>=0.10.0'}

  define-data-property@1.1.4:
    resolution: {integrity: sha512-rBMvIzlpA8v6E+SJZoo++HAYqsLrkg7MSfIinMPFhmkorw7X+dOXVJQs+QT69zGkzMyfDnIMN2Wid1+NbL3T+A==}
    engines: {node: '>= 0.4'}

  didyoumean@1.2.2:
    resolution: {integrity: sha512-gxtyfqMg7GKyhQmb056K7M3xszy/myH8w+B4RT+QXBQsvAOdc3XymqDDPHx1BgPgsdAA5SIifona89YtRATDzw==}

  dlv@1.1.3:
    resolution: {integrity: sha512-+HlytyjlPKnIG8XuRG8WvmBP8xs8P71y+SKKS6ZXWoEgLuePxtDoUEiH7WkdePWrQ5JBpE6aoVqfZfJUQkjXwA==}

  eastasianwidth@0.2.0:
    resolution: {integrity: sha512-I88TYZWc9XiYHRQ4/3c5rjjfgkjhLyW2luGIheGERbNQ6OY7yTybanSpDXZa8y7VUP9YmDcYa+eyq4ca7iLqWA==}

  emoji-regex@8.0.0:
    resolution: {integrity: sha512-MSjYzcWNOA0ewAHpz0MxpYFvwg6yjy1NG3xteoqz644VCo/RPgnr1/GGt+ic3iJTzQ8Eu3TdM14SawnVUmGE6A==}

  emoji-regex@9.2.2:
    resolution: {integrity: sha512-L18DaJsXSUk2+42pv8mLs5jJT2hqFkFE4j21wOmgbUqsZ2hL72NsUU785g9RXgo3s0ZNgVl42TiHp3ZtOv/Vyg==}

  es-define-property@1.0.0:
    resolution: {integrity: sha512-jxayLKShrEqqzJ0eumQbVhTYQM27CfT1T35+gCgDFoL82JLsXqTJ76zv6A0YLOgEnLUMvLzsDsGIrl8NFpT2gQ==}
    engines: {node: '>= 0.4'}

  es-errors@1.3.0:
    resolution: {integrity: sha512-Zf5H2Kxt2xjTvbJvP2ZWLEICxA6j+hAmMzIlypy4xcBg1vKVnx89Wy0GbS+kf5cwCVFFzdCFh2XSCFNULS6csw==}
    engines: {node: '>= 0.4'}

  estree-walker@2.0.2:
    resolution: {integrity: sha512-Rfkk/Mp/DL7JVje3u18FxFujQlTNR2q6QfMSMB7AvCBx91NGj/ba3kCfza0f6dVDbw7YlRf/nDrn7pQrCCyQ/w==}

  eventemitter3@4.0.7:
    resolution: {integrity: sha512-8guHBZCwKnFhYdHr2ysuRWErTwhoN2X8XELRlrRwpmfeY2jjuUN4taQMsULKUVo1K4DvZl+0pgfyoysHxvmvEw==}

  fast-glob@3.3.2:
    resolution: {integrity: sha512-oX2ruAFQwf/Orj8m737Y5adxDQO0LAB7/S5MnxCdTNDd4p6BsyIVsv9JQsATbTSq8KHRpLwIHbVlUNatxd+1Ow==}
    engines: {node: '>=8.6.0'}

  fastq@1.17.1:
    resolution: {integrity: sha512-sRVD3lWVIXWg6By68ZN7vho9a1pQcN/WBFaAAsDDFzlJjvoGx0P8z7V1t72grFJfJhu3YPZBuu25f7Kaw2jN1w==}

  fill-range@7.1.1:
    resolution: {integrity: sha512-YsGpe3WHLK8ZYi4tWDg2Jy3ebRz2rXowDxnld4bkQB00cc/1Zw9AWnC0i9ztDJitivtQvaI9KaLyKrc+hBW0yg==}
    engines: {node: '>=8'}

  flowbite-datepicker@1.3.0:
    resolution: {integrity: sha512-CLVqzuoE2vkUvWYK/lJ6GzT0be5dlTbH3uuhVwyB67+PjqJWABm2wv68xhBf5BqjpBxvTSQ3mrmLHpPJ2tvrSQ==}

  flowbite@2.5.2:
    resolution: {integrity: sha512-kwFD3n8/YW4EG8GlY3Od9IoKND97kitO+/ejISHSqpn3vw2i5K/+ZI8Jm2V+KC4fGdnfi0XZ+TzYqQb4Q1LshA==}

  follow-redirects@1.15.9:
    resolution: {integrity: sha512-gew4GsXizNgdoRyqmyfMHyAmXsZDk6mHkSxZFCzW9gwlbtOW44CDtYavM+y+72qD/Vq2l550kMF52DT8fOLJqQ==}
    engines: {node: '>=4.0'}
    peerDependencies:
      debug: '*'
    peerDependenciesMeta:
      debug:
        optional: true

  foreground-child@3.3.0:
    resolution: {integrity: sha512-Ld2g8rrAyMYFXBhEqMz8ZAHBi4J4uS1i/CxGMDnjyFWddMXLVcDp051DZfu+t7+ab7Wv6SMqpWmyFIj5UbfFvg==}
    engines: {node: '>=14'}

  fsevents@2.3.3:
    resolution: {integrity: sha512-5xoDfX+fL7faATnagmWPpbFtwh/R77WmMMqqHGS65C3vvB0YHrgF+B1YmZ3441tMj5n63k0212XNoJwzlhffQw==}
    engines: {node: ^8.16.0 || ^10.6.0 || >=11.0.0}
    os: [darwin]

  function-bind@1.1.2:
    resolution: {integrity: sha512-7XHNxH7qX9xG5mIwxkhumTox/MIRNcOgDrxWsMt2pAr23WHp6MrRlN7FBSFpCpr+oVO0F744iUgR82nJMfG2SA==}

  get-intrinsic@1.2.4:
    resolution: {integrity: sha512-5uYhsJH8VJBTv7oslg4BznJYhDoRI6waYCxMmCdnTrcCrHA/fCFKoTFz2JKKE0HdDFUF7/oQuhzumXJK7paBRQ==}
    engines: {node: '>= 0.4'}

  glob-parent@5.1.2:
    resolution: {integrity: sha512-AOIgSQCepiJYwP3ARnGx+5VnTu2HBYdzbGP45eLw1vr3zB3vZLeyed1sC9hnbcOc9/SrMyM5RPQrkGz4aS9Zow==}
    engines: {node: '>= 6'}

  glob-parent@6.0.2:
    resolution: {integrity: sha512-XxwI8EOhVQgWp6iDL+3b0r86f4d6AX6zSU55HfB4ydCEuXLXc5FcYeOu+nnGftS4TEju/11rt4KJPTMgbfmv4A==}
    engines: {node: '>=10.13.0'}

  glob@10.4.5:
    resolution: {integrity: sha512-7Bv8RF0k6xjo7d4A/PxYLbUCfb6c+Vpd2/mB2yRDlew7Jb5hEXiCD9ibfO7wpk8i4sevK6DFny9h7EYbM3/sHg==}
    hasBin: true

  gopd@1.0.1:
    resolution: {integrity: sha512-d65bNlIadxvpb/A2abVdlqKqV563juRnZ1Wtk6s1sIR8uNsXR70xqIzVqxVf1eTqDunwT2MkczEeaezCKTZhwA==}

  has-flag@4.0.0:
    resolution: {integrity: sha512-EykJT/Q1KjTWctppgIAgfSO0tKVuZUjhgMr17kqTumMl6Afv3EISleU7qZUzoXDFTAHTDC4NOoG/ZxU3EvlMPQ==}
    engines: {node: '>=8'}

  has-property-descriptors@1.0.2:
    resolution: {integrity: sha512-55JNKuIW+vq4Ke1BjOTjM2YctQIvCT7GFzHwmfZPGo5wnrgkid0YQtnAleFSqumZm4az3n2BS+erby5ipJdgrg==}

  has-proto@1.0.3:
    resolution: {integrity: sha512-SJ1amZAJUiZS+PhsVLf5tGydlaVB8EdFpaSO4gmiUKUOxk8qzn5AIy4ZeJUmh22znIdk/uMAUT2pl3FxzVUH+Q==}
    engines: {node: '>= 0.4'}

  has-symbols@1.0.3:
    resolution: {integrity: sha512-l3LCuF6MgDNwTDKkdYGEihYjt5pRPbEg46rtlmnSPlUbgmB8LOIrKJbYYFBSbnPaJexMKtiPO8hmeRjRz2Td+A==}
    engines: {node: '>= 0.4'}

  hasown@2.0.2:
    resolution: {integrity: sha512-0hJU9SCPvmMzIBdZFqNPXWa6dqh7WdH0cII9y+CyS8rG3nL48Bclra9HmKhVVUHyPWNH5Y7xDwAB7bfgSjkUMQ==}
    engines: {node: '>= 0.4'}

  he@1.2.0:
    resolution: {integrity: sha512-F/1DnUGPopORZi0ni+CvrCgHQ5FyEAHRLSApuYWMmrbSwoN2Mn/7k+Gl38gJnR7yyDZk6WLXwiGod1JOWNDKGw==}
    hasBin: true

  html-encoding-sniffer@3.0.0:
    resolution: {integrity: sha512-oWv4T4yJ52iKrufjnyZPkrN0CH3QnrUqdB6In1g5Fe1mia8GmF36gnfNySxoZtxD5+NmYw1EElVXiBk93UeskA==}
    engines: {node: '>=12'}

  http-proxy@1.18.1:
    resolution: {integrity: sha512-7mz/721AbnJwIVbnaSv1Cz3Am0ZLT/UBwkC92VlxhXv/k/BBQfM2fXElQNC27BVGr0uwUpplYPQM9LnaBMR5NQ==}
    engines: {node: '>=8.0.0'}

  http-server@14.1.1:
    resolution: {integrity: sha512-+cbxadF40UXd9T01zUHgA+rlo2Bg1Srer4+B4NwIHdaGxAGGv59nYRnGGDJ9LBk7alpS0US+J+bLLdQOOkJq4A==}
    engines: {node: '>=12'}
    hasBin: true

  iconv-lite@0.6.3:
    resolution: {integrity: sha512-4fCk79wshMdzMp2rH06qWrJE4iolqLhCUH+OiuIgU++RB0+94NlDL81atO7GX55uUKueo0txHNtvEyI6D7WdMw==}
    engines: {node: '>=0.10.0'}

  is-binary-path@2.1.0:
    resolution: {integrity: sha512-ZMERYes6pDydyuGidse7OsHxtbI7WVeUEozgR/g7rd0xUimYNlvZRE/K2MgZTjWy725IfelLeVcEM97mmtRGXw==}
    engines: {node: '>=8'}

  is-builtin-module@3.2.1:
    resolution: {integrity: sha512-BSLE3HnV2syZ0FK0iMA/yUGplUeMmNz4AW5fnTunbCIqZi4vG3WjJT9FHMy5D69xmAYBHXQhJdALdpwVxV501A==}
    engines: {node: '>=6'}

  is-core-module@2.15.1:
    resolution: {integrity: sha512-z0vtXSwucUJtANQWldhbtbt7BnL0vxiFjIdDLAatwhDYty2bad6s+rijD6Ri4YuYJubLzIJLUidCh09e1djEVQ==}
    engines: {node: '>= 0.4'}

  is-extglob@2.1.1:
    resolution: {integrity: sha512-SbKbANkN603Vi4jEZv49LeVJMn4yGwsbzZworEoyEiutsN3nJYdbO36zfhGJ6QEDpOZIFkDtnq5JRxmvl3jsoQ==}
    engines: {node: '>=0.10.0'}

  is-fullwidth-code-point@3.0.0:
    resolution: {integrity: sha512-zymm5+u+sCsSWyD9qNaejV3DFvhCKclKdizYaJUuHA83RLjb7nSuGnddCHGv0hk+KY7BMAlsWeK4Ueg6EV6XQg==}
    engines: {node: '>=8'}

  is-glob@4.0.3:
    resolution: {integrity: sha512-xelSayHH36ZgE7ZWhli7pW34hNbNl8Ojv5KVmkJD4hBdD3th8Tfk9vYasLM+mXWOZhFkgZfxhLSnrwRr4elSSg==}
    engines: {node: '>=0.10.0'}

  is-module@1.0.0:
    resolution: {integrity: sha512-51ypPSPCoTEIN9dy5Oy+h4pShgJmPCygKfyRCISBI+JoWT/2oJvK8QPxmwv7b/p239jXrm9M1mlQbyKJ5A152g==}

  is-number@7.0.0:
    resolution: {integrity: sha512-41Cifkg6e8TylSpdtTpeLVMqvSBEVzTttHvERD741+pnZ8ANv0004MRL43QKPDlK9cGvNp6NZWZUBlbGXYxxng==}
    engines: {node: '>=0.12.0'}

  isexe@2.0.0:
    resolution: {integrity: sha512-RHxMLp9lnKHGHRng9QFhRCMbYAcVpn69smSGcq3f36xjgVVWThj4qqLbTLlq7Ssj8B+fIQ1EuCEGI2lKsyQeIw==}

  jackspeak@3.4.3:
    resolution: {integrity: sha512-OGlZQpz2yfahA/Rd1Y8Cd9SIEsqvXkLVoSw/cgwhnhFMDbsQFeZYoJJ7bIZBS9BcamUW96asq/npPWugM+RQBw==}

  jiti@1.21.6:
    resolution: {integrity: sha512-2yTgeWTWzMWkHu6Jp9NKgePDaYHbntiwvYuuJLbbN9vl7DC9DvXKOB2BC3ZZ92D3cvV/aflH0osDfwpHepQ53w==}
    hasBin: true

  lilconfig@2.1.0:
    resolution: {integrity: sha512-utWOt/GHzuUxnLKxB6dk81RoOeoNeHgbrXiuGk4yyF5qlRz+iIVWu56E2fqGHFrXz0QNUhLB/8nKqvRH66JKGQ==}
    engines: {node: '>=10'}

  lilconfig@3.1.2:
    resolution: {integrity: sha512-eop+wDAvpItUys0FWkHIKeC9ybYrTGbU41U5K7+bttZZeohvnY7M9dZ5kB21GNWiFT2q1OoPTvncPCgSOVO5ow==}
    engines: {node: '>=14'}

  lines-and-columns@1.2.4:
    resolution: {integrity: sha512-7ylylesZQ/PV29jhEDl3Ufjo6ZX7gCqJr5F7PKrqc93v7fzSymt1BpwEU8nAUXs8qzzvqhbjhK5QZg6Mt/HkBg==}

  lodash@4.17.21:
    resolution: {integrity: sha512-v2kDEe57lecTulaDIuNTPy3Ry4gLGJ6Z1O3vE1krgXZNrsQ+LFTGHVxVjcXPs17LhbZVGedAJv8XZ1tvj5FvSg==}

  lru-cache@10.4.3:
    resolution: {integrity: sha512-JNAzZcXrCt42VGLuYz0zfAzDfAvJWW6AfYlDBQyDV5DClI2m5sAmK+OIO7s59XfsRsWHp02jAJrRadPRGTt6SQ==}

  merge2@1.4.1:
    resolution: {integrity: sha512-8q7VEgMJW4J8tcfVPy8g09NcQwZdbwFEqhe/WZkoIzjn/3TGDwtOCYtXGxA3O8tPzpczCCDgv+P2P5y00ZJOOg==}
    engines: {node: '>= 8'}

  micromatch@4.0.8:
    resolution: {integrity: sha512-PXwfBhYu0hBCPw8Dn0E+WDYb7af3dSLVWKi3HGv84IdF4TyFoC0ysxFd0Goxw7nSv4T/PzEJQxsYsEiFCKo2BA==}
    engines: {node: '>=8.6'}

  mime@1.6.0:
    resolution: {integrity: sha512-x0Vn8spI+wuJ1O6S7gnbaQg8Pxh4NNHb7KSINmEWKiPE4RKOplvijn+NkmYmmRgP68mc70j2EbeTFRsrswaQeg==}
    engines: {node: '>=4'}
    hasBin: true

  mini-svg-data-uri@1.4.4:
    resolution: {integrity: sha512-r9deDe9p5FJUPZAk3A59wGH7Ii9YrjjWw0jmw/liSbHl2CHiyXj6FcDXDu2K3TjVAXqiJdaw3xxwlZZr9E6nHg==}
    hasBin: true

  minimatch@9.0.5:
    resolution: {integrity: sha512-G6T0ZX48xgozx7587koeX9Ys2NYy6Gmv//P89sEte9V9whIapMNF4idKxnW2QtCcLiTWlb/wfCabAtAFWhhBow==}
    engines: {node: '>=16 || 14 >=14.17'}

  minimist@1.2.8:
    resolution: {integrity: sha512-2yyAR8qBkN3YuheJanUpWC5U3bb5osDywNB8RzDVlDwDHbocAJveqqj1u8+SVD7jkWT4yvsHCpWqqWqAxb0zCA==}

  minipass@7.1.2:
    resolution: {integrity: sha512-qOOzS1cBTWYF4BH8fVePDBOO9iptMnGUEZwNc/cMWnTV2nVLZ7VoNWEPHkYczZA0pdoA7dl6e7FL659nX9S2aw==}
    engines: {node: '>=16 || 14 >=14.17'}

  mkdirp@0.5.6:
    resolution: {integrity: sha512-FP+p8RB8OWpF3YZBCrP5gtADmtXApB5AMLn+vdyA+PyxCjrCs00mjyUozssO33cwDeT3wNGdLxJ5M//YqtHAJw==}
    hasBin: true

  ms@2.1.3:
    resolution: {integrity: sha512-6FlzubTLZG3J2a/NVCAleEhjzq5oxgHyaCU9yYXvcLsvoVaHJq/s5xXI6/XXP6tz7R9xAOtHnSO/tXtF3WRTlA==}

  mz@2.7.0:
    resolution: {integrity: sha512-z81GNO7nnYMEhrGh9LeymoE4+Yr0Wn5McHIZMK5cfQCl+NDX08sCZgUc9/6MHni9IWuFLm1Z3HTCXu2z9fN62Q==}

  nanoid@3.3.7:
    resolution: {integrity: sha512-eSRppjcPIatRIMC1U6UngP8XFcz8MQWGQdt1MTBQ7NaAmvXDfvNxbvWV3x2y6CdEUciCSsDHDQZbhYaB8QEo2g==}
    engines: {node: ^10 || ^12 || ^13.7 || ^14 || >=15.0.1}
    hasBin: true

  normalize-path@3.0.0:
    resolution: {integrity: sha512-6eZs5Ls3WtCisHWp9S2GUy8dqkpGi4BVSz3GaqiE6ezub0512ESztXUwUB6C6IKbQkY2Pnb/mD4WYojCRwcwLA==}
    engines: {node: '>=0.10.0'}

  object-assign@4.1.1:
    resolution: {integrity: sha512-rJgTQnkUnH1sFw8yT6VSU3zD3sWmu6sZhIseY8VX+GRu3P6F7Fu+JNDoXfklElbLJSnc3FUQHVe4cU5hj+BcUg==}
    engines: {node: '>=0.10.0'}

  object-hash@3.0.0:
    resolution: {integrity: sha512-RSn9F68PjH9HqtltsSnqYC1XXoWe9Bju5+213R98cNGttag9q9yAOTzdbsqvIa7aNm5WffBZFpWYr2aWrklWAw==}
    engines: {node: '>= 6'}

  object-inspect@1.13.2:
    resolution: {integrity: sha512-IRZSRuzJiynemAXPYtPe5BoI/RESNYR7TYm50MC5Mqbd3Jmw5y790sErYw3V6SryFJD64b74qQQs9wn5Bg/k3g==}
    engines: {node: '>= 0.4'}

  opener@1.5.2:
    resolution: {integrity: sha512-ur5UIdyw5Y7yEj9wLzhqXiy6GZ3Mwx0yGI+5sMn2r0N0v3cKJvUmFH5yPP+WXh9e0xfyzyJX95D8l088DNFj7A==}
    hasBin: true

  package-json-from-dist@1.0.0:
    resolution: {integrity: sha512-dATvCeZN/8wQsGywez1mzHtTlP22H8OEfPrVMLNr4/eGa+ijtLn/6M5f0dY8UKNrC2O9UCU6SSoG3qRKnt7STw==}

  path-key@3.1.1:
    resolution: {integrity: sha512-ojmeN0qd+y0jszEtoY48r0Peq5dwMEkIlCOu6Q5f41lfkswXuKtYrhgoTpLnyIcHm24Uhqx+5Tqm2InSwLhE6Q==}
    engines: {node: '>=8'}

  path-parse@1.0.7:
    resolution: {integrity: sha512-LDJzPVEEEPR+y48z93A0Ed0yXb8pAByGWo/k5YYdYgpY2/2EsOsksJrq7lOHxryrVOn1ejG6oAp8ahvOIQD8sw==}

  path-scurry@1.11.1:
    resolution: {integrity: sha512-Xa4Nw17FS9ApQFJ9umLiJS4orGjm7ZzwUrwamcGQuHSzDyth9boKDaycYdDcZDuqYATXw4HFXgaqWTctW/v1HA==}
    engines: {node: '>=16 || 14 >=14.18'}

  picocolors@1.1.0:
    resolution: {integrity: sha512-TQ92mBOW0l3LeMeyLV6mzy/kWr8lkd/hp3mTg7wYK7zJhuBStmGMBG0BdeDZS/dZx1IukaX6Bk11zcln25o1Aw==}

  picomatch@2.3.1:
    resolution: {integrity: sha512-JU3teHTNjmE2VCGFzuY8EXzCDVwEqB2a8fsIvwaStHhAWJEeVd1o1QD80CU6+ZdEXXSLbSsuLwJjkCBWqRQUVA==}
    engines: {node: '>=8.6'}

  pify@2.3.0:
    resolution: {integrity: sha512-udgsAY+fTnvv7kI7aaxbqwWNb0AHiB0qBO89PZKPkoTmGOgdbrHDKD+0B2X4uTfJ/FT1R09r9gTsjUjNJotuog==}
    engines: {node: '>=0.10.0'}

  pirates@4.0.6:
    resolution: {integrity: sha512-saLsH7WeYYPiD25LDuLRRY/i+6HaPYr6G1OUlN39otzkSTxKnubR9RTxS3/Kk50s1g2JTgFwWQDQyplC5/SHZg==}
    engines: {node: '>= 6'}

  portfinder@1.0.32:
    resolution: {integrity: sha512-on2ZJVVDXRADWE6jnQaX0ioEylzgBpQk8r55NE4wjXW1ZxO+BgDlY6DXwj20i0V8eB4SenDQ00WEaxfiIQPcxg==}
    engines: {node: '>= 0.12.0'}

  postcss-import@15.1.0:
    resolution: {integrity: sha512-hpr+J05B2FVYUAXHeK1YyI267J/dDDhMU6B6civm8hSY1jYJnBXxzKDKDswzJmtLHryrjhnDjqqp/49t8FALew==}
    engines: {node: '>=14.0.0'}
    peerDependencies:
      postcss: ^8.0.0

  postcss-js@4.0.1:
    resolution: {integrity: sha512-dDLF8pEO191hJMtlHFPRa8xsizHaM82MLfNkUHdUtVEV3tgTp5oj+8qbEqYM57SLfc74KSbw//4SeJma2LRVIw==}
    engines: {node: ^12 || ^14 || >= 16}
    peerDependencies:
      postcss: ^8.4.21

  postcss-load-config@4.0.2:
    resolution: {integrity: sha512-bSVhyJGL00wMVoPUzAVAnbEoWyqRxkjv64tUl427SKnPrENtq6hJwUojroMz2VB+Q1edmi4IfrAPpami5VVgMQ==}
    engines: {node: '>= 14'}
    peerDependencies:
      postcss: '>=8.0.9'
      ts-node: '>=9.0.0'
    peerDependenciesMeta:
      postcss:
        optional: true
      ts-node:
        optional: true

  postcss-nested@6.2.0:
    resolution: {integrity: sha512-HQbt28KulC5AJzG+cZtj9kvKB93CFCdLvog1WFLf1D+xmMvPGlBstkpTEZfK5+AN9hfJocyBFCNiqyS48bpgzQ==}
    engines: {node: '>=12.0'}
    peerDependencies:
      postcss: ^8.2.14

  postcss-selector-parser@6.1.2:
    resolution: {integrity: sha512-Q8qQfPiZ+THO/3ZrOrO0cJJKfpYCagtMUkXbnEfmgUjwXg6z/WBeOyS9APBBPCTSiDV+s4SwQGu8yFsiMRIudg==}
    engines: {node: '>=4'}

  postcss-value-parser@4.2.0:
    resolution: {integrity: sha512-1NNCs6uurfkVbeXG4S8JFT9t19m45ICnif8zWLd5oPSZ50QnwMfK+H3jv408d4jw/7Bttv5axS5IiHoLaVNHeQ==}

  postcss@8.4.47:
    resolution: {integrity: sha512-56rxCq7G/XfB4EkXq9Egn5GCqugWvDFjafDOThIdMBsI15iqPqR5r15TfSr1YPYeEI19YeaXMCbY6u88Y76GLQ==}
    engines: {node: ^10 || ^12 || >=14}

  qs@6.13.0:
    resolution: {integrity: sha512-+38qI9SOr8tfZ4QmJNplMUxqjbe7LKvvZgWdExBOmd+egZTtjLB67Gu0HRX3u/XOq7UU2Nx6nsjvS16Z9uwfpg==}
    engines: {node: '>=0.6'}

  queue-microtask@1.2.3:
    resolution: {integrity: sha512-NuaNSa6flKT5JaSYQzJok04JzTL1CA6aGhv5rfLW3PgqA+M2ChpZQnAC8h8i4ZFkBS8X5RqkDBHA7r4hej3K9A==}

  read-cache@1.0.0:
    resolution: {integrity: sha512-Owdv/Ft7IjOgm/i0xvNDZ1LrRANRfew4b2prF3OWMQLxLfu3bS8FVhCsrSCMK4lR56Y9ya+AThoTpDCTxCmpRA==}

  readdirp@3.6.0:
    resolution: {integrity: sha512-hOS089on8RduqdbhvQ5Z37A0ESjsqz6qnRcffsMU3495FuTdqSm+7bhJ29JvIOsBDEEnan5DPu9t3To9VRlMzA==}
    engines: {node: '>=8.10.0'}

  requires-port@1.0.0:
    resolution: {integrity: sha512-KigOCHcocU3XODJxsu8i/j8T9tzT4adHiecwORRQ0ZZFcp7ahwXuRU1m+yuO90C5ZUyGeGfocHDI14M3L3yDAQ==}

  resolve@1.22.8:
    resolution: {integrity: sha512-oKWePCxqpd6FlLvGV1VU0x7bkPmmCNolxzjMf4NczoDnQcIWrAF+cPtZn5i6n+RfD2d9i0tzpKnG6Yk168yIyw==}
    hasBin: true

  reusify@1.0.4:
    resolution: {integrity: sha512-U9nH88a3fc/ekCF1l0/UP1IosiuIjyTh7hBvXVMHYgVcfGvt897Xguj2UOLDeI5BG2m7/uwyaLVT6fbtCwTyzw==}
    engines: {iojs: '>=1.0.0', node: '>=0.10.0'}

  run-parallel@1.2.0:
    resolution: {integrity: sha512-5l4VyZR86LZ/lDxZTR6jqL8AFE2S0IFLMP26AbjsLVADxHdhB/c0GUsH+y39UfCi3dzz8OlQuPmnaJOMoDHQBA==}

  run-script-os@1.1.6:
    resolution: {integrity: sha512-ql6P2LzhBTTDfzKts+Qo4H94VUKpxKDFz6QxxwaUZN0mwvi7L3lpOI7BqPCq7lgDh3XLl0dpeXwfcVIitlrYrw==}
    hasBin: true

  safe-buffer@5.1.2:
    resolution: {integrity: sha512-Gd2UZBJDkXlY7GbJxfsE8/nvKkUEU1G38c1siN6QP6a9PT9MmHB8GnpscSmMJSoF8LOIrt8ud/wPtojys4G6+g==}

  safer-buffer@2.1.2:
    resolution: {integrity: sha512-YZo3K82SD7Riyi0E1EQPojLz7kpepnSQI9IyPbHHg1XXXevb5dJI7tpyN2ADxGcQbHG7vcyRHk0cbwqcQriUtg==}

  secure-compare@3.0.1:
    resolution: {integrity: sha512-AckIIV90rPDcBcglUwXPF3kg0P0qmPsPXAj6BBEENQE1p5yA1xfmDJzfi1Tappj37Pv2mVbKpL3Z1T+Nn7k1Qw==}

  set-function-length@1.2.2:
    resolution: {integrity: sha512-pgRc4hJ4/sNjWCSS9AmnS40x3bNMDTknHgL5UaMBTMyJnU90EgWh1Rz+MC9eFu4BuN/UwZjKQuY/1v3rM7HMfg==}
    engines: {node: '>= 0.4'}

  shebang-command@2.0.0:
    resolution: {integrity: sha512-kHxr2zZpYtdmrN1qDjrrX/Z1rR1kG8Dx+gkpK1G4eXmvXswmcE1hTWBWYUzlraYw1/yZp6YuDY77YtvbN0dmDA==}
    engines: {node: '>=8'}

  shebang-regex@3.0.0:
    resolution: {integrity: sha512-7++dFhtcx3353uBaq8DDR4NuxBetBzC7ZQOhmTQInHEd6bSrXdiEyzCvG07Z44UYdLShWUyXt5M/yhz8ekcb1A==}
    engines: {node: '>=8'}

  side-channel@1.0.6:
    resolution: {integrity: sha512-fDW/EZ6Q9RiO8eFG8Hj+7u/oW+XrPTIChwCOM2+th2A6OblDtYYIpve9m+KvI9Z4C9qSEXlaGR6bTEYHReuglA==}
    engines: {node: '>= 0.4'}

  signal-exit@4.1.0:
    resolution: {integrity: sha512-bzyZ1e88w9O1iNJbKnOlvYTrWPDl46O1bG0D3XInv+9tkPrxrN8jUUTiFlDkkmKWgn1M6CfIA13SuGqOa9Korw==}
    engines: {node: '>=14'}

  source-map-js@1.2.1:
    resolution: {integrity: sha512-UXWMKhLOwVKb728IUtQPXxfYU+usdybtUrK/8uGE8CQMvrhOpwvzDBwj0QhSL7MQc7vIsISBG8VQ8+IDQxpfQA==}
    engines: {node: '>=0.10.0'}

  string-width@4.2.3:
    resolution: {integrity: sha512-wKyQRQpjJ0sIp62ErSZdGsjMJWsap5oRNihHhu6G7JVO/9jIB6UyevL+tXuOqrng8j/cxKTWyWUwvSTriiZz/g==}
    engines: {node: '>=8'}

  string-width@5.1.2:
    resolution: {integrity: sha512-HnLOCR3vjcY8beoNLtcjZ5/nxn2afmME6lhrDrebokqMap+XbeW8n9TXpPDOqdGK5qcI3oT0GKTW6wC7EMiVqA==}
    engines: {node: '>=12'}

  strip-ansi@6.0.1:
    resolution: {integrity: sha512-Y38VPSHcqkFrCpFnQ9vuSXmquuv5oXOKpGeT6aGrr3o3Gc9AlVa6JBfUSOCnbxGGZF+/0ooI7KrPuUSztUdU5A==}
    engines: {node: '>=8'}

  strip-ansi@7.1.0:
    resolution: {integrity: sha512-iq6eVVI64nQQTRYq2KtEg2d2uU7LElhTJwsH4YzIHZshxlgZms/wIc4VoDQTlG/IvVIrBKG06CrZnp0qv7hkcQ==}
    engines: {node: '>=12'}

  sucrase@3.35.0:
    resolution: {integrity: sha512-8EbVDiu9iN/nESwxeSxDKe0dunta1GOlHufmSSXxMD2z2/tMZpDMpvXQGsc+ajGo8y2uYUmixaSRUc/QPoQ0GA==}
    engines: {node: '>=16 || 14 >=14.17'}
    hasBin: true

  supports-color@7.2.0:
    resolution: {integrity: sha512-qpCAvRl9stuOHveKsn7HncJRvv501qIacKzQlO/+Lwxc9+0q2wLyv4Dfvt80/DPn2pqOBsJdDiogXGR9+OvwRw==}
    engines: {node: '>=8'}

  supports-preserve-symlinks-flag@1.0.0:
    resolution: {integrity: sha512-ot0WnXS9fgdkgIcePe6RHNk1WA8+muPa6cSjeR3V8K27q9BB1rTE3R1p7Hv0z1ZyAc8s6Vvv8DIyWf681MAt0w==}
    engines: {node: '>= 0.4'}

  tailwindcss@3.4.14:
    resolution: {integrity: sha512-IcSvOcTRcUtQQ7ILQL5quRDg7Xs93PdJEk1ZLbhhvJc7uj/OAhYOnruEiwnGgBvUtaUAJ8/mhSw1o8L2jCiENA==}
    engines: {node: '>=14.0.0'}
    hasBin: true

  thenify-all@1.6.0:
    resolution: {integrity: sha512-RNxQH/qI8/t3thXJDwcstUO4zeqo64+Uy/+sNVRBx4Xn2OX+OZ9oP+iJnNFqplFra2ZUVeKCSa2oVWi3T4uVmA==}
    engines: {node: '>=0.8'}

  thenify@3.3.1:
    resolution: {integrity: sha512-RVZSIV5IG10Hk3enotrhvz0T9em6cyHBLkH/YAZuKqd8hRkKhSfCGIcP2KUY0EPxndzANBmNllzWPwak+bheSw==}

  to-regex-range@5.0.1:
    resolution: {integrity: sha512-65P7iz6X5yEr1cwcgvQxbbIw7Uk3gOy5dIdtZ4rDveLqhrdJP+Li/Hx6tyK0NEb+2GCyneCMJiGqrADCSNk8sQ==}
    engines: {node: '>=8.0'}

  ts-interface-checker@0.1.13:
    resolution: {integrity: sha512-Y/arvbn+rrz3JCKl9C4kVNfTfSm2/mEp5FSz5EsZSANGPSlQrpRI5M4PKF+mJnE52jOO90PnPSc3Ur3bTQw0gA==}

  typescript@5.6.3:
    resolution: {integrity: sha512-hjcS1mhfuyi4WW8IWtjP7brDrG2cuDZukyrYrSauoXGNgx0S7zceP07adYkJycEr56BOUTNPzbInooiN3fn1qw==}
    engines: {node: '>=14.17'}
    hasBin: true

  undici-types@6.19.8:
    resolution: {integrity: sha512-ve2KP6f/JnbPBFyobGHuerC9g1FYGn/F8n1LWTwNxCEzd6IfqTwUQcNXgEtmmQ6DlRrC1hrSrBnCZPokRrDHjw==}

  union@0.5.0:
    resolution: {integrity: sha512-N6uOhuW6zO95P3Mel2I2zMsbsanvvtgn6jVqJv4vbVcz/JN0OkL9suomjQGmWtxJQXOCqUJvquc1sMeNz/IwlA==}
    engines: {node: '>= 0.8.0'}

  url-join@4.0.1:
    resolution: {integrity: sha512-jk1+QP6ZJqyOiuEI9AEWQfju/nB2Pw466kbA0LEZljHwKeMgd9WrAEgEGxjPDD2+TNbbb37rTyhEfrCXfuKXnA==}

  util-deprecate@1.0.2:
    resolution: {integrity: sha512-EPD5q1uXyFxJpCrLnCc1nHnq3gOa6DZBocAIiI2TaSCA7VCJ1UJDMagCzIkXNsUYfD1daK//LTEQ8xiIbrHtcw==}

  whatwg-encoding@2.0.0:
    resolution: {integrity: sha512-p41ogyeMUrw3jWclHWTQg1k05DSVXPLcVxRTYsXUk+ZooOCZLcoYgPZ/HL/D/N+uQPOtcp1me1WhBEaX02mhWg==}
    engines: {node: '>=12'}

  which@2.0.2:
    resolution: {integrity: sha512-BLI3Tl1TW3Pvl70l3yq3Y64i+awpwXqsGBYWkkqMtnbXgrMD+yj7rhW0kuEDxzJaYXGjEW5ogapKNMEKNMjibA==}
    engines: {node: '>= 8'}
    hasBin: true

  wrap-ansi@7.0.0:
    resolution: {integrity: sha512-YVGIj2kamLSTxw6NsZjoBxfSwsn0ycdesmc4p+Q21c5zPuZ1pl+NfxVdxPtdHvmNVOQ6XSYG4AUtyt/Fi7D16Q==}
    engines: {node: '>=10'}

  wrap-ansi@8.1.0:
    resolution: {integrity: sha512-si7QWI6zUMq56bESFvagtmzMdGOtoxfR+Sez11Mobfc7tm+VkUckk9bW2UeffTGVUbOksxmSw0AA2gs8g71NCQ==}
    engines: {node: '>=12'}

  yaml@2.5.1:
    resolution: {integrity: sha512-bLQOjaX/ADgQ20isPJRvF0iRUHIxVhYvr53Of7wGcWlO2jvtUlH5m87DsmulFVxRpNLOnI4tB6p/oh8D7kpn9Q==}
    engines: {node: '>= 14'}
    hasBin: true

snapshots:

  '@alloc/quick-lru@5.2.0': {}

  '@isaacs/cliui@8.0.2':
    dependencies:
      string-width: 5.1.2
      string-width-cjs: string-width@4.2.3
      strip-ansi: 7.1.0
      strip-ansi-cjs: strip-ansi@6.0.1
      wrap-ansi: 8.1.0
      wrap-ansi-cjs: wrap-ansi@7.0.0

  '@jridgewell/gen-mapping@0.3.5':
    dependencies:
      '@jridgewell/set-array': 1.2.1
      '@jridgewell/sourcemap-codec': 1.5.0
      '@jridgewell/trace-mapping': 0.3.25

  '@jridgewell/resolve-uri@3.1.2': {}

  '@jridgewell/set-array@1.2.1': {}

  '@jridgewell/sourcemap-codec@1.5.0': {}

  '@jridgewell/trace-mapping@0.3.25':
    dependencies:
      '@jridgewell/resolve-uri': 3.1.2
      '@jridgewell/sourcemap-codec': 1.5.0

  '@nodelib/fs.scandir@2.1.5':
    dependencies:
      '@nodelib/fs.stat': 2.0.5
      run-parallel: 1.2.0

  '@nodelib/fs.stat@2.0.5': {}

  '@nodelib/fs.walk@1.2.8':
    dependencies:
      '@nodelib/fs.scandir': 2.1.5
      fastq: 1.17.1

  '@pkgjs/parseargs@0.11.0':
    optional: true

  '@popperjs/core@2.11.8': {}

  '@rollup/plugin-node-resolve@15.2.3':
    dependencies:
      '@rollup/pluginutils': 5.1.0
      '@types/resolve': 1.20.2
      deepmerge: 4.3.1
      is-builtin-module: 3.2.1
      is-module: 1.0.0
      resolve: 1.22.8

  '@rollup/pluginutils@5.1.0':
    dependencies:
      '@types/estree': 1.0.6
      estree-walker: 2.0.2
      picomatch: 2.3.1

  '@tauri-apps/api@1.6.0': {}

  '@tauri-apps/cli-darwin-arm64@2.0.2':
    optional: true

  '@tauri-apps/cli-darwin-x64@2.0.2':
    optional: true

  '@tauri-apps/cli-linux-arm-gnueabihf@2.0.2':
    optional: true

  '@tauri-apps/cli-linux-arm64-gnu@2.0.2':
    optional: true

  '@tauri-apps/cli-linux-arm64-musl@2.0.2':
    optional: true

  '@tauri-apps/cli-linux-x64-gnu@2.0.2':
    optional: true

  '@tauri-apps/cli-linux-x64-musl@2.0.2':
    optional: true

  '@tauri-apps/cli-win32-arm64-msvc@2.0.2':
    optional: true

  '@tauri-apps/cli-win32-ia32-msvc@2.0.2':
    optional: true

  '@tauri-apps/cli-win32-x64-msvc@2.0.2':
    optional: true

  '@tauri-apps/cli@2.0.2':
    optionalDependencies:
      '@tauri-apps/cli-darwin-arm64': 2.0.2
      '@tauri-apps/cli-darwin-x64': 2.0.2
      '@tauri-apps/cli-linux-arm-gnueabihf': 2.0.2
      '@tauri-apps/cli-linux-arm64-gnu': 2.0.2
      '@tauri-apps/cli-linux-arm64-musl': 2.0.2
      '@tauri-apps/cli-linux-x64-gnu': 2.0.2
      '@tauri-apps/cli-linux-x64-musl': 2.0.2
      '@tauri-apps/cli-win32-arm64-msvc': 2.0.2
      '@tauri-apps/cli-win32-ia32-msvc': 2.0.2
      '@tauri-apps/cli-win32-x64-msvc': 2.0.2

  '@types/estree@1.0.6': {}

<<<<<<< HEAD
  '@types/node@22.5.5':
=======
  '@types/node@22.7.5':
>>>>>>> f1148c14
    dependencies:
      undici-types: 6.19.8

  '@types/resolve@1.20.2': {}

  ansi-regex@5.0.1: {}

  ansi-regex@6.1.0: {}

  ansi-styles@4.3.0:
    dependencies:
      color-convert: 2.0.1

  ansi-styles@6.2.1: {}

  any-promise@1.3.0: {}

  anymatch@3.1.3:
    dependencies:
      normalize-path: 3.0.0
      picomatch: 2.3.1

  arg@5.0.2: {}

  async@2.6.4:
    dependencies:
      lodash: 4.17.21

  balanced-match@1.0.2: {}

  basic-auth@2.0.1:
    dependencies:
      safe-buffer: 5.1.2

  binary-extensions@2.3.0: {}

  brace-expansion@2.0.1:
    dependencies:
      balanced-match: 1.0.2

  braces@3.0.3:
    dependencies:
      fill-range: 7.1.1

  builtin-modules@3.3.0: {}

  call-bind@1.0.7:
    dependencies:
      es-define-property: 1.0.0
      es-errors: 1.3.0
      function-bind: 1.1.2
      get-intrinsic: 1.2.4
      set-function-length: 1.2.2

  camelcase-css@2.0.1: {}

  chalk@4.1.2:
    dependencies:
      ansi-styles: 4.3.0
      supports-color: 7.2.0

  chokidar@3.6.0:
    dependencies:
      anymatch: 3.1.3
      braces: 3.0.3
      glob-parent: 5.1.2
      is-binary-path: 2.1.0
      is-glob: 4.0.3
      normalize-path: 3.0.0
      readdirp: 3.6.0
    optionalDependencies:
      fsevents: 2.3.3

  color-convert@2.0.1:
    dependencies:
      color-name: 1.1.4

  color-name@1.1.4: {}

  commander@4.1.1: {}

  corser@2.0.1: {}

  cross-spawn@7.0.3:
    dependencies:
      path-key: 3.1.1
      shebang-command: 2.0.0
      which: 2.0.2

  cssesc@3.0.0: {}

  debug@3.2.7:
    dependencies:
      ms: 2.1.3

  deepmerge@4.3.1: {}

  define-data-property@1.1.4:
    dependencies:
      es-define-property: 1.0.0
      es-errors: 1.3.0
      gopd: 1.0.1

  didyoumean@1.2.2: {}

  dlv@1.1.3: {}

  eastasianwidth@0.2.0: {}

  emoji-regex@8.0.0: {}

  emoji-regex@9.2.2: {}

  es-define-property@1.0.0:
    dependencies:
      get-intrinsic: 1.2.4

  es-errors@1.3.0: {}

  estree-walker@2.0.2: {}

  eventemitter3@4.0.7: {}

  fast-glob@3.3.2:
    dependencies:
      '@nodelib/fs.stat': 2.0.5
      '@nodelib/fs.walk': 1.2.8
      glob-parent: 5.1.2
      merge2: 1.4.1
      micromatch: 4.0.8

  fastq@1.17.1:
    dependencies:
      reusify: 1.0.4

  fill-range@7.1.1:
    dependencies:
      to-regex-range: 5.0.1

  flowbite-datepicker@1.3.0:
    dependencies:
      '@rollup/plugin-node-resolve': 15.2.3
      flowbite: 2.5.2
    transitivePeerDependencies:
      - rollup

  flowbite@2.5.2:
    dependencies:
      '@popperjs/core': 2.11.8
      flowbite-datepicker: 1.3.0
      mini-svg-data-uri: 1.4.4
    transitivePeerDependencies:
      - rollup

  follow-redirects@1.15.9: {}

  foreground-child@3.3.0:
    dependencies:
      cross-spawn: 7.0.3
      signal-exit: 4.1.0

  fsevents@2.3.3:
    optional: true

  function-bind@1.1.2: {}

  get-intrinsic@1.2.4:
    dependencies:
      es-errors: 1.3.0
      function-bind: 1.1.2
      has-proto: 1.0.3
      has-symbols: 1.0.3
      hasown: 2.0.2

  glob-parent@5.1.2:
    dependencies:
      is-glob: 4.0.3

  glob-parent@6.0.2:
    dependencies:
      is-glob: 4.0.3

  glob@10.4.5:
    dependencies:
      foreground-child: 3.3.0
      jackspeak: 3.4.3
      minimatch: 9.0.5
      minipass: 7.1.2
      package-json-from-dist: 1.0.0
      path-scurry: 1.11.1

  gopd@1.0.1:
    dependencies:
      get-intrinsic: 1.2.4

  has-flag@4.0.0: {}

  has-property-descriptors@1.0.2:
    dependencies:
      es-define-property: 1.0.0

  has-proto@1.0.3: {}

  has-symbols@1.0.3: {}

  hasown@2.0.2:
    dependencies:
      function-bind: 1.1.2

  he@1.2.0: {}

  html-encoding-sniffer@3.0.0:
    dependencies:
      whatwg-encoding: 2.0.0

  http-proxy@1.18.1:
    dependencies:
      eventemitter3: 4.0.7
      follow-redirects: 1.15.9
      requires-port: 1.0.0
    transitivePeerDependencies:
      - debug

  http-server@14.1.1:
    dependencies:
      basic-auth: 2.0.1
      chalk: 4.1.2
      corser: 2.0.1
      he: 1.2.0
      html-encoding-sniffer: 3.0.0
      http-proxy: 1.18.1
      mime: 1.6.0
      minimist: 1.2.8
      opener: 1.5.2
      portfinder: 1.0.32
      secure-compare: 3.0.1
      union: 0.5.0
      url-join: 4.0.1
    transitivePeerDependencies:
      - debug
      - supports-color

  iconv-lite@0.6.3:
    dependencies:
      safer-buffer: 2.1.2

  is-binary-path@2.1.0:
    dependencies:
      binary-extensions: 2.3.0

  is-builtin-module@3.2.1:
    dependencies:
      builtin-modules: 3.3.0

  is-core-module@2.15.1:
    dependencies:
      hasown: 2.0.2

  is-extglob@2.1.1: {}

  is-fullwidth-code-point@3.0.0: {}

  is-glob@4.0.3:
    dependencies:
      is-extglob: 2.1.1

  is-module@1.0.0: {}

  is-number@7.0.0: {}

  isexe@2.0.0: {}

  jackspeak@3.4.3:
    dependencies:
      '@isaacs/cliui': 8.0.2
    optionalDependencies:
      '@pkgjs/parseargs': 0.11.0

  jiti@1.21.6: {}

  lilconfig@2.1.0: {}

  lilconfig@3.1.2: {}

  lines-and-columns@1.2.4: {}

  lodash@4.17.21: {}

  lru-cache@10.4.3: {}

  merge2@1.4.1: {}

  micromatch@4.0.8:
    dependencies:
      braces: 3.0.3
      picomatch: 2.3.1

  mime@1.6.0: {}

  mini-svg-data-uri@1.4.4: {}

  minimatch@9.0.5:
    dependencies:
      brace-expansion: 2.0.1

  minimist@1.2.8: {}

  minipass@7.1.2: {}

  mkdirp@0.5.6:
    dependencies:
      minimist: 1.2.8

  ms@2.1.3: {}

  mz@2.7.0:
    dependencies:
      any-promise: 1.3.0
      object-assign: 4.1.1
      thenify-all: 1.6.0

  nanoid@3.3.7: {}

  normalize-path@3.0.0: {}

  object-assign@4.1.1: {}

  object-hash@3.0.0: {}

  object-inspect@1.13.2: {}

  opener@1.5.2: {}

  package-json-from-dist@1.0.0: {}

  path-key@3.1.1: {}

  path-parse@1.0.7: {}

  path-scurry@1.11.1:
    dependencies:
      lru-cache: 10.4.3
      minipass: 7.1.2

  picocolors@1.1.0: {}

  picomatch@2.3.1: {}

  pify@2.3.0: {}

  pirates@4.0.6: {}

  portfinder@1.0.32:
    dependencies:
      async: 2.6.4
      debug: 3.2.7
      mkdirp: 0.5.6
    transitivePeerDependencies:
      - supports-color

  postcss-import@15.1.0(postcss@8.4.47):
    dependencies:
      postcss: 8.4.47
      postcss-value-parser: 4.2.0
      read-cache: 1.0.0
      resolve: 1.22.8

  postcss-js@4.0.1(postcss@8.4.47):
    dependencies:
      camelcase-css: 2.0.1
      postcss: 8.4.47

  postcss-load-config@4.0.2(postcss@8.4.47):
    dependencies:
      lilconfig: 3.1.2
      yaml: 2.5.1
    optionalDependencies:
      postcss: 8.4.47

  postcss-nested@6.2.0(postcss@8.4.47):
    dependencies:
      postcss: 8.4.47
      postcss-selector-parser: 6.1.2

  postcss-selector-parser@6.1.2:
    dependencies:
      cssesc: 3.0.0
      util-deprecate: 1.0.2

  postcss-value-parser@4.2.0: {}

  postcss@8.4.47:
    dependencies:
      nanoid: 3.3.7
      picocolors: 1.1.0
      source-map-js: 1.2.1

  qs@6.13.0:
    dependencies:
      side-channel: 1.0.6

  queue-microtask@1.2.3: {}

  read-cache@1.0.0:
    dependencies:
      pify: 2.3.0

  readdirp@3.6.0:
    dependencies:
      picomatch: 2.3.1

  requires-port@1.0.0: {}

  resolve@1.22.8:
    dependencies:
      is-core-module: 2.15.1
      path-parse: 1.0.7
      supports-preserve-symlinks-flag: 1.0.0

  reusify@1.0.4: {}

  run-parallel@1.2.0:
    dependencies:
      queue-microtask: 1.2.3

  run-script-os@1.1.6: {}

  safe-buffer@5.1.2: {}

  safer-buffer@2.1.2: {}

  secure-compare@3.0.1: {}

  set-function-length@1.2.2:
    dependencies:
      define-data-property: 1.1.4
      es-errors: 1.3.0
      function-bind: 1.1.2
      get-intrinsic: 1.2.4
      gopd: 1.0.1
      has-property-descriptors: 1.0.2

  shebang-command@2.0.0:
    dependencies:
      shebang-regex: 3.0.0

  shebang-regex@3.0.0: {}

  side-channel@1.0.6:
    dependencies:
      call-bind: 1.0.7
      es-errors: 1.3.0
      get-intrinsic: 1.2.4
      object-inspect: 1.13.2

  signal-exit@4.1.0: {}

  source-map-js@1.2.1: {}

  string-width@4.2.3:
    dependencies:
      emoji-regex: 8.0.0
      is-fullwidth-code-point: 3.0.0
      strip-ansi: 6.0.1

  string-width@5.1.2:
    dependencies:
      eastasianwidth: 0.2.0
      emoji-regex: 9.2.2
      strip-ansi: 7.1.0

  strip-ansi@6.0.1:
    dependencies:
      ansi-regex: 5.0.1

  strip-ansi@7.1.0:
    dependencies:
      ansi-regex: 6.1.0

  sucrase@3.35.0:
    dependencies:
      '@jridgewell/gen-mapping': 0.3.5
      commander: 4.1.1
      glob: 10.4.5
      lines-and-columns: 1.2.4
      mz: 2.7.0
      pirates: 4.0.6
      ts-interface-checker: 0.1.13

  supports-color@7.2.0:
    dependencies:
      has-flag: 4.0.0

  supports-preserve-symlinks-flag@1.0.0: {}

  tailwindcss@3.4.14:
    dependencies:
      '@alloc/quick-lru': 5.2.0
      arg: 5.0.2
      chokidar: 3.6.0
      didyoumean: 1.2.2
      dlv: 1.1.3
      fast-glob: 3.3.2
      glob-parent: 6.0.2
      is-glob: 4.0.3
      jiti: 1.21.6
      lilconfig: 2.1.0
      micromatch: 4.0.8
      normalize-path: 3.0.0
      object-hash: 3.0.0
      picocolors: 1.1.0
      postcss: 8.4.47
      postcss-import: 15.1.0(postcss@8.4.47)
      postcss-js: 4.0.1(postcss@8.4.47)
      postcss-load-config: 4.0.2(postcss@8.4.47)
      postcss-nested: 6.2.0(postcss@8.4.47)
      postcss-selector-parser: 6.1.2
      resolve: 1.22.8
      sucrase: 3.35.0
    transitivePeerDependencies:
      - ts-node

  thenify-all@1.6.0:
    dependencies:
      thenify: 3.3.1

  thenify@3.3.1:
    dependencies:
      any-promise: 1.3.0

  to-regex-range@5.0.1:
    dependencies:
      is-number: 7.0.0

  ts-interface-checker@0.1.13: {}

  typescript@5.6.3: {}

  undici-types@6.19.8: {}

  union@0.5.0:
    dependencies:
      qs: 6.13.0

  url-join@4.0.1: {}

  util-deprecate@1.0.2: {}

  whatwg-encoding@2.0.0:
    dependencies:
      iconv-lite: 0.6.3

  which@2.0.2:
    dependencies:
      isexe: 2.0.0

  wrap-ansi@7.0.0:
    dependencies:
      ansi-styles: 4.3.0
      string-width: 4.2.3
      strip-ansi: 6.0.1

  wrap-ansi@8.1.0:
    dependencies:
      ansi-styles: 6.2.1
      string-width: 5.1.2
      strip-ansi: 7.1.0

  yaml@2.5.1: {}<|MERGE_RESOLUTION|>--- conflicted
+++ resolved
@@ -20,11 +20,7 @@
     devDependencies:
       '@types/node':
         specifier: '22'
-<<<<<<< HEAD
-        version: 22.5.5
-=======
         version: 22.7.5
->>>>>>> f1148c14
       http-server:
         specifier: ^14.1.1
         version: 14.1.1
@@ -175,13 +171,8 @@
   '@types/estree@1.0.6':
     resolution: {integrity: sha512-AYnb1nQyY49te+VRAVgmzfcgjYS91mY5P0TKUDCLEM+gNnA+3T6rWITXRLYCpahpqSQbN5cE+gHpnPyXjHWxcw==}
 
-<<<<<<< HEAD
-  '@types/node@22.5.5':
-    resolution: {integrity: sha512-Xjs4y5UPO/CLdzpgR6GirZJx36yScjh73+2NlLlkFRSoQN8B0DpfXPdZGnvVmLRLOsqDpOfTNv7D9trgGhmOIA==}
-=======
   '@types/node@22.7.5':
     resolution: {integrity: sha512-jML7s2NAzMWc//QSJ1a3prpk78cOPchGvXJsC3C6R6PSMoooztvRVQEz89gmBTBY1SPMaqo5teB4uNHPdetShQ==}
->>>>>>> f1148c14
 
   '@types/resolve@1.20.2':
     resolution: {integrity: sha512-60BCwRFOZCQhDncwQdxxeOEEkbc5dIMccYLwbxsS4TUNeVECQ/pBJ0j09mrHOl/JJvpRPGwO9SvE4nR2Nb/a4Q==}
@@ -876,11 +867,7 @@
 
   '@types/estree@1.0.6': {}
 
-<<<<<<< HEAD
-  '@types/node@22.5.5':
-=======
   '@types/node@22.7.5':
->>>>>>> f1148c14
     dependencies:
       undici-types: 6.19.8
 
