--- conflicted
+++ resolved
@@ -1,86 +1,4 @@
 use anyhow::{Context as _, Result};
-<<<<<<< HEAD
-use connlib_client_shared::Callbacks;
-use firezone_headless_client::{platform::sock_path, IpcClientMsg, IpcServerMsg};
-use futures::{SinkExt, StreamExt};
-use secrecy::{ExposeSecret, SecretString};
-use tokio::net::{unix::OwnedWriteHalf, UnixStream};
-use tokio_util::codec::{FramedRead, FramedWrite, LengthDelimitedCodec};
-
-/// Forwards events to and from connlib
-pub(crate) struct Client {
-    recv_task: tokio::task::JoinHandle<Result<()>>,
-    tx: FramedWrite<OwnedWriteHalf, LengthDelimitedCodec>,
-}
-
-impl Client {
-    pub(crate) async fn disconnect(mut self) -> Result<()> {
-        self.send_msg(&IpcClientMsg::Disconnect)
-            .await
-            .context("Couldn't send Disconnect")?;
-        self.tx.close().await?;
-        self.recv_task.abort();
-        Ok(())
-    }
-
-    pub(crate) async fn send_msg(&mut self, msg: &IpcClientMsg) -> Result<()> {
-        self.tx
-            .send(
-                serde_json::to_string(msg)
-                    .context("Couldn't encode IPC message as JSON")?
-                    .into(),
-            )
-            .await
-            .context("Couldn't send IPC message")?;
-        Ok(())
-    }
-
-    pub(crate) async fn connect(
-        api_url: &str,
-        token: SecretString,
-        callback_handler: super::CallbackHandler,
-        tokio_handle: tokio::runtime::Handle,
-    ) -> Result<Self> {
-        tracing::info!(pid = std::process::id(), "Connecting to IPC service...");
-        let stream = UnixStream::connect(sock_path())
-            .await
-            .context("Couldn't connect to UDS")?;
-        let (rx, tx) = stream.into_split();
-        // Receives messages from the IPC service
-        let mut rx = FramedRead::new(rx, LengthDelimitedCodec::new());
-        let tx = FramedWrite::new(tx, LengthDelimitedCodec::new());
-
-        // TODO: Make sure this joins / drops somewhere
-        let recv_task = tokio_handle.spawn(async move {
-            while let Some(msg) = rx.next().await.transpose()? {
-                let msg: IpcServerMsg = serde_json::from_slice(&msg)?;
-                match msg {
-                    IpcServerMsg::Ok => {}
-                    IpcServerMsg::OnDisconnect{error_msg} => callback_handler.on_disconnect(
-                        &connlib_client_shared::Error::Other("errors can't be serialized"),
-                    ),
-                    IpcServerMsg::OnUpdateResources(v) => callback_handler.on_update_resources(v),
-                    IpcServerMsg::OnSetInterfaceConfig { ipv4, ipv6, dns } => {
-                        callback_handler.on_set_interface_config(ipv4, ipv6, dns);
-                    }
-                }
-            }
-            Ok(())
-        });
-
-        let mut client = Self { recv_task, tx };
-        let token = token.expose_secret().clone();
-        client
-            .send_msg(&IpcClientMsg::Connect {
-                api_url: api_url.to_string(),
-                token,
-            })
-            .await
-            .context("Couldn't send Connect message")?;
-
-        Ok(client)
-    }
-=======
 use firezone_headless_client::platform::sock_path;
 use tokio::net::UnixStream;
 
@@ -93,5 +11,4 @@
         .await
         .context("Couldn't connect to Unix domain socket")?;
     Ok(stream)
->>>>>>> 9aa92c9b
 }