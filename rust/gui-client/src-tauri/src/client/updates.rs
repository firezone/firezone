//! Module to check the Github repo for new releases

use crate::client::about::get_cargo_version;
<<<<<<< HEAD
use anyhow::{Context, Result};
=======
use anyhow::Result;
>>>>>>> af066dcb
use serde::{Deserialize, Serialize};
use std::str::FromStr;
use url::Url;

/// GUI-friendly release struct
///
/// Serialize is derived for debugging
<<<<<<< HEAD
#[derive(Debug, Deserialize, Serialize)]
pub(crate) struct Release {
    pub download_url: url::Url,
    pub version: semver::Version,
}

=======
#[derive(Deserialize, Serialize)]
pub(crate) struct Release {
    /// All assets in a given release
    assets: Vec<Asset>,
    /// Git tag name / Cargo version name
    ///
    /// e.g. 1.0.1
    pub tag_name: semver::Version,
}

#[derive(Deserialize, Serialize)]
struct Asset {
    browser_download_url: Url,
    /// Name of the asset, e.g. `firezone-client-gui-windows-x86_64.msi`
    name: String,
}

impl Release {
    /// Download URL for current OS and arch
    pub fn download_url(&self) -> Option<&Url> {
        self.download_url_for(std::env::consts::ARCH, std::env::consts::OS)
    }

    /// Download URL for the first asset that matches the given arch, OS, and package type
    fn download_url_for(&self, arch: &str, os: &str) -> Option<&Url> {
        let package = match os {
            "linux" => "deb",
            "macos" => "dmg", // Unused in practice
            "windows" => "msi",
            _ => panic!("Don't know what package this OS uses"),
        };

        let prefix = format!("firezone-client-gui-{os}_");
        let suffix = format!("_{arch}.{package}");

        let mut iter = self
            .assets
            .iter()
            .filter(|x| x.name.starts_with(&prefix) && x.name.ends_with(&suffix));
        iter.next().map(|asset| &asset.browser_download_url)
    }
}

#[derive(Debug, thiserror::Error)]
pub(crate) enum Error {
    #[error(transparent)]
    JsonParse(#[from] serde_json::Error),
    #[error("Our own semver in the exe is invalid, this should be impossible")]
    OurVersionIsInvalid(semver::Error),
    #[error(transparent)]
    Request(#[from] reqwest::Error),
}

const LATEST_RELEASE_API_URL: &str =
    "https://api.github.com/repos/firezone/firezone/releases/latest";

/// <https://docs.github.com/en/rest/about-the-rest-api/api-versions?apiVersion=2022-11-28>
const GITHUB_API_VERSION: &str = "2022-11-28";

>>>>>>> af066dcb
/// Returns the latest release, even if ours is already newer
pub(crate) async fn check() -> Result<Release> {
    let client = reqwest::Client::builder().build()?;
    let arch = std::env::consts::ARCH;
    let os = std::env::consts::OS;
<<<<<<< HEAD

    // We used to send this to Github, couldn't hurt to send it to our own site, too
    let user_agent = format!("Firezone Client/{:?} ({os}; {arch})", current_version());

    let mut latest_url = url::Url::parse("https://www.firezone.dev")
        .context("Impossible: Hard-coded URL should always be parsable")?;
    latest_url.set_path(&format!("/dl/firezone-client-gui-{os}/latest/{arch}"));
=======

    // <https://docs.github.com/en/rest/using-the-rest-api/getting-started-with-the-rest-api?apiVersion=2022-11-28#user-agent-required>
    let user_agent = format!("Firezone Client/{:?} ({os}; {arch})", current_version());
>>>>>>> af066dcb

    let response = client
        .head(latest_url)
        .header("User-Agent", user_agent)
        .send()
        .await?;
    let status = response.status();
    if status != reqwest::StatusCode::OK {
<<<<<<< HEAD
        // Should be 200 OK after all the redirects are followed
        anyhow::bail!("HTTP status: {status}");
    }
    // Reqwest follows up to 10 redirects by default, so just grab the final URL
    let download_url = response.url().clone();
    let version = parse_version_from_url(&download_url)?;
    Ok(Release {
        download_url,
        version,
    })
=======
        anyhow::bail!("HTTP status: {status}");
    }

    let response = response.text().await?;
    Ok(serde_json::from_str(&response)?)
>>>>>>> af066dcb
}

#[allow(clippy::print_stderr)]
fn parse_version_from_url(url: &Url) -> Result<semver::Version> {
    let filename = url
        .path_segments()
        .context("URL must have a path")?
        .last()
        .context("URL path must have a last segment")?;
    let version_str = filename
        .split('_')
        .nth(1)
        .context("Filename must have 3 parts separated by underscores")?;
    Ok(semver::Version::parse(version_str)?)
}

<<<<<<< HEAD
// TODO: DRY with about.rs
pub(crate) fn current_version() -> Result<semver::Version> {
    semver::Version::from_str(&get_cargo_version()).context("Our version is invalid")
}

#[cfg(test)]
mod tests {
    #[test]
    fn parse_version_from_url() {
        for (input, expected) in [
            ("https://www.github.com/firezone/firezone/releases/download/1.0.0/firezone-client-gui-windows_1.0.0_x86_64.msi", Some((1, 0, 0))),
            ("https://www.github.com/firezone/firezone/releases/download/1.0.1/firezone-client-gui-linux_1.0.1_x86_64.deb", Some((1, 0, 1))),
            ("https://www.github.com/firezone/firezone/releases/download/1.0.1/firezone-client-gui-linux_x86_64.deb", None),
        ] {
            let input = url::Url::parse(input).unwrap();
            let expected = expected.map(|(a, b, c)| semver::Version::new(a, b, c));
            let actual = super::parse_version_from_url(&input).ok();
            assert_eq!(actual, expected);
        }
=======
#[cfg(test)]
mod tests {
    use std::str::FromStr;

    #[test]
    fn new_format() {
        let s = r#"
        {
            "tag_name": "1.0.0-pre.14",
            "assets": [
                {
                    "name": "firezone-client-gui-linux_1.0.0-pre.14_aarch64.deb",
                    "browser_download_url": "https://github.com/firezone/firezone/releases/download/1.0.0-pre.14/firezone-client-gui-linux_1.0.0-pre.14_aarch64.deb"
                },
                {
                    "name": "firezone-client-gui-linux_1.0.0-pre.14_x86_64.deb",
                    "browser_download_url": "https://github.com/firezone/firezone/releases/download/1.0.0-pre.14/firezone-client-gui-linux_1.0.0-pre.14_x86_64.deb"
                },
                {
                    "name": "firezone-client-gui-windows_1.0.0-pre.14_aarch64.msi",
                    "browser_download_url": "https://github.com/firezone/firezone/releases/download/1.0.0-pre.14/firezone-client-gui-windows_1.0.0-pre.14_aarch64.msi"
                },
                {
                    "name": "firezone-client-gui-windows_1.0.0-pre.14_x86_64.msi",
                    "browser_download_url": "https://github.com/firezone/firezone/releases/download/1.0.0-pre.14/firezone-client-gui-windows_1.0.0-pre.14_x86_64.msi"
                },

                {
                    "name": "firezone-client-headless-linux_1.0.0-pre.14_aarch64.deb",
                    "browser_download_url": "https://github.com/firezone/firezone/releases/download/1.0.0-pre.14/firezone-client-headless-linux_1.0.0-pre.14_aarch64.deb"
                },
                {
                    "name": "firezone-client-headless-linux_1.0.0-pre.14_x86_64.deb",
                    "browser_download_url": "https://github.com/firezone/firezone/releases/download/1.0.0-pre.14/firezone-client-headless-linux_1.0.0-pre.14_x86_64.deb"
                },
                {
                    "name": "firezone-client-headless-windows_1.0.0-pre.14_aarch64.msi",
                    "browser_download_url": "https://github.com/firezone/firezone/releases/download/1.0.0-pre.14/firezone-client-headless-windows_1.0.0-pre.14_aarch64.msi"
                },
                {
                    "name": "firezone-client-headless-windows_1.0.0-pre.14_x86_64.msi",
                    "browser_download_url": "https://github.com/firezone/firezone/releases/download/1.0.0-pre.14/firezone-client-headless-windows_1.0.0-pre.14_x86_64.msi"
                }
            ]
        }"#;

        let release: super::Release = serde_json::from_str(s).unwrap();
        let expected_url = "https://github.com/firezone/firezone/releases/download/1.0.0-pre.14/firezone-client-gui-windows_1.0.0-pre.14_x86_64.msi";
        assert_eq!(
            release
                .download_url_for("x86_64", "windows")
                .unwrap()
                .to_string(),
            expected_url
        );
        assert_eq!(release.tag_name.to_string(), "1.0.0-pre.14");

        assert!(
            semver::Version::from_str("1.0.0").unwrap()
                > semver::Version::from_str("1.0.0-pre.14").unwrap()
        );
        assert!(
            semver::Version::from_str("1.0.0-pre.14").unwrap()
                > semver::Version::from_str("0.7.0").unwrap()
        );

        assert!(super::current_version().is_ok());
>>>>>>> af066dcb
    }

    #[test]
    fn pick_asset() {
        let asset_names = [
            "firezone-client-gui-linux_1.0.0-pre.14_aarch64.deb",
            "firezone-client-gui-linux_1.0.0-pre.14_x86_64.deb",
            "firezone-client-gui-windows_1.0.0-pre.14_aarch64.msi",
            "firezone-client-gui-windows_1.0.0-pre.14_x86_64.msi",
            "firezone-client-headless-linux_1.0.0-pre.14_aarch64.deb",
            "firezone-client-headless-linux_1.0.0-pre.14_x86_64.deb",
            "firezone-client-headless-windows_1.0.0-pre.14_aarch64.msi",
            "firezone-client-headless-windows_1.0.0-pre.14_x86_64.msi",
            "firezone-gateway-linux_1.0.0-pre.14_aarch64.deb",
            "firezone-gateway-linux_1.0.0-pre.14_x86_64.deb",
            "firezone-gateway-windows_1.0.0-pre.14_aarch64.msi",
            "firezone-gateway-windows_1.0.0-pre.14_x86_64.msi",
        ];

        let product = "client-gui";
        let arch = "x86_64";
        let os = "windows";
        let package = "msi";

        let prefix = format!("firezone-{product}-{os}_");
        let suffix = format!("_{arch}.{package}");

        let mut iter = asset_names
            .into_iter()
            .filter(|x| x.starts_with(&prefix) && x.ends_with(&suffix));
        let asset_name = iter.next().unwrap();
        assert!(iter.next().is_none());

        assert_eq!(
            asset_name,
            "firezone-client-gui-windows_1.0.0-pre.14_x86_64.msi"
        );
    }
}<|MERGE_RESOLUTION|>--- conflicted
+++ resolved
@@ -1,11 +1,7 @@
 //! Module to check the Github repo for new releases
 
 use crate::client::about::get_cargo_version;
-<<<<<<< HEAD
 use anyhow::{Context, Result};
-=======
-use anyhow::Result;
->>>>>>> af066dcb
 use serde::{Deserialize, Serialize};
 use std::str::FromStr;
 use url::Url;
@@ -13,80 +9,17 @@
 /// GUI-friendly release struct
 ///
 /// Serialize is derived for debugging
-<<<<<<< HEAD
 #[derive(Debug, Deserialize, Serialize)]
 pub(crate) struct Release {
     pub download_url: url::Url,
     pub version: semver::Version,
 }
 
-=======
-#[derive(Deserialize, Serialize)]
-pub(crate) struct Release {
-    /// All assets in a given release
-    assets: Vec<Asset>,
-    /// Git tag name / Cargo version name
-    ///
-    /// e.g. 1.0.1
-    pub tag_name: semver::Version,
-}
-
-#[derive(Deserialize, Serialize)]
-struct Asset {
-    browser_download_url: Url,
-    /// Name of the asset, e.g. `firezone-client-gui-windows-x86_64.msi`
-    name: String,
-}
-
-impl Release {
-    /// Download URL for current OS and arch
-    pub fn download_url(&self) -> Option<&Url> {
-        self.download_url_for(std::env::consts::ARCH, std::env::consts::OS)
-    }
-
-    /// Download URL for the first asset that matches the given arch, OS, and package type
-    fn download_url_for(&self, arch: &str, os: &str) -> Option<&Url> {
-        let package = match os {
-            "linux" => "deb",
-            "macos" => "dmg", // Unused in practice
-            "windows" => "msi",
-            _ => panic!("Don't know what package this OS uses"),
-        };
-
-        let prefix = format!("firezone-client-gui-{os}_");
-        let suffix = format!("_{arch}.{package}");
-
-        let mut iter = self
-            .assets
-            .iter()
-            .filter(|x| x.name.starts_with(&prefix) && x.name.ends_with(&suffix));
-        iter.next().map(|asset| &asset.browser_download_url)
-    }
-}
-
-#[derive(Debug, thiserror::Error)]
-pub(crate) enum Error {
-    #[error(transparent)]
-    JsonParse(#[from] serde_json::Error),
-    #[error("Our own semver in the exe is invalid, this should be impossible")]
-    OurVersionIsInvalid(semver::Error),
-    #[error(transparent)]
-    Request(#[from] reqwest::Error),
-}
-
-const LATEST_RELEASE_API_URL: &str =
-    "https://api.github.com/repos/firezone/firezone/releases/latest";
-
-/// <https://docs.github.com/en/rest/about-the-rest-api/api-versions?apiVersion=2022-11-28>
-const GITHUB_API_VERSION: &str = "2022-11-28";
-
->>>>>>> af066dcb
 /// Returns the latest release, even if ours is already newer
 pub(crate) async fn check() -> Result<Release> {
     let client = reqwest::Client::builder().build()?;
     let arch = std::env::consts::ARCH;
     let os = std::env::consts::OS;
-<<<<<<< HEAD
 
     // We used to send this to Github, couldn't hurt to send it to our own site, too
     let user_agent = format!("Firezone Client/{:?} ({os}; {arch})", current_version());
@@ -94,11 +27,6 @@
     let mut latest_url = url::Url::parse("https://www.firezone.dev")
         .context("Impossible: Hard-coded URL should always be parsable")?;
     latest_url.set_path(&format!("/dl/firezone-client-gui-{os}/latest/{arch}"));
-=======
-
-    // <https://docs.github.com/en/rest/using-the-rest-api/getting-started-with-the-rest-api?apiVersion=2022-11-28#user-agent-required>
-    let user_agent = format!("Firezone Client/{:?} ({os}; {arch})", current_version());
->>>>>>> af066dcb
 
     let response = client
         .head(latest_url)
@@ -107,7 +35,6 @@
         .await?;
     let status = response.status();
     if status != reqwest::StatusCode::OK {
-<<<<<<< HEAD
         // Should be 200 OK after all the redirects are followed
         anyhow::bail!("HTTP status: {status}");
     }
@@ -118,13 +45,6 @@
         download_url,
         version,
     })
-=======
-        anyhow::bail!("HTTP status: {status}");
-    }
-
-    let response = response.text().await?;
-    Ok(serde_json::from_str(&response)?)
->>>>>>> af066dcb
 }
 
 #[allow(clippy::print_stderr)]
@@ -141,7 +61,6 @@
     Ok(semver::Version::parse(version_str)?)
 }
 
-<<<<<<< HEAD
 // TODO: DRY with about.rs
 pub(crate) fn current_version() -> Result<semver::Version> {
     semver::Version::from_str(&get_cargo_version()).context("Our version is invalid")
@@ -161,75 +80,6 @@
             let actual = super::parse_version_from_url(&input).ok();
             assert_eq!(actual, expected);
         }
-=======
-#[cfg(test)]
-mod tests {
-    use std::str::FromStr;
-
-    #[test]
-    fn new_format() {
-        let s = r#"
-        {
-            "tag_name": "1.0.0-pre.14",
-            "assets": [
-                {
-                    "name": "firezone-client-gui-linux_1.0.0-pre.14_aarch64.deb",
-                    "browser_download_url": "https://github.com/firezone/firezone/releases/download/1.0.0-pre.14/firezone-client-gui-linux_1.0.0-pre.14_aarch64.deb"
-                },
-                {
-                    "name": "firezone-client-gui-linux_1.0.0-pre.14_x86_64.deb",
-                    "browser_download_url": "https://github.com/firezone/firezone/releases/download/1.0.0-pre.14/firezone-client-gui-linux_1.0.0-pre.14_x86_64.deb"
-                },
-                {
-                    "name": "firezone-client-gui-windows_1.0.0-pre.14_aarch64.msi",
-                    "browser_download_url": "https://github.com/firezone/firezone/releases/download/1.0.0-pre.14/firezone-client-gui-windows_1.0.0-pre.14_aarch64.msi"
-                },
-                {
-                    "name": "firezone-client-gui-windows_1.0.0-pre.14_x86_64.msi",
-                    "browser_download_url": "https://github.com/firezone/firezone/releases/download/1.0.0-pre.14/firezone-client-gui-windows_1.0.0-pre.14_x86_64.msi"
-                },
-
-                {
-                    "name": "firezone-client-headless-linux_1.0.0-pre.14_aarch64.deb",
-                    "browser_download_url": "https://github.com/firezone/firezone/releases/download/1.0.0-pre.14/firezone-client-headless-linux_1.0.0-pre.14_aarch64.deb"
-                },
-                {
-                    "name": "firezone-client-headless-linux_1.0.0-pre.14_x86_64.deb",
-                    "browser_download_url": "https://github.com/firezone/firezone/releases/download/1.0.0-pre.14/firezone-client-headless-linux_1.0.0-pre.14_x86_64.deb"
-                },
-                {
-                    "name": "firezone-client-headless-windows_1.0.0-pre.14_aarch64.msi",
-                    "browser_download_url": "https://github.com/firezone/firezone/releases/download/1.0.0-pre.14/firezone-client-headless-windows_1.0.0-pre.14_aarch64.msi"
-                },
-                {
-                    "name": "firezone-client-headless-windows_1.0.0-pre.14_x86_64.msi",
-                    "browser_download_url": "https://github.com/firezone/firezone/releases/download/1.0.0-pre.14/firezone-client-headless-windows_1.0.0-pre.14_x86_64.msi"
-                }
-            ]
-        }"#;
-
-        let release: super::Release = serde_json::from_str(s).unwrap();
-        let expected_url = "https://github.com/firezone/firezone/releases/download/1.0.0-pre.14/firezone-client-gui-windows_1.0.0-pre.14_x86_64.msi";
-        assert_eq!(
-            release
-                .download_url_for("x86_64", "windows")
-                .unwrap()
-                .to_string(),
-            expected_url
-        );
-        assert_eq!(release.tag_name.to_string(), "1.0.0-pre.14");
-
-        assert!(
-            semver::Version::from_str("1.0.0").unwrap()
-                > semver::Version::from_str("1.0.0-pre.14").unwrap()
-        );
-        assert!(
-            semver::Version::from_str("1.0.0-pre.14").unwrap()
-                > semver::Version::from_str("0.7.0").unwrap()
-        );
-
-        assert!(super::current_version().is_ok());
->>>>>>> af066dcb
     }
 
     #[test]
