//! Code for the system tray AKA notification area
//!
//! This manages the icon, menu, and tooltip.
//!
//! "Notification Area" is Microsoft's official name instead of "System tray":
//! <https://learn.microsoft.com/en-us/windows/win32/shell/notification-area?redirectedfrom=MSDN#notifications-and-the-notification-area>

use anyhow::Result;
use connlib_client_shared::callbacks::{ResourceDescription, Status};
use tauri::{SystemTray, SystemTrayHandle};
use url::Url;

mod builder;

pub(crate) use builder::{copyable, item, Event, Item, Menu, Window};

// Figma is the source of truth for the tray icons
// <https://www.figma.com/design/THvQQ1QxKlsk47H9DZ2bhN/Core-Library?node-id=1250-772&t=OGFabKWPx7PRUZmq-0>
const BUSY_ICON: &[u8] = include_bytes!("../../../icons/tray/Busy.png");
const SIGNED_IN_ICON: &[u8] = include_bytes!("../../../icons/tray/Signed in.png");
const SIGNED_OUT_ICON: &[u8] = include_bytes!("../../../icons/tray/Signed out.png");
const TOOLTIP: &str = "Firezone";
const QUIT_TEXT_SIGNED_OUT: &str = "Quit Firezone";

const NO_ACTIVITY: &str = "[-] No activity";
const GATEWAY_CONNECTED: &str = "[O] Gateway connected";
const ALL_GATEWAYS_OFFLINE: &str = "[X] All Gateways offline";

const RESOURCES: &str = "Resources";
const SIGN_OUT: &str = "Sign out";
const DISCONNECT_AND_QUIT: &str = "Disconnect and quit Firezone";

pub(crate) fn loading() -> SystemTray {
    SystemTray::new()
        .with_icon(tauri::Icon::Raw(BUSY_ICON.into()))
        .with_menu(AppState::Loading.build())
        .with_tooltip(TOOLTIP)
}

pub(crate) struct Tray {
    handle: SystemTrayHandle,
    last_icon_set: Icon,
}

pub(crate) enum AppState<'a> {
    Loading,
    SignedOut,
    WaitingForBrowser,
    WaitingForConnlib,
    SignedIn(SignedIn<'a>),
}

pub(crate) struct SignedIn<'a> {
    pub(crate) actor_name: &'a str,
    pub(crate) resources: &'a [ResourceDescription],
}

impl<'a> SignedIn<'a> {
    /// Builds the submenu that has the resource address, name, desc,
    /// sites online, etc.
    fn resource_submenu(&self, res: &ResourceDescription) -> Menu {
        let submenu = Menu::default().add_item(resource_header(res));

        let submenu = submenu
            .separator()
            .disabled("Resource")
            .copyable(res.name())
            .copyable(res.pastable().as_ref());

        if let Some(site) = res.sites().first() {
            // Emojis may be causing an issue on some Ubuntu desktop environments.
            let status = match res.status() {
                Status::Unknown => NO_ACTIVITY,
                Status::Online => GATEWAY_CONNECTED,
                Status::Offline => ALL_GATEWAYS_OFFLINE,
            };

            submenu
                .separator()
                .disabled("Site")
                .copyable(&site.name) // Hope this is okay - The code is simpler if every enabled item sends an `Event` on click
                .copyable(status)
        } else {
            submenu
        }
    }
}

fn resource_header(res: &ResourceDescription) -> Item {
    let Some(address_description) = res.address_description() else {
        return copyable(&res.pastable());
    };

    if address_description.is_empty() {
        return copyable(&res.pastable());
    }

    let Ok(url) = Url::parse(address_description) else {
        return copyable(address_description);
    };

<<<<<<< HEAD
    item(Event::Url(url), format!("<{address_description}>"))
=======
    item(Event::Url(url), address_description)
>>>>>>> 7d1fa247
}

#[derive(PartialEq)]
pub(crate) enum Icon {
    /// Must be equivalent to the default app icon, since we assume this is set when we start
    Busy,
    SignedIn,
    SignedOut,
}

impl Default for Icon {
    fn default() -> Self {
        Self::Busy
    }
}

impl Tray {
    pub(crate) fn new(handle: SystemTrayHandle) -> Self {
        Self {
            handle,
            last_icon_set: Default::default(),
        }
    }

    pub(crate) fn update(&mut self, state: AppState) -> Result<()> {
        let new_icon = match &state {
            AppState::Loading | AppState::WaitingForBrowser | AppState::WaitingForConnlib => {
                Icon::Busy
            }
            AppState::SignedOut => Icon::SignedOut,
            AppState::SignedIn { .. } => Icon::SignedIn,
        };

        self.handle.set_tooltip(TOOLTIP)?;
        self.handle.set_menu(state.build())?;
        self.set_icon(new_icon)?;

        Ok(())
    }

    // Normally only needed for the stress test
    pub(crate) fn set_icon(&mut self, icon: Icon) -> Result<()> {
        if icon != self.last_icon_set {
            // Don't call `set_icon` too often. On Linux it writes a PNG to `/run/user/$UID/tao/tray-icon-*.png` every single time.
            // <https://github.com/tauri-apps/tao/blob/tao-v0.16.7/src/platform_impl/linux/system_tray.rs#L119>
            // Yes, even if you use `Icon::File` and tell Tauri that the icon is already
            // on disk.
            self.handle.set_icon(icon.tauri_icon())?;
            self.last_icon_set = icon;
        }
        Ok(())
    }
}

impl Icon {
    fn tauri_icon(&self) -> tauri::Icon {
        let bytes = match self {
            Self::Busy => BUSY_ICON,
            Self::SignedIn => SIGNED_IN_ICON,
            Self::SignedOut => SIGNED_OUT_ICON,
        };
        tauri::Icon::Raw(bytes.into())
    }
}

impl<'a> AppState<'a> {
    fn build(self) -> tauri::SystemTrayMenu {
        self.into_menu().build()
    }

    fn into_menu(self) -> Menu {
        match self {
            Self::Loading => Menu::default().disabled("Loading..."),
            Self::SignedOut => Menu::default()
                .item(Event::SignIn, "Sign In")
                .add_bottom_section(QUIT_TEXT_SIGNED_OUT),
            Self::WaitingForBrowser => signing_in("Waiting for browser..."),
            Self::WaitingForConnlib => signing_in("Signing In..."),
            Self::SignedIn(x) => signed_in(&x),
        }
    }
}

fn signed_in(signed_in: &SignedIn) -> Menu {
    let SignedIn {
        actor_name,
        resources, // Make sure these are presented in the order we receive them
    } = signed_in;

    let mut menu = Menu::default()
        .disabled(format!("Signed in as {actor_name}"))
        .item(Event::SignOut, SIGN_OUT)
        .separator();

    tracing::info!(
        resource_count = resources.len(),
        "Building signed-in tray menu"
    );

    menu = menu.disabled(RESOURCES);
    // Always show Resources in the original order
    for res in *resources {
        menu = menu.add_submenu(res.name(), signed_in.resource_submenu(res));
    }

    menu.add_bottom_section(DISCONNECT_AND_QUIT)
}

fn signing_in(waiting_message: &str) -> Menu {
    Menu::default()
        .disabled(waiting_message)
        .item(Event::CancelSignIn, "Cancel sign-in")
        .add_bottom_section(QUIT_TEXT_SIGNED_OUT)
}

#[cfg(test)]
mod tests {
    use super::*;

    fn resources() -> Vec<ResourceDescription> {
        let s = r#"[
            {
                "id": "73037362-715d-4a83-a749-f18eadd970e6",
                "type": "cidr",
                "name": "172.172.0.0/16",
                "address": "172.172.0.0/16",
                "address_description": "cidr resource",
                "sites": [{"name": "test", "id": "bf56f32d-7b2c-4f5d-a784-788977d014a4"}],
                "status": "Unknown"
            },
            {
                "id": "03000143-e25e-45c7-aafb-144990e57dcd",
                "type": "dns",
                "name": "gitlab.mycorp.com",
                "address": "gitlab.mycorp.com",
                "address_description": "dns resource",
                "sites": [{"name": "test", "id": "bf56f32d-7b2c-4f5d-a784-788977d014a4"}],
                "status": "Online"
            },
            {
                "id": "1106047c-cd5d-4151-b679-96b93da7383b",
                "type": "internet",
                "name": "internet",
                "address": "0.0.0.0/0",
                "address_description": "The whole entire Internet",
                "sites": [{"name": "test", "id": "eb94482a-94f4-47cb-8127-14fb3afa5516"}],
                "status": "Offline"
            }
        ]"#;

        serde_json::from_str(s).unwrap()
<<<<<<< HEAD
    }

    #[test]
    fn no_resources() {
        let resources = vec![];
        let input = AppState::SignedIn(SignedIn {
            actor_name: "Jane Doe",
            resources: &resources,
        });
        let actual = input.into_menu();
        let expected = Menu::default()
            .disabled("Signed in as Jane Doe")
            .item(Event::SignOut, SIGN_OUT)
            .separator()
            .disabled(RESOURCES)
            .add_bottom_section(DISCONNECT_AND_QUIT); // Skip testing the bottom section, it's simple

        assert_eq!(
            actual,
            expected,
            "{}",
            serde_json::to_string_pretty(&actual).unwrap()
        );
    }

    #[test]
    fn no_resources_invalid_favorite() {
=======
    }

    #[test]
    fn no_resources() {
>>>>>>> 7d1fa247
        let resources = vec![];
        let input = AppState::SignedIn(SignedIn {
            actor_name: "Jane Doe",
            resources: &resources,
        });
        let actual = input.into_menu();
        let expected = Menu::default()
            .disabled("Signed in as Jane Doe")
            .item(Event::SignOut, SIGN_OUT)
            .separator()
            .disabled(RESOURCES)
            .add_bottom_section(DISCONNECT_AND_QUIT); // Skip testing the bottom section, it's simple

        assert_eq!(
            actual,
            expected,
            "{}",
            serde_json::to_string_pretty(&actual).unwrap()
        );
<<<<<<< HEAD
    }

    #[test]
    fn dns_resource_with_url() {
        let s = r#"[
            {
                "id": "f716012d-5a0d-4008-86c2-1d37dd3c9915",
                "type": "dns",
                "name": "Example",
                "address": "example.com",
                "address_description": "https://example.com",
                "sites": [{"name": "test", "id": "bf56f32d-7b2c-4f5d-a784-788977d014a4"}],
                "status": "Online"
            }
        ]"#;
        let resources: Vec<_> = serde_json::from_str(s).unwrap();
        let input = AppState::SignedIn(SignedIn {
            actor_name: "Jane Doe",
            resources: &resources,
        });
        let actual = input.into_menu();
        let expected = Menu::default()
            .disabled("Signed in as Jane Doe")
            .item(Event::SignOut, SIGN_OUT)
            .separator()
            .disabled(RESOURCES)
            .add_submenu(
                "Example",
                Menu::default()
                    .item(
                        Event::Url("https://example.com".parse().unwrap()),
                        "<https://example.com>",
                    )
                    .separator()
                    .disabled("Resource")
                    .copyable("Example")
                    .copyable("example.com")
                    .separator()
                    .disabled("Site")
                    .copyable("test")
                    .copyable(GATEWAY_CONNECTED),
            )
            .add_bottom_section(DISCONNECT_AND_QUIT); // Skip testing the bottom section, it's simple

        assert_eq!(
            actual,
            expected,
            "{}",
            serde_json::to_string_pretty(&actual).unwrap(),
        );
    }

    #[test]
    fn some_resources_no_favorites() {
        let resources = resources();
        let input = AppState::SignedIn(SignedIn {
            actor_name: "Jane Doe",
            resources: &resources,
        });
        let actual = input.into_menu();
        let expected = Menu::default()
            .disabled("Signed in as Jane Doe")
            .item(Event::SignOut, SIGN_OUT)
            .separator()
            .disabled(RESOURCES)
            .add_submenu(
                "172.172.0.0/16",
                Menu::default()
                    .copyable("cidr resource")
                    .separator()
                    .disabled("Resource")
                    .copyable("172.172.0.0/16")
                    .copyable("172.172.0.0/16")
                    .separator()
                    .disabled("Site")
                    .copyable("test")
                    .copyable(NO_ACTIVITY),
            )
            .add_submenu(
                "gitlab.mycorp.com",
                Menu::default()
                    .copyable("dns resource")
                    .separator()
                    .disabled("Resource")
                    .copyable("gitlab.mycorp.com")
                    .copyable("gitlab.mycorp.com")
                    .separator()
                    .disabled("Site")
                    .copyable("test")
                    .copyable(GATEWAY_CONNECTED),
            )
            .add_submenu(
                "Internet",
                Menu::default()
                    .copyable("")
                    .separator()
                    .disabled("Resource")
                    .copyable("Internet")
                    .copyable("")
                    .separator()
                    .disabled("Site")
                    .copyable("test")
                    .copyable(ALL_GATEWAYS_OFFLINE),
            )
            .add_bottom_section(DISCONNECT_AND_QUIT); // Skip testing the bottom section, it's simple

        assert_eq!(
            actual,
            expected,
            "{}",
            serde_json::to_string_pretty(&actual).unwrap(),
        );
    }

    #[test]
    fn some_resources_one_favorite() {
=======
    }

    #[test]
    fn some_resources() {
>>>>>>> 7d1fa247
        let resources = resources();
        let input = AppState::SignedIn(SignedIn {
            actor_name: "Jane Doe",
            resources: &resources,
        });
        let actual = input.into_menu();
        let expected = Menu::default()
            .disabled("Signed in as Jane Doe")
            .item(Event::SignOut, SIGN_OUT)
            .separator()
            .disabled(RESOURCES)
            .add_submenu(
                "172.172.0.0/16",
                Menu::default()
                    .copyable("cidr resource")
                    .separator()
                    .disabled("Resource")
                    .copyable("172.172.0.0/16")
                    .copyable("172.172.0.0/16")
                    .separator()
                    .disabled("Site")
                    .copyable("test")
                    .copyable(NO_ACTIVITY),
            )
            .add_submenu(
                "gitlab.mycorp.com",
                Menu::default()
                    .copyable("dns resource")
                    .separator()
                    .disabled("Resource")
                    .copyable("gitlab.mycorp.com")
                    .copyable("gitlab.mycorp.com")
                    .separator()
                    .disabled("Site")
                    .copyable("test")
                    .copyable(GATEWAY_CONNECTED),
            )
            .add_submenu(
                "Internet",
                Menu::default()
                    .copyable("")
                    .separator()
                    .disabled("Resource")
                    .copyable("Internet")
                    .copyable("")
                    .separator()
                    .disabled("Site")
                    .copyable("test")
                    .copyable(ALL_GATEWAYS_OFFLINE),
            )
            .add_bottom_section(DISCONNECT_AND_QUIT); // Skip testing the bottom section, it's simple

        assert_eq!(
            actual,
            expected,
            "{}",
<<<<<<< HEAD
            serde_json::to_string_pretty(&actual).unwrap()
        );
    }

    #[test]
    fn some_resources_invalid_favorite() {
        let resources = resources();
        let input = AppState::SignedIn(SignedIn {
            actor_name: "Jane Doe",
            resources: &resources,
        });
        let actual = input.into_menu();
        let expected = Menu::default()
            .disabled("Signed in as Jane Doe")
            .item(Event::SignOut, SIGN_OUT)
            .separator()
            .disabled(RESOURCES)
            .add_submenu(
                "172.172.0.0/16",
                Menu::default()
                    .copyable("cidr resource")
                    .separator()
                    .disabled("Resource")
                    .copyable("172.172.0.0/16")
                    .copyable("172.172.0.0/16")
                    .separator()
                    .disabled("Site")
                    .copyable("test")
                    .copyable(NO_ACTIVITY),
            )
            .add_submenu(
                "gitlab.mycorp.com",
                Menu::default()
                    .copyable("dns resource")
                    .separator()
                    .disabled("Resource")
                    .copyable("gitlab.mycorp.com")
                    .copyable("gitlab.mycorp.com")
                    .separator()
                    .disabled("Site")
                    .copyable("test")
                    .copyable(GATEWAY_CONNECTED),
            )
            .add_submenu(
                "Internet",
                Menu::default()
                    .copyable("")
                    .separator()
                    .disabled("Resource")
                    .copyable("Internet")
                    .copyable("")
                    .separator()
                    .disabled("Site")
                    .copyable("test")
                    .copyable(ALL_GATEWAYS_OFFLINE),
            )
            .add_bottom_section(DISCONNECT_AND_QUIT); // Skip testing the bottom section, it's simple

        assert_eq!(
            actual,
            expected,
            "{}",
            serde_json::to_string_pretty(&actual).unwrap(),
        );
    }
=======
            serde_json::to_string_pretty(&actual).unwrap(),
        );
    }
>>>>>>> 7d1fa247
}<|MERGE_RESOLUTION|>--- conflicted
+++ resolved
@@ -99,11 +99,7 @@
         return copyable(address_description);
     };
 
-<<<<<<< HEAD
     item(Event::Url(url), format!("<{address_description}>"))
-=======
-    item(Event::Url(url), address_description)
->>>>>>> 7d1fa247
 }
 
 #[derive(PartialEq)]
@@ -255,7 +251,6 @@
         ]"#;
 
         serde_json::from_str(s).unwrap()
-<<<<<<< HEAD
     }
 
     #[test]
@@ -279,36 +274,6 @@
             "{}",
             serde_json::to_string_pretty(&actual).unwrap()
         );
-    }
-
-    #[test]
-    fn no_resources_invalid_favorite() {
-=======
-    }
-
-    #[test]
-    fn no_resources() {
->>>>>>> 7d1fa247
-        let resources = vec![];
-        let input = AppState::SignedIn(SignedIn {
-            actor_name: "Jane Doe",
-            resources: &resources,
-        });
-        let actual = input.into_menu();
-        let expected = Menu::default()
-            .disabled("Signed in as Jane Doe")
-            .item(Event::SignOut, SIGN_OUT)
-            .separator()
-            .disabled(RESOURCES)
-            .add_bottom_section(DISCONNECT_AND_QUIT); // Skip testing the bottom section, it's simple
-
-        assert_eq!(
-            actual,
-            expected,
-            "{}",
-            serde_json::to_string_pretty(&actual).unwrap()
-        );
-<<<<<<< HEAD
     }
 
     #[test]
@@ -362,7 +327,7 @@
     }
 
     #[test]
-    fn some_resources_no_favorites() {
+    fn some_resources() {
         let resources = resources();
         let input = AppState::SignedIn(SignedIn {
             actor_name: "Jane Doe",
@@ -422,140 +387,4 @@
             serde_json::to_string_pretty(&actual).unwrap(),
         );
     }
-
-    #[test]
-    fn some_resources_one_favorite() {
-=======
-    }
-
-    #[test]
-    fn some_resources() {
->>>>>>> 7d1fa247
-        let resources = resources();
-        let input = AppState::SignedIn(SignedIn {
-            actor_name: "Jane Doe",
-            resources: &resources,
-        });
-        let actual = input.into_menu();
-        let expected = Menu::default()
-            .disabled("Signed in as Jane Doe")
-            .item(Event::SignOut, SIGN_OUT)
-            .separator()
-            .disabled(RESOURCES)
-            .add_submenu(
-                "172.172.0.0/16",
-                Menu::default()
-                    .copyable("cidr resource")
-                    .separator()
-                    .disabled("Resource")
-                    .copyable("172.172.0.0/16")
-                    .copyable("172.172.0.0/16")
-                    .separator()
-                    .disabled("Site")
-                    .copyable("test")
-                    .copyable(NO_ACTIVITY),
-            )
-            .add_submenu(
-                "gitlab.mycorp.com",
-                Menu::default()
-                    .copyable("dns resource")
-                    .separator()
-                    .disabled("Resource")
-                    .copyable("gitlab.mycorp.com")
-                    .copyable("gitlab.mycorp.com")
-                    .separator()
-                    .disabled("Site")
-                    .copyable("test")
-                    .copyable(GATEWAY_CONNECTED),
-            )
-            .add_submenu(
-                "Internet",
-                Menu::default()
-                    .copyable("")
-                    .separator()
-                    .disabled("Resource")
-                    .copyable("Internet")
-                    .copyable("")
-                    .separator()
-                    .disabled("Site")
-                    .copyable("test")
-                    .copyable(ALL_GATEWAYS_OFFLINE),
-            )
-            .add_bottom_section(DISCONNECT_AND_QUIT); // Skip testing the bottom section, it's simple
-
-        assert_eq!(
-            actual,
-            expected,
-            "{}",
-<<<<<<< HEAD
-            serde_json::to_string_pretty(&actual).unwrap()
-        );
-    }
-
-    #[test]
-    fn some_resources_invalid_favorite() {
-        let resources = resources();
-        let input = AppState::SignedIn(SignedIn {
-            actor_name: "Jane Doe",
-            resources: &resources,
-        });
-        let actual = input.into_menu();
-        let expected = Menu::default()
-            .disabled("Signed in as Jane Doe")
-            .item(Event::SignOut, SIGN_OUT)
-            .separator()
-            .disabled(RESOURCES)
-            .add_submenu(
-                "172.172.0.0/16",
-                Menu::default()
-                    .copyable("cidr resource")
-                    .separator()
-                    .disabled("Resource")
-                    .copyable("172.172.0.0/16")
-                    .copyable("172.172.0.0/16")
-                    .separator()
-                    .disabled("Site")
-                    .copyable("test")
-                    .copyable(NO_ACTIVITY),
-            )
-            .add_submenu(
-                "gitlab.mycorp.com",
-                Menu::default()
-                    .copyable("dns resource")
-                    .separator()
-                    .disabled("Resource")
-                    .copyable("gitlab.mycorp.com")
-                    .copyable("gitlab.mycorp.com")
-                    .separator()
-                    .disabled("Site")
-                    .copyable("test")
-                    .copyable(GATEWAY_CONNECTED),
-            )
-            .add_submenu(
-                "Internet",
-                Menu::default()
-                    .copyable("")
-                    .separator()
-                    .disabled("Resource")
-                    .copyable("Internet")
-                    .copyable("")
-                    .separator()
-                    .disabled("Site")
-                    .copyable("test")
-                    .copyable(ALL_GATEWAYS_OFFLINE),
-            )
-            .add_bottom_section(DISCONNECT_AND_QUIT); // Skip testing the bottom section, it's simple
-
-        assert_eq!(
-            actual,
-            expected,
-            "{}",
-            serde_json::to_string_pretty(&actual).unwrap(),
-        );
-    }
-=======
-            serde_json::to_string_pretty(&actual).unwrap(),
-        );
-    }
->>>>>>> 7d1fa247
 }