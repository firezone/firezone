//! Code for the system tray AKA notification area
//!
//! This manages the icon, menu, and tooltip.
//!
//! "Notification Area" is Microsoft's official name instead of "System tray":
//! <https://learn.microsoft.com/en-us/windows/win32/shell/notification-area?redirectedfrom=MSDN#notifications-and-the-notification-area>

use anyhow::Result;
use connlib_client_shared::callbacks::{ResourceDescription, Status};
<<<<<<< HEAD
use connlib_shared::messages::ResourceId;
use std::collections::HashSet;
=======
>>>>>>> c02f0316
use tauri::{SystemTray, SystemTrayHandle};
use url::Url;

mod builder;

pub(crate) use builder::{copyable, item, Event, Item, Menu, Window};

// Figma is the source of truth for the tray icons
// <https://www.figma.com/design/THvQQ1QxKlsk47H9DZ2bhN/Core-Library?node-id=1250-772&t=OGFabKWPx7PRUZmq-0>
const BUSY_ICON: &[u8] = include_bytes!("../../../icons/tray/Busy.png");
const SIGNED_IN_ICON: &[u8] = include_bytes!("../../../icons/tray/Signed in.png");
const SIGNED_OUT_ICON: &[u8] = include_bytes!("../../../icons/tray/Signed out.png");
const TOOLTIP: &str = "Firezone";
const QUIT_TEXT_SIGNED_OUT: &str = "Quit Firezone";

const NO_ACTIVITY: &str = "[-] No activity";
const GATEWAY_CONNECTED: &str = "[O] Gateway connected";
const ALL_GATEWAYS_OFFLINE: &str = "[X] All Gateways offline";

<<<<<<< HEAD
const ADD_FAVORITE: &str = "Add to favorites";
const REMOVE_FAVORITE: &str = "Remove from favorites";
const FAVORITE_RESOURCES: &str = "Favorite Resources";
const RESOURCES: &str = "Resources";
const OTHER_RESOURCES: &str = "Other Resources";
=======
const RESOURCES: &str = "Resources";
>>>>>>> c02f0316
const SIGN_OUT: &str = "Sign out";
const DISCONNECT_AND_QUIT: &str = "Disconnect and quit Firezone";

pub(crate) fn loading() -> SystemTray {
    SystemTray::new()
        .with_icon(tauri::Icon::Raw(BUSY_ICON.into()))
        .with_menu(AppState::Loading.build())
        .with_tooltip(TOOLTIP)
}

pub(crate) struct Tray {
    handle: SystemTrayHandle,
    last_icon_set: Icon,
}

pub(crate) enum AppState<'a> {
    Loading,
    SignedOut,
    WaitingForBrowser,
    WaitingForConnlib,
    SignedIn(SignedIn<'a>),
}

pub(crate) struct SignedIn<'a> {
    pub(crate) actor_name: &'a str,
<<<<<<< HEAD
    pub(crate) favorite_resources: &'a HashSet<ResourceId>,
=======
>>>>>>> c02f0316
    pub(crate) resources: &'a [ResourceDescription],
}

impl<'a> SignedIn<'a> {
<<<<<<< HEAD
    fn is_favorite(&self, res: &ResourceDescription) -> bool {
        self.favorite_resources.contains(&res.id())
    }

=======
>>>>>>> c02f0316
    /// Builds the submenu that has the resource address, name, desc,
    /// sites online, etc.
    fn resource_submenu(&self, res: &ResourceDescription) -> Menu {
        let submenu = Menu::default().add_item(resource_header(res));

        let submenu = submenu
            .separator()
            .disabled("Resource")
            .copyable(res.name())
            .copyable(res.pastable().as_ref());

<<<<<<< HEAD
        let submenu = if self.is_favorite(res) {
            submenu.add_item(item(Event::RemoveFavorite(res.id()), REMOVE_FAVORITE).selected())
        } else {
            submenu.item(Event::AddFavorite(res.id()), ADD_FAVORITE)
        };

=======
>>>>>>> c02f0316
        if let Some(site) = res.sites().first() {
            // Emojis may be causing an issue on some Ubuntu desktop environments.
            let status = match res.status() {
                Status::Unknown => NO_ACTIVITY,
                Status::Online => GATEWAY_CONNECTED,
                Status::Offline => ALL_GATEWAYS_OFFLINE,
            };

            submenu
                .separator()
                .disabled("Site")
                .copyable(&site.name) // Hope this is okay - The code is simpler if every enabled item sends an `Event` on click
                .copyable(status)
        } else {
            submenu
        }
    }
}

fn resource_header(res: &ResourceDescription) -> Item {
    let Some(address_description) = res.address_description() else {
        return copyable(&res.pastable());
    };

    if address_description.is_empty() {
        return copyable(&res.pastable());
    }

    let Ok(url) = Url::parse(address_description) else {
        return copyable(address_description);
    };

    item(Event::Url(url), address_description)
}

#[derive(PartialEq)]
pub(crate) enum Icon {
    /// Must be equivalent to the default app icon, since we assume this is set when we start
    Busy,
    SignedIn,
    SignedOut,
}

impl Default for Icon {
    fn default() -> Self {
        Self::Busy
    }
}

impl Tray {
    pub(crate) fn new(handle: SystemTrayHandle) -> Self {
        Self {
            handle,
            last_icon_set: Default::default(),
        }
    }

    pub(crate) fn update(&mut self, state: AppState) -> Result<()> {
        let new_icon = match &state {
            AppState::Loading | AppState::WaitingForBrowser | AppState::WaitingForConnlib => {
                Icon::Busy
            }
            AppState::SignedOut => Icon::SignedOut,
            AppState::SignedIn { .. } => Icon::SignedIn,
        };

        self.handle.set_tooltip(TOOLTIP)?;
        self.handle.set_menu(state.build())?;
        self.set_icon(new_icon)?;

        Ok(())
    }

    // Normally only needed for the stress test
    pub(crate) fn set_icon(&mut self, icon: Icon) -> Result<()> {
        if icon != self.last_icon_set {
            // Don't call `set_icon` too often. On Linux it writes a PNG to `/run/user/$UID/tao/tray-icon-*.png` every single time.
            // <https://github.com/tauri-apps/tao/blob/tao-v0.16.7/src/platform_impl/linux/system_tray.rs#L119>
            // Yes, even if you use `Icon::File` and tell Tauri that the icon is already
            // on disk.
            self.handle.set_icon(icon.tauri_icon())?;
            self.last_icon_set = icon;
        }
        Ok(())
    }
}

impl Icon {
    fn tauri_icon(&self) -> tauri::Icon {
        let bytes = match self {
            Self::Busy => BUSY_ICON,
            Self::SignedIn => SIGNED_IN_ICON,
            Self::SignedOut => SIGNED_OUT_ICON,
        };
        tauri::Icon::Raw(bytes.into())
    }
}

impl<'a> AppState<'a> {
    fn build(self) -> tauri::SystemTrayMenu {
        self.into_menu().build()
    }

    fn into_menu(self) -> Menu {
        match self {
            Self::Loading => Menu::default().disabled("Loading..."),
            Self::SignedOut => Menu::default()
                .item(Event::SignIn, "Sign In")
                .add_bottom_section(QUIT_TEXT_SIGNED_OUT),
            Self::WaitingForBrowser => signing_in("Waiting for browser..."),
            Self::WaitingForConnlib => signing_in("Signing In..."),
            Self::SignedIn(x) => signed_in(&x),
        }
    }
}

fn signed_in(signed_in: &SignedIn) -> Menu {
    let SignedIn {
        actor_name,
<<<<<<< HEAD
        favorite_resources,
        resources, // Make sure these are presented in the order we receive them
    } = signed_in;

    let has_any_favorites = resources
        .iter()
        .any(|res| favorite_resources.contains(&res.id()));

=======
        resources, // Make sure these are presented in the order we receive them
    } = signed_in;

>>>>>>> c02f0316
    let mut menu = Menu::default()
        .disabled(format!("Signed in as {actor_name}"))
        .item(Event::SignOut, SIGN_OUT)
        .separator();

    tracing::info!(
        resource_count = resources.len(),
        "Building signed-in tray menu"
    );
<<<<<<< HEAD
    if has_any_favorites {
        menu = menu.disabled(FAVORITE_RESOURCES);
        // The user has some favorites and they're in the list, so only show those
        // Always show Resources in the original order
        for res in resources
            .iter()
            .filter(|res| favorite_resources.contains(&res.id()))
        {
            menu = menu.add_submenu(res.name(), signed_in.resource_submenu(res));
        }
    } else {
        menu = menu.disabled(RESOURCES);
        // No favorites, show every Resource normally, just like before
        // the favoriting feature was created
        // Always show Resources in the original order
        for res in *resources {
            menu = menu.add_submenu(res.name(), signed_in.resource_submenu(res));
        }
    }

    if has_any_favorites {
        let mut submenu = Menu::default();
        // Always show Resources in the original order
        for res in resources
            .iter()
            .filter(|res| !favorite_resources.contains(&res.id()))
        {
            submenu = submenu.add_submenu(res.name(), signed_in.resource_submenu(res));
        }
        menu = menu.separator().add_submenu(OTHER_RESOURCES, submenu);
    }
=======

    menu = menu.disabled(RESOURCES);
    // No favorites, show every Resource normally, just like before
    // the favoriting feature was created
    // Always show Resources in the original order
    for res in *resources {
        menu = menu.add_submenu(res.name(), signed_in.resource_submenu(res));
    }

>>>>>>> c02f0316
    menu.add_bottom_section(DISCONNECT_AND_QUIT)
}

fn signing_in(waiting_message: &str) -> Menu {
    Menu::default()
        .disabled(waiting_message)
        .item(Event::CancelSignIn, "Cancel sign-in")
        .add_bottom_section(QUIT_TEXT_SIGNED_OUT)
}

#[cfg(test)]
mod tests {
    use super::*;
<<<<<<< HEAD
    use anyhow::Result;
    use std::str::FromStr as _;
=======
>>>>>>> c02f0316

    fn resources() -> Vec<ResourceDescription> {
        let s = r#"[
            {
                "id": "73037362-715d-4a83-a749-f18eadd970e6",
                "type": "cidr",
                "name": "172.172.0.0/16",
                "address": "172.172.0.0/16",
                "address_description": "cidr resource",
                "sites": [{"name": "test", "id": "bf56f32d-7b2c-4f5d-a784-788977d014a4"}],
                "status": "Unknown"
            },
            {
                "id": "03000143-e25e-45c7-aafb-144990e57dcd",
                "type": "dns",
                "name": "gitlab.mycorp.com",
                "address": "gitlab.mycorp.com",
                "address_description": "dns resource",
                "sites": [{"name": "test", "id": "bf56f32d-7b2c-4f5d-a784-788977d014a4"}],
                "status": "Online"
            },
            {
                "id": "1106047c-cd5d-4151-b679-96b93da7383b",
                "type": "internet",
                "name": "internet",
                "address": "0.0.0.0/0",
                "address_description": "The whole entire Internet",
                "sites": [{"name": "test", "id": "eb94482a-94f4-47cb-8127-14fb3afa5516"}],
                "status": "Offline"
            }
        ]"#;

        serde_json::from_str(s).unwrap()
<<<<<<< HEAD
    }

    #[test]
    fn no_resources_no_favorites() {
        let resources = vec![];
        let favorites = HashSet::default();
        let input = AppState::SignedIn(SignedIn {
            actor_name: "Jane Doe",
            favorite_resources: &favorites,
            resources: &resources,
        });
        let actual = input.into_menu();
        let expected = Menu::default()
            .disabled("Signed in as Jane Doe")
            .item(Event::SignOut, SIGN_OUT)
            .separator()
            .disabled(RESOURCES)
            .add_bottom_section(DISCONNECT_AND_QUIT); // Skip testing the bottom section, it's simple

        assert_eq!(
            actual,
            expected,
            "{}",
            serde_json::to_string_pretty(&actual).unwrap()
        );
    }

    #[test]
    fn no_resources_invalid_favorite() {
        let resources = vec![];
        let favorites = HashSet::from([ResourceId::from_u128(42)]);
        let input = AppState::SignedIn(SignedIn {
            actor_name: "Jane Doe",
            favorite_resources: &favorites,
=======
    }

    #[test]
    fn no_resources_no_favorites() {
        let resources = vec![];
        let input = AppState::SignedIn(SignedIn {
            actor_name: "Jane Doe",
>>>>>>> c02f0316
            resources: &resources,
        });
        let actual = input.into_menu();
        let expected = Menu::default()
            .disabled("Signed in as Jane Doe")
            .item(Event::SignOut, SIGN_OUT)
            .separator()
            .disabled(RESOURCES)
            .add_bottom_section(DISCONNECT_AND_QUIT); // Skip testing the bottom section, it's simple

        assert_eq!(
            actual,
            expected,
            "{}",
            serde_json::to_string_pretty(&actual).unwrap()
        );
    }
<<<<<<< HEAD

    #[test]
    fn some_resources_no_favorites() -> Result<()> {
        let resources = resources();
        let favorites = HashSet::default();
        let input = AppState::SignedIn(SignedIn {
            actor_name: "Jane Doe",
            favorite_resources: &favorites,
            resources: &resources,
        });
        let actual = input.into_menu();
        let expected = Menu::default()
            .disabled("Signed in as Jane Doe")
            .item(Event::SignOut, SIGN_OUT)
            .separator()
            .disabled(RESOURCES)
            .add_submenu(
                "172.172.0.0/16",
                Menu::default()
                    .copyable("cidr resource")
                    .separator()
                    .disabled("Resource")
                    .copyable("172.172.0.0/16")
                    .copyable("172.172.0.0/16")
                    .item(
                        Event::AddFavorite(ResourceId::from_str(
                            "73037362-715d-4a83-a749-f18eadd970e6",
                        )?),
                        ADD_FAVORITE,
                    )
                    .separator()
                    .disabled("Site")
                    .copyable("test")
                    .copyable(NO_ACTIVITY),
            )
            .add_submenu(
                "gitlab.mycorp.com",
                Menu::default()
                    .copyable("dns resource")
                    .separator()
                    .disabled("Resource")
                    .copyable("gitlab.mycorp.com")
                    .copyable("gitlab.mycorp.com")
                    .item(
                        Event::AddFavorite(ResourceId::from_str(
                            "03000143-e25e-45c7-aafb-144990e57dcd",
                        )?),
                        ADD_FAVORITE,
                    )
                    .separator()
                    .disabled("Site")
                    .copyable("test")
                    .copyable(GATEWAY_CONNECTED),
            )
            .add_submenu(
                "Internet",
                Menu::default()
                    .copyable("")
                    .separator()
                    .disabled("Resource")
                    .copyable("Internet")
                    .copyable("")
                    .item(
                        Event::AddFavorite(ResourceId::from_str(
                            "1106047c-cd5d-4151-b679-96b93da7383b",
                        )?),
                        ADD_FAVORITE,
                    )
                    .separator()
                    .disabled("Site")
                    .copyable("test")
                    .copyable(ALL_GATEWAYS_OFFLINE),
            )
            .add_bottom_section(DISCONNECT_AND_QUIT); // Skip testing the bottom section, it's simple

=======

    #[test]
    fn no_resources_invalid_favorite() {
        let resources = vec![];
        let input = AppState::SignedIn(SignedIn {
            actor_name: "Jane Doe",
            resources: &resources,
        });
        let actual = input.into_menu();
        let expected = Menu::default()
            .disabled("Signed in as Jane Doe")
            .item(Event::SignOut, SIGN_OUT)
            .separator()
            .disabled(RESOURCES)
            .add_bottom_section(DISCONNECT_AND_QUIT); // Skip testing the bottom section, it's simple

>>>>>>> c02f0316
        assert_eq!(
            actual,
            expected,
            "{}",
<<<<<<< HEAD
            serde_json::to_string_pretty(&actual).unwrap(),
        );

        Ok(())
    }

    #[test]
    fn some_resources_one_favorite() -> Result<()> {
        let resources = resources();
        let favorites = HashSet::from([ResourceId::from_str(
            "03000143-e25e-45c7-aafb-144990e57dcd",
        )?]);
        let input = AppState::SignedIn(SignedIn {
            actor_name: "Jane Doe",
            favorite_resources: &favorites,
=======
            serde_json::to_string_pretty(&actual).unwrap()
        );
    }

    #[test]
    fn some_resources_no_favorites() {
        let resources = resources();
        let input = AppState::SignedIn(SignedIn {
            actor_name: "Jane Doe",
            resources: &resources,
        });
        let actual = input.into_menu();
        let expected = Menu::default()
            .disabled("Signed in as Jane Doe")
            .item(Event::SignOut, SIGN_OUT)
            .separator()
            .disabled(RESOURCES)
            .add_submenu(
                "172.172.0.0/16",
                Menu::default()
                    .copyable("cidr resource")
                    .separator()
                    .disabled("Resource")
                    .copyable("172.172.0.0/16")
                    .copyable("172.172.0.0/16")
                    .separator()
                    .disabled("Site")
                    .copyable("test")
                    .copyable(NO_ACTIVITY),
            )
            .add_submenu(
                "gitlab.mycorp.com",
                Menu::default()
                    .copyable("dns resource")
                    .separator()
                    .disabled("Resource")
                    .copyable("gitlab.mycorp.com")
                    .copyable("gitlab.mycorp.com")
                    .separator()
                    .disabled("Site")
                    .copyable("test")
                    .copyable(GATEWAY_CONNECTED),
            )
            .add_submenu(
                "Internet",
                Menu::default()
                    .copyable("")
                    .separator()
                    .disabled("Resource")
                    .copyable("Internet")
                    .copyable("")
                    .separator()
                    .disabled("Site")
                    .copyable("test")
                    .copyable(ALL_GATEWAYS_OFFLINE),
            )
            .add_bottom_section(DISCONNECT_AND_QUIT); // Skip testing the bottom section, it's simple

        assert_eq!(
            actual,
            expected,
            "{}",
            serde_json::to_string_pretty(&actual).unwrap(),
        );
    }

    #[test]
    fn some_resources_one_favorite() {
        let resources = resources();
        let input = AppState::SignedIn(SignedIn {
            actor_name: "Jane Doe",
>>>>>>> c02f0316
            resources: &resources,
        });
        let actual = input.into_menu();
        let expected = Menu::default()
            .disabled("Signed in as Jane Doe")
            .item(Event::SignOut, SIGN_OUT)
            .separator()
<<<<<<< HEAD
            .disabled(FAVORITE_RESOURCES)
=======
            .disabled(RESOURCES)
            .add_submenu(
                "172.172.0.0/16",
                Menu::default()
                    .copyable("cidr resource")
                    .separator()
                    .disabled("Resource")
                    .copyable("172.172.0.0/16")
                    .copyable("172.172.0.0/16")
                    .separator()
                    .disabled("Site")
                    .copyable("test")
                    .copyable(NO_ACTIVITY),
            )
>>>>>>> c02f0316
            .add_submenu(
                "gitlab.mycorp.com",
                Menu::default()
                    .copyable("dns resource")
                    .separator()
                    .disabled("Resource")
                    .copyable("gitlab.mycorp.com")
                    .copyable("gitlab.mycorp.com")
<<<<<<< HEAD
                    .add_item(
                        item(
                            Event::RemoveFavorite(ResourceId::from_str(
                                "03000143-e25e-45c7-aafb-144990e57dcd",
                            )?),
                            REMOVE_FAVORITE,
                        )
                        .selected(),
                    )
=======
>>>>>>> c02f0316
                    .separator()
                    .disabled("Site")
                    .copyable("test")
                    .copyable(GATEWAY_CONNECTED),
            )
<<<<<<< HEAD
            .separator()
            .add_submenu(
                OTHER_RESOURCES,
                Menu::default()
                    .add_submenu(
                        "172.172.0.0/16",
                        Menu::default()
                            .copyable("cidr resource")
                            .separator()
                            .disabled("Resource")
                            .copyable("172.172.0.0/16")
                            .copyable("172.172.0.0/16")
                            .item(
                                Event::AddFavorite(ResourceId::from_str(
                                    "73037362-715d-4a83-a749-f18eadd970e6",
                                )?),
                                ADD_FAVORITE,
                            )
                            .separator()
                            .disabled("Site")
                            .copyable("test")
                            .copyable(NO_ACTIVITY),
                    )
                    .add_submenu(
                        "Internet",
                        Menu::default()
                            .copyable("")
                            .separator()
                            .disabled("Resource")
                            .copyable("Internet")
                            .copyable("")
                            .item(
                                Event::AddFavorite(ResourceId::from_str(
                                    "1106047c-cd5d-4151-b679-96b93da7383b",
                                )?),
                                ADD_FAVORITE,
                            )
                            .separator()
                            .disabled("Site")
                            .copyable("test")
                            .copyable(ALL_GATEWAYS_OFFLINE),
                    ),
            )
            .add_bottom_section(DISCONNECT_AND_QUIT); // Skip testing the bottom section, it's simple

=======
            .add_submenu(
                "Internet",
                Menu::default()
                    .copyable("")
                    .separator()
                    .disabled("Resource")
                    .copyable("Internet")
                    .copyable("")
                    .separator()
                    .disabled("Site")
                    .copyable("test")
                    .copyable(ALL_GATEWAYS_OFFLINE),
            )
            .add_bottom_section(DISCONNECT_AND_QUIT); // Skip testing the bottom section, it's simple

        assert_eq!(
            actual,
            expected,
            "{}",
            serde_json::to_string_pretty(&actual).unwrap()
        );
    }

    #[test]
    fn some_resources_invalid_favorite() {
        let resources = resources();
        let input = AppState::SignedIn(SignedIn {
            actor_name: "Jane Doe",
            resources: &resources,
        });
        let actual = input.into_menu();
        let expected = Menu::default()
            .disabled("Signed in as Jane Doe")
            .item(Event::SignOut, SIGN_OUT)
            .separator()
            .disabled(RESOURCES)
            .add_submenu(
                "172.172.0.0/16",
                Menu::default()
                    .copyable("cidr resource")
                    .separator()
                    .disabled("Resource")
                    .copyable("172.172.0.0/16")
                    .copyable("172.172.0.0/16")
                    .separator()
                    .disabled("Site")
                    .copyable("test")
                    .copyable(NO_ACTIVITY),
            )
            .add_submenu(
                "gitlab.mycorp.com",
                Menu::default()
                    .copyable("dns resource")
                    .separator()
                    .disabled("Resource")
                    .copyable("gitlab.mycorp.com")
                    .copyable("gitlab.mycorp.com")
                    .separator()
                    .disabled("Site")
                    .copyable("test")
                    .copyable(GATEWAY_CONNECTED),
            )
            .add_submenu(
                "Internet",
                Menu::default()
                    .copyable("")
                    .separator()
                    .disabled("Resource")
                    .copyable("Internet")
                    .copyable("")
                    .separator()
                    .disabled("Site")
                    .copyable("test")
                    .copyable(ALL_GATEWAYS_OFFLINE),
            )
            .add_bottom_section(DISCONNECT_AND_QUIT); // Skip testing the bottom section, it's simple

>>>>>>> c02f0316
        assert_eq!(
            actual,
            expected,
            "{}",
<<<<<<< HEAD
            serde_json::to_string_pretty(&actual).unwrap()
        );

        Ok(())
    }

    #[test]
    fn some_resources_invalid_favorite() -> Result<()> {
        let resources = resources();
        let favorites = HashSet::from([ResourceId::from_str(
            "00000000-0000-0000-0000-000000000000",
        )?]);
        let input = AppState::SignedIn(SignedIn {
            actor_name: "Jane Doe",
            favorite_resources: &favorites,
            resources: &resources,
        });
        let actual = input.into_menu();
        let expected = Menu::default()
            .disabled("Signed in as Jane Doe")
            .item(Event::SignOut, SIGN_OUT)
            .separator()
            .disabled(RESOURCES)
            .add_submenu(
                "172.172.0.0/16",
                Menu::default()
                    .copyable("cidr resource")
                    .separator()
                    .disabled("Resource")
                    .copyable("172.172.0.0/16")
                    .copyable("172.172.0.0/16")
                    .item(
                        Event::AddFavorite(ResourceId::from_str(
                            "73037362-715d-4a83-a749-f18eadd970e6",
                        )?),
                        ADD_FAVORITE,
                    )
                    .separator()
                    .disabled("Site")
                    .copyable("test")
                    .copyable(NO_ACTIVITY),
            )
            .add_submenu(
                "gitlab.mycorp.com",
                Menu::default()
                    .copyable("dns resource")
                    .separator()
                    .disabled("Resource")
                    .copyable("gitlab.mycorp.com")
                    .copyable("gitlab.mycorp.com")
                    .item(
                        Event::AddFavorite(ResourceId::from_str(
                            "03000143-e25e-45c7-aafb-144990e57dcd",
                        )?),
                        ADD_FAVORITE,
                    )
                    .separator()
                    .disabled("Site")
                    .copyable("test")
                    .copyable(GATEWAY_CONNECTED),
            )
            .add_submenu(
                "Internet",
                Menu::default()
                    .copyable("")
                    .separator()
                    .disabled("Resource")
                    .copyable("Internet")
                    .copyable("")
                    .item(
                        Event::AddFavorite(ResourceId::from_str(
                            "1106047c-cd5d-4151-b679-96b93da7383b",
                        )?),
                        ADD_FAVORITE,
                    )
                    .separator()
                    .disabled("Site")
                    .copyable("test")
                    .copyable(ALL_GATEWAYS_OFFLINE),
            )
            .add_bottom_section(DISCONNECT_AND_QUIT); // Skip testing the bottom section, it's simple

        assert_eq!(
            actual,
            expected,
            "{}",
            serde_json::to_string_pretty(&actual).unwrap(),
        );

        Ok(())
    }
=======
            serde_json::to_string_pretty(&actual).unwrap(),
        );
    }
>>>>>>> c02f0316
}<|MERGE_RESOLUTION|>--- conflicted
+++ resolved
@@ -7,11 +7,8 @@
 
 use anyhow::Result;
 use connlib_client_shared::callbacks::{ResourceDescription, Status};
-<<<<<<< HEAD
 use connlib_shared::messages::ResourceId;
 use std::collections::HashSet;
-=======
->>>>>>> c02f0316
 use tauri::{SystemTray, SystemTrayHandle};
 use url::Url;
 
@@ -31,15 +28,11 @@
 const GATEWAY_CONNECTED: &str = "[O] Gateway connected";
 const ALL_GATEWAYS_OFFLINE: &str = "[X] All Gateways offline";
 
-<<<<<<< HEAD
 const ADD_FAVORITE: &str = "Add to favorites";
 const REMOVE_FAVORITE: &str = "Remove from favorites";
 const FAVORITE_RESOURCES: &str = "Favorite Resources";
 const RESOURCES: &str = "Resources";
 const OTHER_RESOURCES: &str = "Other Resources";
-=======
-const RESOURCES: &str = "Resources";
->>>>>>> c02f0316
 const SIGN_OUT: &str = "Sign out";
 const DISCONNECT_AND_QUIT: &str = "Disconnect and quit Firezone";
 
@@ -65,21 +58,15 @@
 
 pub(crate) struct SignedIn<'a> {
     pub(crate) actor_name: &'a str,
-<<<<<<< HEAD
     pub(crate) favorite_resources: &'a HashSet<ResourceId>,
-=======
->>>>>>> c02f0316
     pub(crate) resources: &'a [ResourceDescription],
 }
 
 impl<'a> SignedIn<'a> {
-<<<<<<< HEAD
     fn is_favorite(&self, res: &ResourceDescription) -> bool {
         self.favorite_resources.contains(&res.id())
     }
 
-=======
->>>>>>> c02f0316
     /// Builds the submenu that has the resource address, name, desc,
     /// sites online, etc.
     fn resource_submenu(&self, res: &ResourceDescription) -> Menu {
@@ -91,15 +78,12 @@
             .copyable(res.name())
             .copyable(res.pastable().as_ref());
 
-<<<<<<< HEAD
         let submenu = if self.is_favorite(res) {
             submenu.add_item(item(Event::RemoveFavorite(res.id()), REMOVE_FAVORITE).selected())
         } else {
             submenu.item(Event::AddFavorite(res.id()), ADD_FAVORITE)
         };
 
-=======
->>>>>>> c02f0316
         if let Some(site) = res.sites().first() {
             // Emojis may be causing an issue on some Ubuntu desktop environments.
             let status = match res.status() {
@@ -219,7 +203,6 @@
 fn signed_in(signed_in: &SignedIn) -> Menu {
     let SignedIn {
         actor_name,
-<<<<<<< HEAD
         favorite_resources,
         resources, // Make sure these are presented in the order we receive them
     } = signed_in;
@@ -227,12 +210,6 @@
     let has_any_favorites = resources
         .iter()
         .any(|res| favorite_resources.contains(&res.id()));
-
-=======
-        resources, // Make sure these are presented in the order we receive them
-    } = signed_in;
-
->>>>>>> c02f0316
     let mut menu = Menu::default()
         .disabled(format!("Signed in as {actor_name}"))
         .item(Event::SignOut, SIGN_OUT)
@@ -242,7 +219,6 @@
         resource_count = resources.len(),
         "Building signed-in tray menu"
     );
-<<<<<<< HEAD
     if has_any_favorites {
         menu = menu.disabled(FAVORITE_RESOURCES);
         // The user has some favorites and they're in the list, so only show those
@@ -274,17 +250,6 @@
         }
         menu = menu.separator().add_submenu(OTHER_RESOURCES, submenu);
     }
-=======
-
-    menu = menu.disabled(RESOURCES);
-    // No favorites, show every Resource normally, just like before
-    // the favoriting feature was created
-    // Always show Resources in the original order
-    for res in *resources {
-        menu = menu.add_submenu(res.name(), signed_in.resource_submenu(res));
-    }
-
->>>>>>> c02f0316
     menu.add_bottom_section(DISCONNECT_AND_QUIT)
 }
 
@@ -298,11 +263,8 @@
 #[cfg(test)]
 mod tests {
     use super::*;
-<<<<<<< HEAD
     use anyhow::Result;
     use std::str::FromStr as _;
-=======
->>>>>>> c02f0316
 
     fn resources() -> Vec<ResourceDescription> {
         let s = r#"[
@@ -336,7 +298,6 @@
         ]"#;
 
         serde_json::from_str(s).unwrap()
-<<<<<<< HEAD
     }
 
     #[test]
@@ -371,15 +332,6 @@
         let input = AppState::SignedIn(SignedIn {
             actor_name: "Jane Doe",
             favorite_resources: &favorites,
-=======
-    }
-
-    #[test]
-    fn no_resources_no_favorites() {
-        let resources = vec![];
-        let input = AppState::SignedIn(SignedIn {
-            actor_name: "Jane Doe",
->>>>>>> c02f0316
             resources: &resources,
         });
         let actual = input.into_menu();
@@ -397,7 +349,6 @@
             serde_json::to_string_pretty(&actual).unwrap()
         );
     }
-<<<<<<< HEAD
 
     #[test]
     fn some_resources_no_favorites() -> Result<()> {
@@ -473,29 +424,10 @@
             )
             .add_bottom_section(DISCONNECT_AND_QUIT); // Skip testing the bottom section, it's simple
 
-=======
-
-    #[test]
-    fn no_resources_invalid_favorite() {
-        let resources = vec![];
-        let input = AppState::SignedIn(SignedIn {
-            actor_name: "Jane Doe",
-            resources: &resources,
-        });
-        let actual = input.into_menu();
-        let expected = Menu::default()
-            .disabled("Signed in as Jane Doe")
-            .item(Event::SignOut, SIGN_OUT)
-            .separator()
-            .disabled(RESOURCES)
-            .add_bottom_section(DISCONNECT_AND_QUIT); // Skip testing the bottom section, it's simple
-
->>>>>>> c02f0316
         assert_eq!(
             actual,
             expected,
             "{}",
-<<<<<<< HEAD
             serde_json::to_string_pretty(&actual).unwrap(),
         );
 
@@ -511,16 +443,6 @@
         let input = AppState::SignedIn(SignedIn {
             actor_name: "Jane Doe",
             favorite_resources: &favorites,
-=======
-            serde_json::to_string_pretty(&actual).unwrap()
-        );
-    }
-
-    #[test]
-    fn some_resources_no_favorites() {
-        let resources = resources();
-        let input = AppState::SignedIn(SignedIn {
-            actor_name: "Jane Doe",
             resources: &resources,
         });
         let actual = input.into_menu();
@@ -528,20 +450,7 @@
             .disabled("Signed in as Jane Doe")
             .item(Event::SignOut, SIGN_OUT)
             .separator()
-            .disabled(RESOURCES)
-            .add_submenu(
-                "172.172.0.0/16",
-                Menu::default()
-                    .copyable("cidr resource")
-                    .separator()
-                    .disabled("Resource")
-                    .copyable("172.172.0.0/16")
-                    .copyable("172.172.0.0/16")
-                    .separator()
-                    .disabled("Site")
-                    .copyable("test")
-                    .copyable(NO_ACTIVITY),
-            )
+            .disabled(FAVORITE_RESOURCES)
             .add_submenu(
                 "gitlab.mycorp.com",
                 Menu::default()
@@ -550,74 +459,6 @@
                     .disabled("Resource")
                     .copyable("gitlab.mycorp.com")
                     .copyable("gitlab.mycorp.com")
-                    .separator()
-                    .disabled("Site")
-                    .copyable("test")
-                    .copyable(GATEWAY_CONNECTED),
-            )
-            .add_submenu(
-                "Internet",
-                Menu::default()
-                    .copyable("")
-                    .separator()
-                    .disabled("Resource")
-                    .copyable("Internet")
-                    .copyable("")
-                    .separator()
-                    .disabled("Site")
-                    .copyable("test")
-                    .copyable(ALL_GATEWAYS_OFFLINE),
-            )
-            .add_bottom_section(DISCONNECT_AND_QUIT); // Skip testing the bottom section, it's simple
-
-        assert_eq!(
-            actual,
-            expected,
-            "{}",
-            serde_json::to_string_pretty(&actual).unwrap(),
-        );
-    }
-
-    #[test]
-    fn some_resources_one_favorite() {
-        let resources = resources();
-        let input = AppState::SignedIn(SignedIn {
-            actor_name: "Jane Doe",
->>>>>>> c02f0316
-            resources: &resources,
-        });
-        let actual = input.into_menu();
-        let expected = Menu::default()
-            .disabled("Signed in as Jane Doe")
-            .item(Event::SignOut, SIGN_OUT)
-            .separator()
-<<<<<<< HEAD
-            .disabled(FAVORITE_RESOURCES)
-=======
-            .disabled(RESOURCES)
-            .add_submenu(
-                "172.172.0.0/16",
-                Menu::default()
-                    .copyable("cidr resource")
-                    .separator()
-                    .disabled("Resource")
-                    .copyable("172.172.0.0/16")
-                    .copyable("172.172.0.0/16")
-                    .separator()
-                    .disabled("Site")
-                    .copyable("test")
-                    .copyable(NO_ACTIVITY),
-            )
->>>>>>> c02f0316
-            .add_submenu(
-                "gitlab.mycorp.com",
-                Menu::default()
-                    .copyable("dns resource")
-                    .separator()
-                    .disabled("Resource")
-                    .copyable("gitlab.mycorp.com")
-                    .copyable("gitlab.mycorp.com")
-<<<<<<< HEAD
                     .add_item(
                         item(
                             Event::RemoveFavorite(ResourceId::from_str(
@@ -627,14 +468,11 @@
                         )
                         .selected(),
                     )
-=======
->>>>>>> c02f0316
                     .separator()
                     .disabled("Site")
                     .copyable("test")
                     .copyable(GATEWAY_CONNECTED),
             )
-<<<<<<< HEAD
             .separator()
             .add_submenu(
                 OTHER_RESOURCES,
@@ -680,90 +518,10 @@
             )
             .add_bottom_section(DISCONNECT_AND_QUIT); // Skip testing the bottom section, it's simple
 
-=======
-            .add_submenu(
-                "Internet",
-                Menu::default()
-                    .copyable("")
-                    .separator()
-                    .disabled("Resource")
-                    .copyable("Internet")
-                    .copyable("")
-                    .separator()
-                    .disabled("Site")
-                    .copyable("test")
-                    .copyable(ALL_GATEWAYS_OFFLINE),
-            )
-            .add_bottom_section(DISCONNECT_AND_QUIT); // Skip testing the bottom section, it's simple
-
         assert_eq!(
             actual,
             expected,
             "{}",
-            serde_json::to_string_pretty(&actual).unwrap()
-        );
-    }
-
-    #[test]
-    fn some_resources_invalid_favorite() {
-        let resources = resources();
-        let input = AppState::SignedIn(SignedIn {
-            actor_name: "Jane Doe",
-            resources: &resources,
-        });
-        let actual = input.into_menu();
-        let expected = Menu::default()
-            .disabled("Signed in as Jane Doe")
-            .item(Event::SignOut, SIGN_OUT)
-            .separator()
-            .disabled(RESOURCES)
-            .add_submenu(
-                "172.172.0.0/16",
-                Menu::default()
-                    .copyable("cidr resource")
-                    .separator()
-                    .disabled("Resource")
-                    .copyable("172.172.0.0/16")
-                    .copyable("172.172.0.0/16")
-                    .separator()
-                    .disabled("Site")
-                    .copyable("test")
-                    .copyable(NO_ACTIVITY),
-            )
-            .add_submenu(
-                "gitlab.mycorp.com",
-                Menu::default()
-                    .copyable("dns resource")
-                    .separator()
-                    .disabled("Resource")
-                    .copyable("gitlab.mycorp.com")
-                    .copyable("gitlab.mycorp.com")
-                    .separator()
-                    .disabled("Site")
-                    .copyable("test")
-                    .copyable(GATEWAY_CONNECTED),
-            )
-            .add_submenu(
-                "Internet",
-                Menu::default()
-                    .copyable("")
-                    .separator()
-                    .disabled("Resource")
-                    .copyable("Internet")
-                    .copyable("")
-                    .separator()
-                    .disabled("Site")
-                    .copyable("test")
-                    .copyable(ALL_GATEWAYS_OFFLINE),
-            )
-            .add_bottom_section(DISCONNECT_AND_QUIT); // Skip testing the bottom section, it's simple
-
->>>>>>> c02f0316
-        assert_eq!(
-            actual,
-            expected,
-            "{}",
-<<<<<<< HEAD
             serde_json::to_string_pretty(&actual).unwrap()
         );
 
@@ -855,9 +613,4 @@
 
         Ok(())
     }
-=======
-            serde_json::to_string_pretty(&actual).unwrap(),
-        );
-    }
->>>>>>> c02f0316
 }