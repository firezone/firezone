--- conflicted
+++ resolved
@@ -726,10 +726,7 @@
                 Status::TunnelReady { resources } => {
                     system_tray::AppState::SignedIn(system_tray::SignedIn {
                         actor_name: &auth_session.actor_name,
-<<<<<<< HEAD
                         favorite_resources: &self.advanced_settings.favorite_resources,
-=======
->>>>>>> c02f0316
                         resources,
                     })
                 }
