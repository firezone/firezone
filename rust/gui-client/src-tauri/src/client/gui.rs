//! The Tauri-based GUI Client for Windows and Linux
//!
//! Most of this Client is stubbed out with panics on macOS.
//! The real macOS Client is in `swift/apple`

use crate::client::{
    self, about, deep_link, ipc, logging, network_changes,
    settings::{self, AdvancedSettings},
    Failure,
};
use anyhow::{anyhow, bail, Context, Result};
use connlib_client_shared::callbacks::ResourceDescription;
use firezone_headless_client::IpcServerMsg;
use secrecy::{ExposeSecret, SecretString};
use std::{path::PathBuf, str::FromStr, time::Duration};
use system_tray_menu::Event as TrayMenuEvent;
use tauri::{Manager, SystemTray, SystemTrayEvent};
use tokio::sync::{mpsc, oneshot};
use tracing::instrument;
use url::Url;

use ControllerRequest as Req;

mod errors;
mod ran_before;
pub(crate) mod system_tray_menu;

#[cfg(target_os = "linux")]
#[path = "gui/os_linux.rs"]
#[allow(clippy::unnecessary_wraps)]
mod os;

// Stub only
#[cfg(target_os = "macos")]
#[path = "gui/os_macos.rs"]
#[allow(clippy::unnecessary_wraps)]
mod os;

#[cfg(target_os = "windows")]
#[path = "gui/os_windows.rs"]
#[allow(clippy::unnecessary_wraps)]
mod os;

pub(crate) use errors::{show_error_dialog, Error};
pub(crate) use os::set_autostart;

pub(crate) type CtlrTx = mpsc::Sender<ControllerRequest>;

const TRAY_ICON_TOOLTIP: &str = "Firezone";

/// All managed state that we might need to access from odd places like Tauri commands.
///
/// Note that this never gets Dropped because of
/// <https://github.com/tauri-apps/tauri/issues/8631>
pub(crate) struct Managed {
    pub ctlr_tx: CtlrTx,
    pub inject_faults: bool,
}

/// Runs the Tauri GUI and returns on exit or unrecoverable error
///
/// Still uses `thiserror` so we can catch the deep_link `CantListen` error
#[instrument(skip_all)]
pub(crate) fn run(
    cli: client::Cli,
    advanced_settings: settings::AdvancedSettings,
    reloader: logging::Reloader,
) -> Result<(), Error> {
    // Need to keep this alive so crashes will be handled. Dropping detaches it.
    let _crash_handler = match client::crash_handling::attach_handler() {
        Ok(x) => Some(x),
        Err(error) => {
            // TODO: None of these logs are actually written yet
            // <https://github.com/firezone/firezone/issues/3211>
            tracing::warn!(?error, "Did not set up crash handler");
            None
        }
    };

    // Needed for the deep link server
    let rt = tokio::runtime::Runtime::new().context("Couldn't start Tokio runtime")?;
    let _guard = rt.enter();

    // Make sure we're single-instance
    // We register our deep links to call the `open-deep-link` subcommand,
    // so if we're at this point, we know we've been launched manually
    let deep_link_server = rt.block_on(async { deep_link::Server::new().await })?;

    let (ctlr_tx, ctlr_rx) = mpsc::channel(5);

    let managed = Managed {
        ctlr_tx: ctlr_tx.clone(),
        inject_faults: cli.inject_faults,
    };

    // We can't call `refresh_system_tray_menu` yet because `Controller`
    // is built inside Tauri's setup
    let tray = SystemTray::new()
        .with_menu(system_tray_menu::loading())
        .with_tooltip(TRAY_ICON_TOOLTIP);

    tracing::info!("Setting up Tauri app instance...");
    let (setup_result_tx, mut setup_result_rx) =
        tokio::sync::oneshot::channel::<Result<(), Error>>();
    let app = tauri::Builder::default()
        .manage(managed)
        .on_window_event(|event| {
            if let tauri::WindowEvent::CloseRequested { api, .. } = event.event() {
                // Keep the frontend running but just hide this webview
                // Per https://tauri.app/v1/guides/features/system-tray/#preventing-the-app-from-closing
                // Closing the window fully seems to deallocate it or something.

                event.window().hide().unwrap();
                api.prevent_close();
            }
        })
        .invoke_handler(tauri::generate_handler![
            about::get_cargo_version,
            about::get_git_version,
            logging::clear_logs,
            logging::count_logs,
            logging::export_logs,
            settings::apply_advanced_settings,
            settings::reset_advanced_settings,
            settings::get_advanced_settings,
            crate::client::welcome::sign_in,
        ])
        .system_tray(tray)
        .on_system_tray_event(|app, event| {
            if let SystemTrayEvent::MenuItemClick { id, .. } = event {
                tracing::debug!(?id, "SystemTrayEvent::MenuItemClick");
                let event = match serde_json::from_str::<TrayMenuEvent>(&id) {
                    Ok(x) => x,
                    Err(e) => {
                        tracing::error!("{e}");
                        return;
                    }
                };
                match handle_system_tray_event(app, event) {
                    Ok(_) => {}
                    Err(e) => tracing::error!("{e}"),
                }
            }
        })
        .setup(move |app| {
            tracing::info!("Entered Tauri's `setup`");

            let setup_inner = move || {
                // Check for updates
                let ctlr_tx_clone = ctlr_tx.clone();
                let always_show_update_notification = cli.always_show_update_notification;
                tokio::spawn(async move {
                    if let Err(error) = check_for_updates(ctlr_tx_clone, always_show_update_notification).await
                    {
                        tracing::error!(?error, "Error in check_for_updates");
                    }
                });

                if let Some(client::Cmd::SmokeTest) = &cli.command {
                    let ctlr_tx = ctlr_tx.clone();
                    tokio::spawn(async move {
                        if let Err(error) = smoke_test(ctlr_tx).await {
                            tracing::error!(?error, "Error during smoke test, crashing on purpose so a dev can see our stacktraces");
                            unsafe { sadness_generator::raise_segfault() }
                        }
                    });
                }

                tracing::debug!(cli.no_deep_links);
                if !cli.no_deep_links {
                    // The single-instance check is done, so register our exe
                    // to handle deep links
                    deep_link::register().context("Failed to register deep link handler")?;
                    tokio::spawn(accept_deep_links(deep_link_server, ctlr_tx.clone()));
                }

                if let Some(failure) = cli.fail_on_purpose() {
                    let ctlr_tx = ctlr_tx.clone();
                    tokio::spawn(async move {
                        let delay = 5;
                        tracing::info!(
                            "Will crash / error / panic on purpose in {delay} seconds to test error handling."
                        );
                        tokio::time::sleep(Duration::from_secs(delay)).await;
                        tracing::info!("Crashing / erroring / panicking on purpose");
                        ctlr_tx.send(ControllerRequest::Fail(failure)).await?;
                        Ok::<_, anyhow::Error>(())
                    });
                }

                assert_eq!(
                    connlib_shared::BUNDLE_ID,
                    app.handle().config().tauri.bundle.identifier,
                    "BUNDLE_ID should match bundle ID in tauri.conf.json"
                );

                let app_handle = app.handle();
                let _ctlr_task = tokio::spawn(async move {
                    let app_handle_2 = app_handle.clone();
                    // Spawn two nested Tasks so the outer can catch panics from the inner
                    let task = tokio::spawn(async move {
                        run_controller(
                            app_handle_2,
                            ctlr_tx,
                            ctlr_rx,
                            advanced_settings,
                            reloader,
                        )
                        .await
                    });

                    // See <https://github.com/tauri-apps/tauri/issues/8631>
                    // This should be the ONLY place we call `app.exit` or `app_handle.exit`,
                    // because it exits the entire process without dropping anything.
                    //
                    // This seems to be a platform limitation that Tauri is unable to hide
                    // from us. It was the source of much consternation at time of writing.

                    let exit_code = match task.await {
                        Err(error) => {
                            tracing::error!(?error, "run_controller panicked");
                            1
                        }
                        Ok(Err(error)) => {
                            tracing::error!(?error, "run_controller returned an error");
                            errors::show_error_dialog(&error).unwrap();
                            1
                        }
                        Ok(Ok(_)) => 0,
                    };

                    tracing::info!(?exit_code);
                    app_handle.exit(exit_code);
                });
                Ok(())
            };

            setup_result_tx.send(setup_inner()).expect("should be able to send setup result");

            Ok(())
        });
    tracing::debug!("Building Tauri app...");
    let app = app.build(tauri::generate_context!());

    setup_result_rx
        .try_recv()
        .context("couldn't receive result of setup")??;

    let app = match app {
        Ok(x) => x,
        Err(error) => {
            tracing::error!(?error, "Failed to build Tauri app instance");
            #[allow(clippy::wildcard_enum_match_arm)]
            match error {
                tauri::Error::Runtime(tauri_runtime::Error::CreateWebview(_)) => {
                    return Err(Error::WebViewNotInstalled);
                }
                error => Err(anyhow::Error::from(error).context("Tauri error"))?,
            }
        }
    };

    app.run(|_app_handle, event| {
        if let tauri::RunEvent::ExitRequested { api, .. } = event {
            // Don't exit if we close our main window
            // https://tauri.app/v1/guides/features/system-tray/#preventing-the-app-from-closing

            api.prevent_exit();
        }
    });
    Ok(())
}

#[cfg(not(debug_assertions))]
async fn smoke_test(_: CtlrTx) -> Result<()> {
    bail!("Smoke test is not built for release binaries.");
}

/// Runs a smoke test and then asks Controller to exit gracefully
///
/// You can purposely fail this test by deleting the exported zip file during
/// the 10-second sleep.
#[cfg(debug_assertions)]
async fn smoke_test(ctlr_tx: CtlrTx) -> Result<()> {
    let delay = 10;
    tracing::info!("Will quit on purpose in {delay} seconds as part of the smoke test.");
    let quit_time = tokio::time::Instant::now() + Duration::from_secs(delay);

    // Test log exporting
    let path = PathBuf::from("smoke_test_log_export.zip");

    let stem = "connlib-smoke-test".into();
    match tokio::fs::remove_file(&path).await {
        Ok(()) => {}
        Err(error) => {
            if error.kind() != std::io::ErrorKind::NotFound {
                bail!("Error while removing old zip file")
            }
        }
    }
    ctlr_tx
        .send(ControllerRequest::ExportLogs {
            path: path.clone(),
            stem,
        })
        .await
        .context("Failed to send ExportLogs request")?;
    ctlr_tx
        .send(ControllerRequest::ClearLogs)
        .await
        .context("Failed to send ClearLogs request")?;

    // Give the app some time to export the zip and reach steady state
    tokio::time::sleep_until(quit_time).await;

    // Write the settings so we can check the path for those
    settings::save(&settings::AdvancedSettings::default()).await?;

    // Check results of tests
    let zip_len = tokio::fs::metadata(&path)
        .await
        .context("Failed to get zip file metadata")?
        .len();
    if zip_len <= 22 {
        bail!("Exported log zip just has the file header");
    }
    tokio::fs::remove_file(&path)
        .await
        .context("Failed to remove zip file")?;
    tracing::info!(?path, ?zip_len, "Exported log zip looks okay");

    // Check that settings file and at least one log file were written
    anyhow::ensure!(tokio::fs::try_exists(settings::advanced_settings_path()?).await?);

    tracing::info!("Quitting on purpose because of `smoke-test` subcommand");
    ctlr_tx
        .send(ControllerRequest::SystemTrayMenu(TrayMenuEvent::Quit))
        .await
        .context("Failed to send Quit request")?;

    Ok::<_, anyhow::Error>(())
}

async fn check_for_updates(ctlr_tx: CtlrTx, always_show_update_notification: bool) -> Result<()> {
    let release = client::updates::check()
        .await
        .context("Error in client::updates::check")?;
    let latest_version = release.version.clone();

    let our_version = client::updates::current_version()?;

    if always_show_update_notification || (our_version < latest_version) {
        tracing::info!(?our_version, ?latest_version, "There is a new release");
        // We don't necessarily need to route through the Controller here, but if we
        // want a persistent "Click here to download the new MSI" button, this would allow that.
        ctlr_tx
            .send(ControllerRequest::UpdateAvailable(release))
            .await
            .context("Error while sending UpdateAvailable to Controller")?;
        return Ok(());
    }

    tracing::info!(
        ?our_version,
        ?latest_version,
        "Our release is newer than, or the same as, the latest"
    );
    Ok(())
}

/// Worker task to accept deep links from a named pipe forever
///
/// * `server` An initial named pipe server to consume before making new servers. This lets us also use the named pipe to enforce single-instance
async fn accept_deep_links(mut server: deep_link::Server, ctlr_tx: CtlrTx) -> Result<()> {
    loop {
        match server.accept().await {
            Ok(bytes) => {
                let url = SecretString::from_str(
                    std::str::from_utf8(bytes.expose_secret())
                        .context("Incoming deep link was not valid UTF-8")?,
                )
                .context("Impossible: can't wrap String into SecretString")?;
                // Ignore errors from this, it would only happen if the app is shutting down, otherwise we would wait
                ctlr_tx
                    .send(ControllerRequest::SchemeRequest(url))
                    .await
                    .ok();
            }
            Err(error) => tracing::error!(?error, "error while accepting deep link"),
        }
        // We re-create the named pipe server every time we get a link, because of an oddity in the Windows API.
        server = deep_link::Server::new().await?;
    }
}

fn handle_system_tray_event(app: &tauri::AppHandle, event: TrayMenuEvent) -> Result<()> {
    app.try_state::<Managed>()
        .context("can't get Managed struct from Tauri")?
        .ctlr_tx
        .blocking_send(ControllerRequest::SystemTrayMenu(event))?;
    Ok(())
}

// Allow dead code because `UpdateNotificationClicked` doesn't work on Linux yet
#[allow(dead_code)]
pub(crate) enum ControllerRequest {
    /// The GUI wants us to use these settings in-memory, they've already been saved to disk
    ApplySettings(AdvancedSettings),
    /// Only used for smoke tests
    ClearLogs,
    /// The same as the arguments to `client::logging::export_logs_to`
    ExportLogs {
        path: PathBuf,
        stem: PathBuf,
    },
    Fail(Failure),
    GetAdvancedSettings(oneshot::Sender<AdvancedSettings>),
<<<<<<< HEAD
    Ipc(Option<Result<IpcServerMsg>>),
=======
    Ipc(IpcServerMsg),
>>>>>>> 4cb3cc08
    SchemeRequest(SecretString),
    SignIn,
    SystemTrayMenu(TrayMenuEvent),
    UpdateAvailable(crate::client::updates::Release),
    UpdateNotificationClicked(Url),
}

enum Status {
    /// Firezone is disconnected.
    Disconnected,
    /// Firezone is signing in and raising the tunnel.
    Connecting,
    /// Firezone is ready to use.
    TunnelReady { resources: Vec<ResourceDescription> },
}

impl Default for Status {
    fn default() -> Self {
        Self::Disconnected
    }
}

impl Status {
    /// Returns true if connlib has started, even if it's still signing in.
    fn connlib_is_up(&self) -> bool {
        match self {
            Self::Disconnected => false,
            Self::Connecting => true,
            Self::TunnelReady { .. } => true,
        }
    }
}

struct Controller {
    /// Debugging-only settings like API URL, auth URL, log filter
    advanced_settings: AdvancedSettings,
    app: tauri::AppHandle,
    // Sign-in state with the portal / deep links
    auth: client::auth::Auth,
    ctlr_tx: CtlrTx,
    ipc_client: ipc::Client,
    log_filter_reloader: logging::Reloader,
<<<<<<< HEAD
    resources: Vec<ResourceDescription>,
=======
>>>>>>> 4cb3cc08
    status: Status,
    uptime: client::uptime::Tracker,
}

impl Controller {
    async fn start_session(&mut self, token: SecretString) -> Result<(), Error> {
        if self.status.connlib_is_up() {
            Err(anyhow::anyhow!(
                "Can't connect to Firezone, we're already connected."
            ))?;
        }

        let api_url = self.advanced_settings.api_url.clone();
        tracing::info!(api_url = api_url.to_string(), "Starting connlib...");

        self.ipc_client
            .connect_to_firezone(api_url.as_str(), token)
            .await?;
        self.status = Status::Connecting;
        self.refresh_system_tray_menu()?;

        ran_before::set().await?;
        Ok(())
    }

    async fn handle_deep_link(&mut self, url: &SecretString) -> Result<(), Error> {
        let auth_response =
            client::deep_link::parse_auth_callback(url).context("Couldn't parse scheme request")?;

        tracing::info!("Received deep link over IPC");
        // Uses `std::fs`
        let token = self
            .auth
            .handle_response(auth_response)
            .context("Couldn't handle auth response")?;
        self.start_session(token).await?;
        Ok(())
    }

<<<<<<< HEAD
    async fn handle_ipc(&mut self, msg: IpcServerMsg) -> Result<(), Error> {
        match msg {
            IpcServerMsg::Ok => {}
            IpcServerMsg::OnDisconnect {
                error_msg,
                is_authentication_error,
            } => {
                self.sign_out().await?;
                if is_authentication_error {
                    tracing::info!(?error_msg, "Auth error");
                    os::show_notification(
                        "Firezone disconnected",
                        "To access resources, sign in again.",
                    )?;
                } else {
                    tracing::error!(?error_msg, "Disconnected");
                    native_dialog::MessageDialog::new()
                        .set_title("Firezone Error")
                        .set_text(&error_msg)
                        .set_type(native_dialog::MessageType::Error)
                        .show_alert()
                        .context("Couldn't show Disconnected alert")?;
                }
            }
            IpcServerMsg::OnUpdateResources(resources) => {
                if !matches!(self.status, Status::TunnelReady) {
                    self.status = Status::TunnelReady;
                    os::show_notification(
                        "Firezone connected",
                        "You are now signed in and able to access resources.",
                    )?;
                }
                self.resources = resources;
                tracing::debug!("Controller notified of new resources");
                if let Err(error) = self.refresh_system_tray_menu() {
                    tracing::error!(?error, "Failed to reload resource list");
                }
            }
        }
        Ok(())
    }

=======
>>>>>>> 4cb3cc08
    async fn handle_request(&mut self, req: ControllerRequest) -> Result<(), Error> {
        match req {
            Req::ApplySettings(settings) => {
                let filter =
                    tracing_subscriber::EnvFilter::try_new(&self.advanced_settings.log_filter)
                        .context("Couldn't parse new log filter directives")?;
                self.advanced_settings = settings;
                self.log_filter_reloader
                    .reload(filter)
                    .context("Couldn't reload log filter")?;
                tracing::debug!(
                    "Applied new settings. Log level will take effect immediately for the GUI and later for the IPC service."
                );
            }
            Req::ClearLogs => logging::clear_logs_inner()
                .await
                .context("Failed to clear logs")?,
            Req::ExportLogs { path, stem } => logging::export_logs_to(path, stem)
                .await
                .context("Failed to export logs to zip")?,
            Req::Fail(_) => Err(anyhow!(
                "Impossible error: `Fail` should be handled before this"
            ))?,
            Req::GetAdvancedSettings(tx) => {
                tx.send(self.advanced_settings.clone()).ok();
            }
<<<<<<< HEAD
            // IPC errors are always fatal
            Req::Ipc(result) => match result {
                Some(Ok(msg)) => if let Err(error) = self.handle_ipc(msg).await {
                    tracing::error!(?error, "`handle_ipc` failed");
                }
                Some(Err(error)) => {
                    tracing::error!(?error, "IPC read failure");
                    Err(Error::IpcRead)?
                }
                None => Err(Error::IpcClosed)?,
=======
            Req::Ipc(msg) => if let Err(error) = self.handle_ipc(msg).await {
                tracing::error!(?error, "Failed to handle IPC message");
>>>>>>> 4cb3cc08
            }
            Req::SchemeRequest(url) => {
                if let Err(error) = self.handle_deep_link(&url).await {
                    tracing::error!(?error, "`handle_deep_link` failed");
                }
            }
            Req::SignIn | Req::SystemTrayMenu(TrayMenuEvent::SignIn) => {
                if let Some(req) = self
                    .auth
                    .start_sign_in()
                    .context("Couldn't start sign-in flow")?
                {
                    let url = req.to_url(&self.advanced_settings.auth_base_url);
                    self.refresh_system_tray_menu()?;
                    tauri::api::shell::open(&self.app.shell_scope(), url.expose_secret(), None)
                        .context("Couldn't open auth page")?;
                    self.app
                        .get_window("welcome")
                        .context("Couldn't get handle to Welcome window")?
                        .hide()
                        .context("Couldn't hide Welcome window")?;
                }
            }
            Req::SystemTrayMenu(TrayMenuEvent::AdminPortal) => tauri::api::shell::open(
                &self.app.shell_scope(),
                &self.advanced_settings.auth_base_url,
                None,
            )
            .context("Couldn't open auth page")?,
            Req::SystemTrayMenu(TrayMenuEvent::Copy(s)) => arboard::Clipboard::new()
                .context("Couldn't access clipboard")?
                .set_text(s)
                .context("Couldn't copy resource URL or other text to clipboard")?,
            Req::SystemTrayMenu(TrayMenuEvent::CancelSignIn) => {
                match &self.status {
                    Status::Disconnected => {
                        tracing::info!("Calling `sign_out` to cancel sign-in");
                        self.sign_out().await?;
                    }
                    Status::Connecting => {
                        tracing::warn!(
                            "Connlib is already raising the tunnel, calling `sign_out` anyway"
                        );
                        self.sign_out().await?;
                    }
                    Status::TunnelReady{..} => tracing::error!("Can't cancel sign-in, the tunnel is already up. This is a logic error in the code."),
                }
            }
            Req::SystemTrayMenu(TrayMenuEvent::ShowWindow(window)) => {
                self.show_window(window)?;
                // When the About or Settings windows are hidden / shown, log the
                // run ID and uptime. This makes it easy to check client stability on
                // dev or test systems without parsing the whole log file.
                let uptime_info = self.uptime.info();
                tracing::debug!(
                    uptime_s = uptime_info.uptime.as_secs(),
                    run_id = uptime_info.run_id.to_string(),
                    "Uptime info"
                );
            }
            Req::SystemTrayMenu(TrayMenuEvent::SignOut) => {
                tracing::info!("User asked to sign out");
                self.sign_out().await?;
            }
            Req::SystemTrayMenu(TrayMenuEvent::Url(url)) => {
                tauri::api::shell::open(&self.app.shell_scope(), url, None)
                    .context("Couldn't open URL from system tray")?
            }
            Req::SystemTrayMenu(TrayMenuEvent::Quit) => Err(anyhow!(
                "Impossible error: `Quit` should be handled before this"
            ))?,
            Req::UpdateAvailable(release) => {
                let title = format!("Firezone {} available for download", release.version);

                // We don't need to route through the controller here either, we could
                // use the `open` crate directly instead of Tauri's wrapper
                // `tauri::api::shell::open`
                os::show_update_notification(self.ctlr_tx.clone(), &title, release.download_url)?;
            }
            Req::UpdateNotificationClicked(download_url) => {
                tracing::info!("UpdateNotificationClicked in run_controller!");
                tauri::api::shell::open(&self.app.shell_scope(), download_url, None)
                    .context("Couldn't open update page")?;
            }
        }
        Ok(())
    }

    async fn handle_ipc(&mut self, msg: IpcServerMsg) -> Result<()> {
        match msg {
            IpcServerMsg::OnDisconnect {
                error_msg,
                is_authentication_error,
            } => {
                self.sign_out().await?;
                if is_authentication_error {
                    tracing::info!(?error_msg, "Auth error");
                    os::show_notification(
                        "Firezone disconnected",
                        "To access resources, sign in again.",
                    )?;
                } else {
                    tracing::error!(?error_msg, "Disconnected");
                    native_dialog::MessageDialog::new()
                        .set_title("Firezone Error")
                        .set_text(&error_msg)
                        .set_type(native_dialog::MessageType::Error)
                        .show_alert()
                        .context("Couldn't show Disconnected alert")?;
                }
            }
            IpcServerMsg::OnUpdateResources(resources) => {
                if self.auth.session().is_none() {
                    // This could happen if the user cancels the sign-in
                    // before it completes. This is because the state machine
                    // between the GUI, the IPC service, and connlib isn't  perfectly synced.
                    tracing::error!("Got `UpdateResources` while signed out");
                    return Ok(());
                }
                tracing::debug!(len = resources.len(), "Got new Resources");
                if !matches!(self.status, Status::TunnelReady { .. }) {
                    os::show_notification(
                        "Firezone connected",
                        "You are now signed in and able to access resources.",
                    )?;
                }
                self.status = Status::TunnelReady { resources };
                if let Err(error) = self.refresh_system_tray_menu() {
                    tracing::error!(?error, "Failed to refresh Resource list");
                }
            }
        }
        Ok(())
    }

    /// Returns a new system tray menu
    fn build_system_tray_menu(&self) -> tauri::SystemTrayMenu {
        // TODO: Refactor this and the auth module so that "Are we logged in"
        // doesn't require such complicated control flow to answer.
        // TODO: Show some "Waiting for portal..." state if we got the deep link but
        // haven't got `on_tunnel_ready` yet.
        if let Some(auth_session) = self.auth.session() {
            match &self.status {
                Status::Disconnected => {
                    tracing::error!("We have an auth session but no connlib session");
                    system_tray_menu::signed_out()
                }
                Status::Connecting => system_tray_menu::signing_in("Signing In..."),
<<<<<<< HEAD
                Status::TunnelReady => {
                    system_tray_menu::signed_in(&auth_session.actor_name, &self.resources)
=======
                Status::TunnelReady { resources } => {
                    system_tray_menu::signed_in(&auth_session.actor_name, resources)
>>>>>>> 4cb3cc08
                }
            }
        } else if self.auth.ongoing_request().is_ok() {
            // Signing in, waiting on deep link callback
            system_tray_menu::signing_in("Waiting for browser...")
        } else {
            system_tray_menu::signed_out()
        }
    }

    /// Builds a new system tray menu and applies it to the app
    fn refresh_system_tray_menu(&self) -> Result<()> {
        let tray = self.app.tray_handle();
        tray.set_tooltip(TRAY_ICON_TOOLTIP)?;
        tray.set_menu(self.build_system_tray_menu())?;
        Ok(())
    }

    /// Deletes the auth token, stops connlib, and refreshes the tray menu
    async fn sign_out(&mut self) -> Result<()> {
        self.auth.sign_out()?;
        if self.status.connlib_is_up() {
            self.status = Status::Disconnected;
            tracing::debug!("disconnecting connlib");
            // This is redundant if the token is expired, in that case
            // connlib already disconnected itself.
            self.ipc_client.disconnect_from_firezone().await?;
        } else {
            // Might just be because we got a double sign-out or
            // the user canceled the sign-in or something innocent.
            tracing::info!("Tried to sign out but connlib is not up, cancelled sign-in");
        }
        self.refresh_system_tray_menu()?;
        Ok(())
    }

    fn show_window(&self, window: system_tray_menu::Window) -> Result<()> {
        let id = match window {
            system_tray_menu::Window::About => "about",
            system_tray_menu::Window::Settings => "settings",
        };

        let win = self
            .app
            .get_window(id)
            .context("Couldn't get handle to `{id}` window")?;

        win.show()?;
        win.unminimize()?;
        Ok(())
    }
}

// TODO: Move this into `impl Controller`
async fn run_controller(
    app: tauri::AppHandle,
    ctlr_tx: CtlrTx,
    mut rx: mpsc::Receiver<ControllerRequest>,
    advanced_settings: AdvancedSettings,
    log_filter_reloader: logging::Reloader,
) -> Result<(), Error> {
    tracing::info!("Entered `run_controller`");
    let ipc_client = ipc::Client::new(ctlr_tx.clone()).await?;
    let mut controller = Controller {
        advanced_settings,
        app: app.clone(),
        auth: client::auth::Auth::new(),
        ctlr_tx,
        ipc_client,
        log_filter_reloader,
<<<<<<< HEAD
        resources: Default::default(),
=======
>>>>>>> 4cb3cc08
        status: Default::default(),
        uptime: Default::default(),
    };

    if let Some(token) = controller
        .auth
        .token()
        .context("Failed to load token from disk during app start")?
    {
        controller.start_session(token).await?;
    } else {
        tracing::info!("No token / actor_name on disk, starting in signed-out state");
        controller.refresh_system_tray_menu()?;
    }

    if !ran_before::get().await? {
        let win = app
            .get_window("welcome")
            .context("Couldn't get handle to Welcome window")?;
        win.show().context("Couldn't show Welcome window")?;
    }

    let mut have_internet =
        network_changes::check_internet().context("Failed initial check for internet")?;
    tracing::info!(?have_internet);

    let mut com_worker =
        network_changes::Worker::new().context("Failed to listen for network changes")?;

    let mut dns_listener = network_changes::DnsListener::new()?;

    loop {
        tokio::select! {
            () = com_worker.notified() => {
                let new_have_internet = network_changes::check_internet().context("Failed to check for internet")?;
                if new_have_internet != have_internet {
                    have_internet = new_have_internet;
                    if controller.status.connlib_is_up() {
                        tracing::debug!("Internet up/down changed, calling `Session::reconnect`");
                        controller.ipc_client.reconnect().await?;
                    }
                }
            },
            resolvers = dns_listener.notified() => {
                let resolvers = resolvers?;
                if controller.status.connlib_is_up() {
                    tracing::debug!(?resolvers, "New DNS resolvers, calling `Session::set_dns`");
                    controller.ipc_client.set_dns(resolvers).await?;
                }
            },
            req = rx.recv() => {
                let Some(req) = req else {
                    break;
                };

                #[allow(clippy::wildcard_enum_match_arm)]
                match req {
                    // SAFETY: Crashing is unsafe
                    Req::Fail(Failure::Crash) => {
                        tracing::error!("Crashing on purpose");
                        unsafe { sadness_generator::raise_segfault() }
                    },
                    Req::Fail(Failure::Error) => Err(anyhow!("Test error"))?,
                    Req::Fail(Failure::Panic) => panic!("Test panic"),
                    Req::SystemTrayMenu(TrayMenuEvent::Quit) => {
                        tracing::info!("User clicked Quit in the menu");
                        break
                    }
                    req => controller.handle_request(req).await?,
                }
            },
        }
    }

    if let Err(error) = com_worker.close() {
        tracing::error!(?error, "com_worker");
    }
    if let Err(error) = controller.ipc_client.disconnect_from_ipc().await {
        tracing::error!(?error, "ipc_client");
    }

    // Last chance to do any drops / cleanup before the process crashes.

    Ok(())
}<|MERGE_RESOLUTION|>--- conflicted
+++ resolved
@@ -415,11 +415,7 @@
     },
     Fail(Failure),
     GetAdvancedSettings(oneshot::Sender<AdvancedSettings>),
-<<<<<<< HEAD
     Ipc(Option<Result<IpcServerMsg>>),
-=======
-    Ipc(IpcServerMsg),
->>>>>>> 4cb3cc08
     SchemeRequest(SecretString),
     SignIn,
     SystemTrayMenu(TrayMenuEvent),
@@ -462,10 +458,6 @@
     ctlr_tx: CtlrTx,
     ipc_client: ipc::Client,
     log_filter_reloader: logging::Reloader,
-<<<<<<< HEAD
-    resources: Vec<ResourceDescription>,
-=======
->>>>>>> 4cb3cc08
     status: Status,
     uptime: client::uptime::Tracker,
 }
@@ -505,51 +497,6 @@
         Ok(())
     }
 
-<<<<<<< HEAD
-    async fn handle_ipc(&mut self, msg: IpcServerMsg) -> Result<(), Error> {
-        match msg {
-            IpcServerMsg::Ok => {}
-            IpcServerMsg::OnDisconnect {
-                error_msg,
-                is_authentication_error,
-            } => {
-                self.sign_out().await?;
-                if is_authentication_error {
-                    tracing::info!(?error_msg, "Auth error");
-                    os::show_notification(
-                        "Firezone disconnected",
-                        "To access resources, sign in again.",
-                    )?;
-                } else {
-                    tracing::error!(?error_msg, "Disconnected");
-                    native_dialog::MessageDialog::new()
-                        .set_title("Firezone Error")
-                        .set_text(&error_msg)
-                        .set_type(native_dialog::MessageType::Error)
-                        .show_alert()
-                        .context("Couldn't show Disconnected alert")?;
-                }
-            }
-            IpcServerMsg::OnUpdateResources(resources) => {
-                if !matches!(self.status, Status::TunnelReady) {
-                    self.status = Status::TunnelReady;
-                    os::show_notification(
-                        "Firezone connected",
-                        "You are now signed in and able to access resources.",
-                    )?;
-                }
-                self.resources = resources;
-                tracing::debug!("Controller notified of new resources");
-                if let Err(error) = self.refresh_system_tray_menu() {
-                    tracing::error!(?error, "Failed to reload resource list");
-                }
-            }
-        }
-        Ok(())
-    }
-
-=======
->>>>>>> 4cb3cc08
     async fn handle_request(&mut self, req: ControllerRequest) -> Result<(), Error> {
         match req {
             Req::ApplySettings(settings) => {
@@ -576,7 +523,6 @@
             Req::GetAdvancedSettings(tx) => {
                 tx.send(self.advanced_settings.clone()).ok();
             }
-<<<<<<< HEAD
             // IPC errors are always fatal
             Req::Ipc(result) => match result {
                 Some(Ok(msg)) => if let Err(error) = self.handle_ipc(msg).await {
@@ -587,10 +533,6 @@
                     Err(Error::IpcRead)?
                 }
                 None => Err(Error::IpcClosed)?,
-=======
-            Req::Ipc(msg) => if let Err(error) = self.handle_ipc(msg).await {
-                tracing::error!(?error, "Failed to handle IPC message");
->>>>>>> 4cb3cc08
             }
             Req::SchemeRequest(url) => {
                 if let Err(error) = self.handle_deep_link(&url).await {
@@ -739,13 +681,8 @@
                     system_tray_menu::signed_out()
                 }
                 Status::Connecting => system_tray_menu::signing_in("Signing In..."),
-<<<<<<< HEAD
-                Status::TunnelReady => {
-                    system_tray_menu::signed_in(&auth_session.actor_name, &self.resources)
-=======
                 Status::TunnelReady { resources } => {
                     system_tray_menu::signed_in(&auth_session.actor_name, resources)
->>>>>>> 4cb3cc08
                 }
             }
         } else if self.auth.ongoing_request().is_ok() {
@@ -816,10 +753,6 @@
         ctlr_tx,
         ipc_client,
         log_filter_reloader,
-<<<<<<< HEAD
-        resources: Default::default(),
-=======
->>>>>>> 4cb3cc08
         status: Default::default(),
         uptime: Default::default(),
     };
