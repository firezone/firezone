//! The Tauri-based GUI Client for Windows and Linux
//!
//! Most of this Client is stubbed out with panics on macOS.
//! The real macOS Client is in `swift/apple`

use crate::client::{
    self, about, deep_link, ipc, logging,
    settings::{self, AdvancedSettings},
    Failure,
};
use anyhow::{anyhow, bail, Context, Result};
use connlib_client_shared::callbacks::ResourceDescription;
use firezone_bin_shared::{DnsListener, NetworkListener};
use firezone_headless_client::IpcServerMsg;
use secrecy::{ExposeSecret, SecretString};
use std::{
    path::PathBuf,
    str::FromStr,
    time::{Duration, Instant},
};
use system_tray::Event as TrayMenuEvent;
use tauri::{Manager, SystemTrayEvent};
use tokio::sync::{mpsc, oneshot};
use tracing::instrument;
use url::Url;

use ControllerRequest as Req;

mod errors;
mod ran_before;
pub(crate) mod system_tray;

#[cfg(target_os = "linux")]
#[path = "gui/os_linux.rs"]
#[allow(clippy::unnecessary_wraps)]
mod os;

// Stub only
#[cfg(target_os = "macos")]
#[path = "gui/os_macos.rs"]
#[allow(clippy::unnecessary_wraps)]
mod os;

#[cfg(target_os = "windows")]
#[path = "gui/os_windows.rs"]
#[allow(clippy::unnecessary_wraps)]
mod os;

pub(crate) use errors::{show_error_dialog, Error};
pub(crate) use os::set_autostart;

pub(crate) type CtlrTx = mpsc::Sender<ControllerRequest>;

/// All managed state that we might need to access from odd places like Tauri commands.
///
/// Note that this never gets Dropped because of
/// <https://github.com/tauri-apps/tauri/issues/8631>
pub(crate) struct Managed {
    pub ctlr_tx: CtlrTx,
    pub inject_faults: bool,
}

/// Runs the Tauri GUI and returns on exit or unrecoverable error
///
/// Still uses `thiserror` so we can catch the deep_link `CantListen` error
#[instrument(skip_all)]
pub(crate) fn run(
    cli: client::Cli,
    advanced_settings: settings::AdvancedSettings,
    reloader: logging::Reloader,
) -> Result<(), Error> {
    // Need to keep this alive so crashes will be handled. Dropping detaches it.
    let _crash_handler = match client::crash_handling::attach_handler() {
        Ok(x) => Some(x),
        Err(error) => {
            // TODO: None of these logs are actually written yet
            // <https://github.com/firezone/firezone/issues/3211>
            tracing::warn!(?error, "Did not set up crash handler");
            None
        }
    };

    // Needed for the deep link server
    let rt = tokio::runtime::Runtime::new().context("Couldn't start Tokio runtime")?;
    let _guard = rt.enter();

    // Make sure we're single-instance
    // We register our deep links to call the `open-deep-link` subcommand,
    // so if we're at this point, we know we've been launched manually
    let deep_link_server = rt.block_on(async { deep_link::Server::new().await })?;

    let (ctlr_tx, ctlr_rx) = mpsc::channel(5);

    let managed = Managed {
        ctlr_tx: ctlr_tx.clone(),
        inject_faults: cli.inject_faults,
    };

    tracing::info!("Setting up Tauri app instance...");
    let (setup_result_tx, mut setup_result_rx) =
        tokio::sync::oneshot::channel::<Result<(), Error>>();
    let app = tauri::Builder::default()
        .manage(managed)
        .on_window_event(|event| {
            if let tauri::WindowEvent::CloseRequested { api, .. } = event.event() {
                // Keep the frontend running but just hide this webview
                // Per https://tauri.app/v1/guides/features/system-tray/#preventing-the-app-from-closing
                // Closing the window fully seems to deallocate it or something.

                event.window().hide().unwrap();
                api.prevent_close();
            }
        })
        .invoke_handler(tauri::generate_handler![
            about::get_cargo_version,
            about::get_git_version,
            logging::clear_logs,
            logging::count_logs,
            logging::export_logs,
            settings::apply_advanced_settings,
            settings::reset_advanced_settings,
            settings::get_advanced_settings,
            crate::client::welcome::sign_in,
        ])
        .system_tray(system_tray::loading())
        .on_system_tray_event(|app, event| {
            if let SystemTrayEvent::MenuItemClick { id, .. } = event {
                tracing::debug!(?id, "SystemTrayEvent::MenuItemClick");
                let event = match serde_json::from_str::<TrayMenuEvent>(&id) {
                    Ok(x) => x,
                    Err(e) => {
                        tracing::error!("{e}");
                        return;
                    }
                };
                match handle_system_tray_event(app, event) {
                    Ok(_) => {}
                    Err(e) => tracing::error!("{e}"),
                }
            }
        })
        .setup(move |app| {
            tracing::info!("Entered Tauri's `setup`");

            let setup_inner = move || {
                // Check for updates
                let ctlr_tx_clone = ctlr_tx.clone();
                let always_show_update_notification = cli.always_show_update_notification;
                tokio::spawn(async move {
                    if let Err(error) = check_for_updates(ctlr_tx_clone, always_show_update_notification).await
                    {
                        tracing::error!(?error, "Error in check_for_updates");
                    }
                });

                if let Some(client::Cmd::SmokeTest) = &cli.command {
                    let ctlr_tx = ctlr_tx.clone();
                    tokio::spawn(async move {
                        if let Err(error) = smoke_test(ctlr_tx).await {
                            tracing::error!(?error, "Error during smoke test, crashing on purpose so a dev can see our stacktraces");
                            unsafe { sadness_generator::raise_segfault() }
                        }
                    });
                }

                tracing::debug!(cli.no_deep_links);
                if !cli.no_deep_links {
                    // The single-instance check is done, so register our exe
                    // to handle deep links
                    deep_link::register().context("Failed to register deep link handler")?;
                    tokio::spawn(accept_deep_links(deep_link_server, ctlr_tx.clone()));
                }

                if let Some(failure) = cli.fail_on_purpose() {
                    let ctlr_tx = ctlr_tx.clone();
                    tokio::spawn(async move {
                        let delay = 5;
                        tracing::info!(
                            "Will crash / error / panic on purpose in {delay} seconds to test error handling."
                        );
                        tokio::time::sleep(Duration::from_secs(delay)).await;
                        tracing::info!("Crashing / erroring / panicking on purpose");
                        ctlr_tx.send(ControllerRequest::Fail(failure)).await?;
                        Ok::<_, anyhow::Error>(())
                    });
                }

                assert_eq!(
                    connlib_shared::BUNDLE_ID,
                    app.handle().config().tauri.bundle.identifier,
                    "BUNDLE_ID should match bundle ID in tauri.conf.json"
                );

                let app_handle = app.handle();
                let _ctlr_task = tokio::spawn(async move {
                    let app_handle_2 = app_handle.clone();
                    // Spawn two nested Tasks so the outer can catch panics from the inner
                    let task = tokio::spawn(async move {
                        run_controller(
                            app_handle_2,
                            ctlr_tx,
                            ctlr_rx,
                            advanced_settings,
                            reloader,
                        )
                        .await
                    });

                    // See <https://github.com/tauri-apps/tauri/issues/8631>
                    // This should be the ONLY place we call `app.exit` or `app_handle.exit`,
                    // because it exits the entire process without dropping anything.
                    //
                    // This seems to be a platform limitation that Tauri is unable to hide
                    // from us. It was the source of much consternation at time of writing.

                    let exit_code = match task.await {
                        Err(error) => {
                            tracing::error!(?error, "run_controller panicked");
                            1
                        }
                        Ok(Err(error)) => {
                            tracing::error!(?error, "run_controller returned an error");
                            errors::show_error_dialog(&error).unwrap();
                            1
                        }
                        Ok(Ok(_)) => 0,
                    };

                    tracing::info!(?exit_code);
                    app_handle.exit(exit_code);
                });
                Ok(())
            };

            setup_result_tx.send(setup_inner()).expect("should be able to send setup result");

            Ok(())
        });
    tracing::debug!("Building Tauri app...");
    let app = app.build(tauri::generate_context!());

    setup_result_rx
        .try_recv()
        .context("couldn't receive result of setup")??;

    let app = match app {
        Ok(x) => x,
        Err(error) => {
            tracing::error!(?error, "Failed to build Tauri app instance");
            #[allow(clippy::wildcard_enum_match_arm)]
            match error {
                tauri::Error::Runtime(tauri_runtime::Error::CreateWebview(_)) => {
                    return Err(Error::WebViewNotInstalled);
                }
                error => Err(anyhow::Error::from(error).context("Tauri error"))?,
            }
        }
    };

    app.run(|_app_handle, event| {
        if let tauri::RunEvent::ExitRequested { api, .. } = event {
            // Don't exit if we close our main window
            // https://tauri.app/v1/guides/features/system-tray/#preventing-the-app-from-closing

            api.prevent_exit();
        }
    });
    Ok(())
}

#[cfg(not(debug_assertions))]
async fn smoke_test(_: CtlrTx) -> Result<()> {
    bail!("Smoke test is not built for release binaries.");
}

/// Runs a smoke test and then asks Controller to exit gracefully
///
/// You can purposely fail this test by deleting the exported zip file during
/// the 10-second sleep.
#[cfg(debug_assertions)]
async fn smoke_test(ctlr_tx: CtlrTx) -> Result<()> {
    let delay = 10;
    tracing::info!("Will quit on purpose in {delay} seconds as part of the smoke test.");
    let quit_time = tokio::time::Instant::now() + Duration::from_secs(delay);

    // Test log exporting
    let path = PathBuf::from("smoke_test_log_export.zip");

    let stem = "connlib-smoke-test".into();
    match tokio::fs::remove_file(&path).await {
        Ok(()) => {}
        Err(error) => {
            if error.kind() != std::io::ErrorKind::NotFound {
                bail!("Error while removing old zip file")
            }
        }
    }
    ctlr_tx
        .send(ControllerRequest::ExportLogs {
            path: path.clone(),
            stem,
        })
        .await
        .context("Failed to send ExportLogs request")?;
    ctlr_tx
        .send(ControllerRequest::ClearLogs)
        .await
        .context("Failed to send ClearLogs request")?;

    // Tray icon stress test
    let num_icon_cycles = 100;
    for _ in 0..num_icon_cycles {
        ctlr_tx
            .send(ControllerRequest::TestTrayIcon(system_tray::Icon::Busy))
            .await?;
        ctlr_tx
            .send(ControllerRequest::TestTrayIcon(system_tray::Icon::SignedIn))
            .await?;
        ctlr_tx
            .send(ControllerRequest::TestTrayIcon(
                system_tray::Icon::SignedOut,
            ))
            .await?;
    }
    tracing::debug!(?num_icon_cycles, "Completed tray icon test");

    // Give the app some time to export the zip and reach steady state
    tokio::time::sleep_until(quit_time).await;

    // Write the settings so we can check the path for those
    settings::save(&settings::AdvancedSettings::default()).await?;

    // Check results of tests
    let zip_len = tokio::fs::metadata(&path)
        .await
        .context("Failed to get zip file metadata")?
        .len();
    if zip_len <= 22 {
        bail!("Exported log zip just has the file header");
    }
    tokio::fs::remove_file(&path)
        .await
        .context("Failed to remove zip file")?;
    tracing::info!(?path, ?zip_len, "Exported log zip looks okay");

    // Check that settings file and at least one log file were written
    anyhow::ensure!(tokio::fs::try_exists(settings::advanced_settings_path()?).await?);

    tracing::info!("Quitting on purpose because of `smoke-test` subcommand");
    ctlr_tx
        .send(ControllerRequest::SystemTrayMenu(TrayMenuEvent::Quit))
        .await
        .context("Failed to send Quit request")?;

    Ok::<_, anyhow::Error>(())
}

async fn check_for_updates(ctlr_tx: CtlrTx, always_show_update_notification: bool) -> Result<()> {
    let release = client::updates::check()
        .await
        .context("Error in client::updates::check")?;
    let latest_version = release.version.clone();

    let our_version = client::updates::current_version()?;

    if always_show_update_notification || (our_version < latest_version) {
        tracing::info!(?our_version, ?latest_version, "There is a new release");
        // We don't necessarily need to route through the Controller here, but if we
        // want a persistent "Click here to download the new MSI" button, this would allow that.
        ctlr_tx
            .send(ControllerRequest::UpdateAvailable(release))
            .await
            .context("Error while sending UpdateAvailable to Controller")?;
        return Ok(());
    }

    tracing::info!(
        ?our_version,
        ?latest_version,
        "Our release is newer than, or the same as, the latest"
    );
    Ok(())
}

/// Worker task to accept deep links from a named pipe forever
///
/// * `server` An initial named pipe server to consume before making new servers. This lets us also use the named pipe to enforce single-instance
async fn accept_deep_links(mut server: deep_link::Server, ctlr_tx: CtlrTx) -> Result<()> {
    loop {
        match server.accept().await {
            Ok(bytes) => {
                let url = SecretString::from_str(
                    std::str::from_utf8(bytes.expose_secret())
                        .context("Incoming deep link was not valid UTF-8")?,
                )
                .context("Impossible: can't wrap String into SecretString")?;
                // Ignore errors from this, it would only happen if the app is shutting down, otherwise we would wait
                ctlr_tx
                    .send(ControllerRequest::SchemeRequest(url))
                    .await
                    .ok();
            }
            Err(error) => tracing::error!(?error, "error while accepting deep link"),
        }
        // We re-create the named pipe server every time we get a link, because of an oddity in the Windows API.
        server = deep_link::Server::new().await?;
    }
}

fn handle_system_tray_event(app: &tauri::AppHandle, event: TrayMenuEvent) -> Result<()> {
    app.try_state::<Managed>()
        .context("can't get Managed struct from Tauri")?
        .ctlr_tx
        .blocking_send(ControllerRequest::SystemTrayMenu(event))?;
    Ok(())
}

// Allow dead code because `UpdateNotificationClicked` doesn't work on Linux yet
#[allow(dead_code)]
pub(crate) enum ControllerRequest {
    /// The GUI wants us to use these settings in-memory, they've already been saved to disk
    ApplySettings(AdvancedSettings),
    /// Only used for smoke tests
    ClearLogs,
    /// The same as the arguments to `client::logging::export_logs_to`
    ExportLogs {
        path: PathBuf,
        stem: PathBuf,
    },
    Fail(Failure),
    GetAdvancedSettings(oneshot::Sender<AdvancedSettings>),
    Ipc(IpcServerMsg),
    IpcClosed,
    IpcReadFailed(anyhow::Error),
    SchemeRequest(SecretString),
    SignIn,
    SystemTrayMenu(TrayMenuEvent),
    /// Forces the tray icon to a specific icon to stress-test the tray code
    TestTrayIcon(system_tray::Icon),
    UpdateAvailable(crate::client::updates::Release),
    UpdateNotificationClicked(Url),
}

enum Status {
    /// Firezone is disconnected.
    Disconnected,
    /// Firezone is signing in and raising the tunnel.
    Connecting { start_instant: Instant },
    /// Firezone is ready to use.
    TunnelReady { resources: Vec<ResourceDescription> },
}

impl Default for Status {
    fn default() -> Self {
        Self::Disconnected
    }
}

impl Status {
    /// Returns true if connlib has started, even if it's still signing in.
    fn connlib_is_up(&self) -> bool {
        match self {
            Self::Disconnected => false,
            Self::Connecting { .. } => true,
            Self::TunnelReady { .. } => true,
        }
    }
}

struct Controller {
    /// Debugging-only settings like API URL, auth URL, log filter
    advanced_settings: AdvancedSettings,
    app: tauri::AppHandle,
    // Sign-in state with the portal / deep links
    auth: client::auth::Auth,
    ctlr_tx: CtlrTx,
    ipc_client: ipc::Client,
    log_filter_reloader: logging::Reloader,
    status: Status,
    tray: system_tray::Tray,
    uptime: client::uptime::Tracker,
}

impl Controller {
    async fn start_session(&mut self, token: SecretString) -> Result<(), Error> {
        if self.status.connlib_is_up() {
            Err(anyhow::anyhow!(
                "Can't connect to Firezone, we're already connected."
            ))?;
        }

        let api_url = self.advanced_settings.api_url.clone();
        tracing::info!(api_url = api_url.to_string(), "Starting connlib...");

        // Count the start instant from before we connect
        let start_instant = Instant::now();
        self.ipc_client
            .connect_to_firezone(api_url.as_str(), token)
            .await?;
        // Change the status after we begin connecting
        self.status = Status::Connecting { start_instant };
        self.refresh_system_tray_menu()?;

        ran_before::set().await?;
        Ok(())
    }

    async fn handle_deep_link(&mut self, url: &SecretString) -> Result<(), Error> {
        let auth_response =
            client::deep_link::parse_auth_callback(url).context("Couldn't parse scheme request")?;

        tracing::info!("Received deep link over IPC");
        // Uses `std::fs`
        let token = self
            .auth
            .handle_response(auth_response)
            .context("Couldn't handle auth response")?;
        self.start_session(token).await?;
        Ok(())
    }

    async fn handle_request(&mut self, req: ControllerRequest) -> Result<(), Error> {
        match req {
            Req::ApplySettings(settings) => {
                let filter =
                    tracing_subscriber::EnvFilter::try_new(&self.advanced_settings.log_filter)
                        .context("Couldn't parse new log filter directives")?;
                self.advanced_settings = settings;
                self.log_filter_reloader
                    .reload(filter)
                    .context("Couldn't reload log filter")?;
                tracing::debug!(
                    "Applied new settings. Log level will take effect immediately for the GUI and later for the IPC service."
                );
            }
            Req::ClearLogs => logging::clear_logs_inner()
                .await
                .context("Failed to clear logs")?,
            Req::ExportLogs { path, stem } => logging::export_logs_to(path, stem)
                .await
                .context("Failed to export logs to zip")?,
            Req::Fail(_) => Err(anyhow!(
                "Impossible error: `Fail` should be handled before this"
            ))?,
            Req::GetAdvancedSettings(tx) => {
                tx.send(self.advanced_settings.clone()).ok();
            }
            Req::Ipc(msg) => self.handle_ipc(msg).await?,
            Req::IpcReadFailed(error) => {
                // IPC errors are always fatal
                tracing::error!(?error, "IPC read failure");
                Err(Error::IpcRead)?
            }
            Req::IpcClosed => Err(Error::IpcClosed)?,
            Req::SchemeRequest(url) => {
                if let Err(error) = self.handle_deep_link(&url).await {
                    tracing::error!(?error, "`handle_deep_link` failed");
                }
            }
            Req::SignIn | Req::SystemTrayMenu(TrayMenuEvent::SignIn) => {
                if let Some(req) = self
                    .auth
                    .start_sign_in()
                    .context("Couldn't start sign-in flow")?
                {
                    let url = req.to_url(&self.advanced_settings.auth_base_url);
                    self.refresh_system_tray_menu()?;
                    tauri::api::shell::open(&self.app.shell_scope(), url.expose_secret(), None)
                        .context("Couldn't open auth page")?;
                    self.app
                        .get_window("welcome")
                        .context("Couldn't get handle to Welcome window")?
                        .hide()
                        .context("Couldn't hide Welcome window")?;
                }
            }
            Req::SystemTrayMenu(TrayMenuEvent::AdminPortal) => tauri::api::shell::open(
                &self.app.shell_scope(),
                &self.advanced_settings.auth_base_url,
                None,
            )
            .context("Couldn't open auth page")?,
            Req::SystemTrayMenu(TrayMenuEvent::Copy(s)) => arboard::Clipboard::new()
                .context("Couldn't access clipboard")?
                .set_text(s)
                .context("Couldn't copy resource URL or other text to clipboard")?,
            Req::SystemTrayMenu(TrayMenuEvent::CancelSignIn) => {
                match &self.status {
                    Status::Disconnected => {
                        tracing::info!("Calling `sign_out` to cancel sign-in");
                        self.sign_out().await?;
                    }
                    Status::Connecting { start_instant: _ } => {
                        tracing::warn!(
                            "Connlib is already raising the tunnel, calling `sign_out` anyway"
                        );
                        self.sign_out().await?;
                    }
                    Status::TunnelReady{..} => tracing::error!("Can't cancel sign-in, the tunnel is already up. This is a logic error in the code."),
                }
            }
            Req::SystemTrayMenu(TrayMenuEvent::ShowWindow(window)) => {
                self.show_window(window)?;
                // When the About or Settings windows are hidden / shown, log the
                // run ID and uptime. This makes it easy to check client stability on
                // dev or test systems without parsing the whole log file.
                let uptime_info = self.uptime.info();
                tracing::debug!(
                    uptime_s = uptime_info.uptime.as_secs(),
                    run_id = uptime_info.run_id.to_string(),
                    "Uptime info"
                );
            }
            Req::SystemTrayMenu(TrayMenuEvent::SignOut) => {
                tracing::info!("User asked to sign out");
                self.sign_out().await?;
            }
            Req::SystemTrayMenu(TrayMenuEvent::Url(url)) => {
                tauri::api::shell::open(&self.app.shell_scope(), url, None)
                    .context("Couldn't open URL from system tray")?
            }
            Req::SystemTrayMenu(TrayMenuEvent::Quit) => Err(anyhow!(
                "Impossible error: `Quit` should be handled before this"
            ))?,
            Req::TestTrayIcon(icon) => self.tray.set_icon(icon)?,
            Req::UpdateAvailable(release) => {
                let title = format!("Firezone {} available for download", release.version);

                // We don't need to route through the controller here either, we could
                // use the `open` crate directly instead of Tauri's wrapper
                // `tauri::api::shell::open`
                os::show_update_notification(self.ctlr_tx.clone(), &title, release.download_url)?;
            }
            Req::UpdateNotificationClicked(download_url) => {
                tracing::info!("UpdateNotificationClicked in run_controller!");
                tauri::api::shell::open(&self.app.shell_scope(), download_url, None)
                    .context("Couldn't open update page")?;
            }
        }
        Ok(())
    }

    async fn handle_ipc(&mut self, msg: IpcServerMsg) -> Result<(), Error> {
        match msg {
            IpcServerMsg::OnDisconnect {
                error_msg,
                is_authentication_error,
            } => {
                self.sign_out().await?;
                if is_authentication_error {
                    tracing::info!(?error_msg, "Auth error");
                    os::show_notification(
                        "Firezone disconnected",
                        "To access resources, sign in again.",
                    )?;
                } else {
                    tracing::error!(?error_msg, "Disconnected");
                    native_dialog::MessageDialog::new()
                        .set_title("Firezone Error")
                        .set_text(&error_msg)
                        .set_type(native_dialog::MessageType::Error)
                        .show_alert()
                        .context("Couldn't show Disconnected alert")?;
                }
                Ok(())
            }
            IpcServerMsg::OnUpdateResources(resources) => {
                if self.auth.session().is_none() {
                    // This could happen if the user cancels the sign-in
                    // before it completes. This is because the state machine
                    // between the GUI, the IPC service, and connlib isn't  perfectly synced.
                    tracing::error!("Got `UpdateResources` while signed out");
                    return Ok(());
                }
                tracing::debug!(len = resources.len(), "Got new Resources");
                if let Status::Connecting { start_instant } =
                    std::mem::replace(&mut self.status, Status::TunnelReady { resources })
                {
                    tracing::info!(elapsed = ?start_instant.elapsed(), "Tunnel ready");
                    os::show_notification(
                        "Firezone connected",
                        "You are now signed in and able to access resources.",
                    )?;
                }
                if let Err(error) = self.refresh_system_tray_menu() {
                    tracing::error!(?error, "Failed to refresh Resource list");
                }
                Ok(())
            }
            IpcServerMsg::TerminatingGracefully => {
                tracing::info!("Caught TerminatingGracefully");
                self.tray.set_icon(system_tray::Icon::SignedOut).ok();
                Err(Error::IpcServiceTerminating)
            }
        }
    }

    /// Builds a new system tray menu and applies it to the app
    fn refresh_system_tray_menu(&mut self) -> Result<()> {
        // TODO: Refactor `Controller` and the auth module so that "Are we logged in?"
        // doesn't require such complicated control flow to answer.
        let menu = if let Some(auth_session) = self.auth.session() {
            match &self.status {
                Status::Disconnected => {
                    tracing::error!("We have an auth session but no connlib session");
                    system_tray::Menu::SignedOut
                }
                Status::Connecting { start_instant: _ } => system_tray::Menu::WaitingForConnlib,
                Status::TunnelReady { resources } => system_tray::Menu::SignedIn {
                    actor_name: &auth_session.actor_name,
                    resources,
                },
            }
        } else if self.auth.ongoing_request().is_ok() {
            // Signing in, waiting on deep link callback
            system_tray::Menu::WaitingForBrowser
        } else {
            system_tray::Menu::SignedOut
        };
        self.tray.update(menu)?;
        Ok(())
    }

    /// Deletes the auth token, stops connlib, and refreshes the tray menu
    async fn sign_out(&mut self) -> Result<()> {
        self.auth.sign_out()?;
        if self.status.connlib_is_up() {
            self.status = Status::Disconnected;
            tracing::debug!("disconnecting connlib");
            // This is redundant if the token is expired, in that case
            // connlib already disconnected itself.
            self.ipc_client.disconnect_from_firezone().await?;
        } else {
            // Might just be because we got a double sign-out or
            // the user canceled the sign-in or something innocent.
            tracing::info!("Tried to sign out but connlib is not up, cancelled sign-in");
        }
        self.refresh_system_tray_menu()?;
        Ok(())
    }

    fn show_window(&self, window: system_tray::Window) -> Result<()> {
        let id = match window {
            system_tray::Window::About => "about",
            system_tray::Window::Settings => "settings",
        };

        let win = self
            .app
            .get_window(id)
            .context("Couldn't get handle to `{id}` window")?;

        win.show()?;
        win.unminimize()?;
        Ok(())
    }
}

// TODO: Move this into `impl Controller`
async fn run_controller(
    app: tauri::AppHandle,
    ctlr_tx: CtlrTx,
    mut rx: mpsc::Receiver<ControllerRequest>,
    advanced_settings: AdvancedSettings,
    log_filter_reloader: logging::Reloader,
) -> Result<(), Error> {
    tracing::info!("Entered `run_controller`");
    let ipc_client = ipc::Client::new(ctlr_tx.clone()).await?;
    let tray = system_tray::Tray::new(app.tray_handle());
    let mut controller = Controller {
        advanced_settings,
        app: app.clone(),
        auth: client::auth::Auth::new()?,
        ctlr_tx,
        ipc_client,
        log_filter_reloader,
        status: Default::default(),
        tray,
        uptime: Default::default(),
    };

    if let Some(token) = controller
        .auth
        .token()
        .context("Failed to load token from disk during app start")?
    {
        controller.start_session(token).await?;
    } else {
        tracing::info!("No token / actor_name on disk, starting in signed-out state");
        controller.refresh_system_tray_menu()?;
    }

    if !ran_before::get().await? {
        let win = app
            .get_window("welcome")
            .context("Couldn't get handle to Welcome window")?;
        win.show().context("Couldn't show Welcome window")?;
    }

<<<<<<< HEAD
    let tokio_handle = tokio::runtime::Handle::current();
    let mut network_notifier = network_changes::network_notifier(tokio_handle.clone())
        .await
        .context("Failed to listen for network changes")?;
    let mut dns_notifier = network_changes::dns_notifier(tokio_handle.clone()).await?;
    drop(tokio_handle);
=======
    let mut com_worker = NetworkListener::new().context("Failed to listen for network changes")?;

    let mut dns_listener = DnsListener::new()?;
>>>>>>> 4c979313

    loop {
        // TODO: Add `ControllerRequest::NetworkChange` and `DnsChange` and replace
        // `tokio::select!` with a `poll_*` function
        tokio::select! {
<<<<<<< HEAD
            () = network_notifier.notified() => {
                if controller.status.connlib_is_up() {
                    tracing::debug!("Internet may have changed, calling `Session::reconnect`");
                    controller.ipc_client.reconnect().await?;
                }
            },
            () = dns_notifier.notified() => {
                let resolvers = firezone_headless_client::dns_control::system_resolvers_for_gui().unwrap_or_default();
=======
            () = com_worker.notified() => {
                if controller.status.connlib_is_up() {
                    tracing::debug!("Internet up/down changed, calling `Session::reconnect`");
                    controller.ipc_client.reconnect().await?;
                }
            },
            result = dns_listener.notified() => {
                result?;
>>>>>>> 4c979313
                if controller.status.connlib_is_up() {
                    let resolvers = firezone_headless_client::dns_control::system_resolvers_for_gui()?;
                    tracing::debug!(?resolvers, "New DNS resolvers, calling `Session::set_dns`");
                    controller.ipc_client.set_dns(resolvers).await?;
                }
            },
            req = rx.recv() => {
                let Some(req) = req else {
                    break;
                };

                #[allow(clippy::wildcard_enum_match_arm)]
                match req {
                    // SAFETY: Crashing is unsafe
                    Req::Fail(Failure::Crash) => {
                        tracing::error!("Crashing on purpose");
                        unsafe { sadness_generator::raise_segfault() }
                    },
                    Req::Fail(Failure::Error) => Err(anyhow!("Test error"))?,
                    Req::Fail(Failure::Panic) => panic!("Test panic"),
                    Req::SystemTrayMenu(TrayMenuEvent::Quit) => {
                        tracing::info!("User clicked Quit in the menu");
                        break
                    }
                    // TODO: Should we really skip cleanup if a request fails?
                    req => controller.handle_request(req).await?,
                }
            },
        }
        // Code down here may not run because the `select` sometimes `continue`s.
    }

    if let Err(error) = network_notifier.close() {
        tracing::error!(?error, "com_worker");
    }
    if let Err(error) = controller.ipc_client.disconnect_from_ipc().await {
        tracing::error!(?error, "ipc_client");
    }

    // Last chance to do any drops / cleanup before the process crashes.

    Ok(())
}<|MERGE_RESOLUTION|>--- conflicted
+++ resolved
@@ -10,7 +10,7 @@
 };
 use anyhow::{anyhow, bail, Context, Result};
 use connlib_client_shared::callbacks::ResourceDescription;
-use firezone_bin_shared::{DnsListener, NetworkListener};
+use firezone_bin_shared::{new_dns_notifier, new_network_notifier};
 use firezone_headless_client::IpcServerMsg;
 use secrecy::{ExposeSecret, SecretString};
 use std::{
@@ -797,42 +797,24 @@
         win.show().context("Couldn't show Welcome window")?;
     }
 
-<<<<<<< HEAD
     let tokio_handle = tokio::runtime::Handle::current();
-    let mut network_notifier = network_changes::network_notifier(tokio_handle.clone())
-        .await
-        .context("Failed to listen for network changes")?;
-    let mut dns_notifier = network_changes::dns_notifier(tokio_handle.clone()).await?;
+    let mut network_notifier = new_network_notifier(tokio_handle.clone()).await?;
+    let mut dns_notifier = new_dns_notifier(tokio_handle.clone()).await?;
     drop(tokio_handle);
-=======
-    let mut com_worker = NetworkListener::new().context("Failed to listen for network changes")?;
-
-    let mut dns_listener = DnsListener::new()?;
->>>>>>> 4c979313
 
     loop {
         // TODO: Add `ControllerRequest::NetworkChange` and `DnsChange` and replace
         // `tokio::select!` with a `poll_*` function
         tokio::select! {
-<<<<<<< HEAD
-            () = network_notifier.notified() => {
-                if controller.status.connlib_is_up() {
-                    tracing::debug!("Internet may have changed, calling `Session::reconnect`");
-                    controller.ipc_client.reconnect().await?;
-                }
-            },
-            () = dns_notifier.notified() => {
-                let resolvers = firezone_headless_client::dns_control::system_resolvers_for_gui().unwrap_or_default();
-=======
-            () = com_worker.notified() => {
+            result = network_notifier.notified() => {
+                result?;
                 if controller.status.connlib_is_up() {
                     tracing::debug!("Internet up/down changed, calling `Session::reconnect`");
                     controller.ipc_client.reconnect().await?;
                 }
             },
-            result = dns_listener.notified() => {
+            result = dns_notifier.notified() => {
                 result?;
->>>>>>> 4c979313
                 if controller.status.connlib_is_up() {
                     let resolvers = firezone_headless_client::dns_control::system_resolvers_for_gui()?;
                     tracing::debug!(?resolvers, "New DNS resolvers, calling `Session::set_dns`");
