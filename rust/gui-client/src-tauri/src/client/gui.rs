--- conflicted
+++ resolved
@@ -635,9 +635,8 @@
                     self.sign_out()?;
                 }
             }
-<<<<<<< HEAD
-            Req::SystemTrayMenu(TrayMenuEvent::ToggleWindow(window)) => {
-                self.toggle_window(window)?;
+            Req::SystemTrayMenu(TrayMenuEvent::ShowWindow(window)) => {
+                self.show_window(window)?;
                 // When the About or Settings windows are hidden / shown, log the
                 // run ID and uptime. This makes it easy to check client stability on
                 // dev or test systems without parsing the whole log file.
@@ -648,9 +647,6 @@
                     "Uptime info"
                 );
             }
-=======
-            Req::SystemTrayMenu(TrayMenuEvent::ShowWindow(window)) => self.show_window(window)?,
->>>>>>> 09f82b5b
             Req::SystemTrayMenu(TrayMenuEvent::Resource { id }) => self
                 .copy_resource(&id)
                 .context("Couldn't copy resource to clipboard")?,
