//! The Tauri-based GUI Client for Windows and Linux
//!
//! Most of this Client is stubbed out with panics on macOS.
//! The real macOS Client is in `swift/apple`

use crate::client::{
    self, about, deep_link, logging, network_changes,
    settings::{self, AdvancedSettings},
    Failure,
};
use anyhow::{bail, Context, Result};
use connlib_client_shared::ResourceDescription;
use connlib_shared::messages::ResourceId;
use secrecy::{ExposeSecret, SecretString};
use std::{path::PathBuf, str::FromStr, sync::Arc, time::Duration};
use system_tray_menu::Event as TrayMenuEvent;
use tauri::{Manager, SystemTray, SystemTrayEvent};
use tokio::sync::{mpsc, oneshot, Notify};
use tunnel_wrapper::CallbackHandler;

use ControllerRequest as Req;

mod system_tray_menu;

#[cfg(target_os = "linux")]
#[path = "gui/os_linux.rs"]
#[allow(clippy::unnecessary_wraps)]
mod os;

// Stub only
#[cfg(target_os = "macos")]
#[path = "gui/os_macos.rs"]
#[allow(clippy::unnecessary_wraps)]
mod os;

#[cfg(target_os = "windows")]
#[path = "gui/os_windows.rs"]
#[allow(clippy::unnecessary_wraps)]
mod os;

// This syntax is odd, but it helps `cargo-mutants` understand the platform-specific modules
// The IPC implementation of TunnelWrapper is not built yet
/*
#[cfg(target_os = "linux")]
#[path = "tunnel-wrapper/ipc.rs"]
mod tunnel_wrapper_ipc;
#[cfg(target_os = "linux")]
use tunnel_wrapper_ipc as tunnel_wrapper;
*/
#[cfg(any(target_os = "linux", target_os = "windows"))]
#[path = "tunnel-wrapper/in_proc.rs"]
mod tunnel_wrapper_in_proc;
#[cfg(any(target_os = "linux", target_os = "windows"))]
use tunnel_wrapper_in_proc as tunnel_wrapper;

pub(crate) type CtlrTx = mpsc::Sender<ControllerRequest>;

/// All managed state that we might need to access from odd places like Tauri commands.
///
/// Note that this never gets Dropped because of
/// <https://github.com/tauri-apps/tauri/issues/8631>59
pub(crate) struct Managed {
    pub ctlr_tx: CtlrTx,
    pub inject_faults: bool,
}

impl Managed {
    #[cfg(debug_assertions)]
    /// In debug mode, if `--inject-faults` is passed, sleep for `millis` milliseconds
    pub async fn fault_msleep(&self, millis: u64) {
        if self.inject_faults {
            tokio::time::sleep(std::time::Duration::from_millis(millis)).await;
        }
    }

    #[cfg(not(debug_assertions))]
    /// Does nothing in release mode
    pub async fn fault_msleep(&self, _millis: u64) {}
}

// TODO: Replace with `anyhow` gradually per <https://github.com/firezone/firezone/pull/3546#discussion_r1477114789>
#[cfg_attr(target_os = "macos", allow(dead_code))]
#[derive(Debug, thiserror::Error)]
pub(crate) enum Error {
    #[error("Deep-link module error: {0}")]
    DeepLink(#[from] deep_link::Error),
    #[error("Logging module error: {0}")]
    Logging(#[from] logging::Error),

    // `client.rs` provides a more user-friendly message when showing the error dialog box
    #[error("WebViewNotInstalled")]
    WebViewNotInstalled,
    #[error(transparent)]
    Other(#[from] anyhow::Error),
}

/// Runs the Tauri GUI and returns on exit or unrecoverable error
///
/// Still uses `thiserror` so we can catch the deep_link `CantListen` error
pub(crate) fn run(cli: client::Cli) -> Result<(), Error> {
    let advanced_settings = settings::load_advanced_settings().unwrap_or_default();

    // If the log filter is unparsable, show an error and use the default
    // Fixes <https://github.com/firezone/firezone/issues/3452>
    let advanced_settings =
        match tracing_subscriber::EnvFilter::from_str(&advanced_settings.log_filter) {
            Ok(_) => advanced_settings,
            Err(_) => {
                native_dialog::MessageDialog::new()
                    .set_title("Log filter error")
                    .set_text(
                        "The custom log filter is not parsable. Using the default log filter.",
                    )
                    .set_type(native_dialog::MessageType::Error)
                    .show_alert()
                    .context("Can't show log filter error dialog")?;

                AdvancedSettings {
                    log_filter: AdvancedSettings::default().log_filter,
                    ..advanced_settings
                }
            }
        };

    // Start logging
    // TODO: Try using an Arc to keep the file logger alive even if Tauri bails out
    // That may fix <https://github.com/firezone/firezone/issues/3567>
    let logging_handles = client::logging::setup(&advanced_settings.log_filter)?;
    tracing::info!("started log");
    tracing::info!("GIT_VERSION = {}", crate::client::GIT_VERSION);

    // Need to keep this alive so crashes will be handled. Dropping detaches it.
    let _crash_handler = match client::crash_handling::attach_handler() {
        Ok(x) => Some(x),
        Err(error) => {
            // TODO: None of these logs are actually written yet
            // <https://github.com/firezone/firezone/issues/3211>
            tracing::warn!(?error, "Did not set up crash handler");
            None
        }
    };

    // Needed for the deep link server
    let rt = tokio::runtime::Runtime::new().context("Couldn't start Tokio runtime")?;
    let _guard = rt.enter();

    let (ctlr_tx, ctlr_rx) = mpsc::channel(5);

    let managed = Managed {
        ctlr_tx: ctlr_tx.clone(),
        inject_faults: cli.inject_faults,
    };

    let tray = SystemTray::new().with_menu(system_tray_menu::signed_out());

    tracing::debug!("Setting up Tauri app instance...");
    let (setup_result_tx, mut setup_result_rx) =
        tokio::sync::oneshot::channel::<Result<(), Error>>();
    let app = tauri::Builder::default()
        .manage(managed)
        .on_window_event(|event| {
            if let tauri::WindowEvent::CloseRequested { api, .. } = event.event() {
                // Keep the frontend running but just hide this webview
                // Per https://tauri.app/v1/guides/features/system-tray/#preventing-the-app-from-closing
                // Closing the window fully seems to deallocate it or something.

                event.window().hide().unwrap();
                api.prevent_close();
            }
        })
        .invoke_handler(tauri::generate_handler![
            about::get_cargo_version,
            about::get_git_version,
            logging::clear_logs,
            logging::count_logs,
            logging::export_logs,
            settings::apply_advanced_settings,
            settings::reset_advanced_settings,
            settings::get_advanced_settings,
            crate::client::welcome::sign_in,
        ])
        .system_tray(tray)
        .on_system_tray_event(|app, event| {
            if let SystemTrayEvent::MenuItemClick { id, .. } = event {
                tracing::debug!(?id, "SystemTrayEvent::MenuItemClick");
                let event = match TrayMenuEvent::from_str(&id) {
                    Ok(x) => x,
                    Err(e) => {
                        tracing::error!("{e}");
                        return;
                    }
                };
                match handle_system_tray_event(app, event) {
                    Ok(_) => {}
                    Err(e) => tracing::error!("{e}"),
                }
            }
        })
        .setup(move |app| {
            tracing::debug!("Entered Tauri's `setup`");

            let setup_inner = move || {
                // Check for updates
                let ctlr_tx_clone = ctlr_tx.clone();
                let always_show_update_notification = cli.always_show_update_notification;
                tokio::spawn(async move {
                    if let Err(error) = check_for_updates(ctlr_tx_clone, always_show_update_notification).await
                    {
                        tracing::error!(?error, "Error in check_for_updates");
                    }
                });

                // Make sure we're single-instance
                // We register our deep links to call the `open-deep-link` subcommand,
                // so if we're at this point, we know we've been launched manually
                let server = deep_link::Server::new()?;

                if let Some(client::Cmd::SmokeTest) = &cli.command {
                    let ctlr_tx = ctlr_tx.clone();
                    // Generate the device ID so that the device ID code is covered
                    // by the smoke test.
                    // This is redundant since we will also lazily generate it when we boot connlib.
                    connlib_shared::device_id::get().ok();
                    tokio::spawn(async move {
                        if let Err(error) = smoke_test(ctlr_tx).await {
                            tracing::error!(?error, "Error during smoke test");
                            tracing::error!("Crashing on purpose so a dev can see our stacktraces");
                            unsafe { sadness_generator::raise_segfault() }
                        }
                    });
                }

                tracing::debug!(cli.no_deep_links);
                if !cli.no_deep_links {
                    // The single-instance check is done, so register our exe
                    // to handle deep links
                    deep_link::register().context("Failed to register deep link handler")?;
                    tokio::spawn(accept_deep_links(server, ctlr_tx.clone()));
                }

                if let Some(failure) = cli.fail_on_purpose() {
                    let ctlr_tx = ctlr_tx.clone();
                    tokio::spawn(async move {
                        let delay = 5;
                        tracing::info!(
                            "Will crash / error / panic on purpose in {delay} seconds to test error handling."
                        );
                        tokio::time::sleep(Duration::from_secs(delay)).await;
                        tracing::info!("Crashing / erroring / panicking on purpose");
                        ctlr_tx.send(ControllerRequest::Fail(failure)).await?;
                        Ok::<_, anyhow::Error>(())
                    });
                }

                assert_eq!(
                    connlib_shared::BUNDLE_ID,
                    app.handle().config().tauri.bundle.identifier,
                    "BUNDLE_ID should match bundle ID in tauri.conf.json"
                );

                let app_handle = app.handle();
                let _ctlr_task = tokio::spawn(async move {
                    let app_handle_2 = app_handle.clone();
                    // Spawn two nested Tasks so the outer can catch panics from the inner
                    let task = tokio::spawn(async move {
                        run_controller(
                            app_handle_2,
                            ctlr_tx,
                            ctlr_rx,
                            logging_handles,
                            advanced_settings,
                        )
                        .await
                    });

                    // See <https://github.com/tauri-apps/tauri/issues/8631>
                    // This should be the ONLY place we call `app.exit` or `app_handle.exit`,
                    // because it exits the entire process without dropping anything.
                    //
                    // This seems to be a platform limitation that Tauri is unable to hide
                    // from us. It was the source of much consternation at time of writing.

                    match task.await {
                        Err(error) => {
                            tracing::error!(?error, "run_controller panicked");
                            app_handle.exit(1);
                        }
                        Ok(Err(error)) => {
                            tracing::error!(?error, "run_controller returned an error");
                            app_handle.exit(1);
                        }
                        Ok(Ok(_)) => {
                            tracing::info!("GUI controller task exited cleanly. Exiting process");
                            app_handle.exit(0);
                        }
                    }
                });
                Ok(())
            };

            setup_result_tx.send(setup_inner()).expect("should be able to send setup result");

            Ok(())
        });
    tracing::debug!("Building Tauri app...");
    let app = app.build(tauri::generate_context!());

    setup_result_rx
        .try_recv()
        .context("couldn't receive result of setup")??;

    let app = match app {
        Ok(x) => x,
        Err(error) => {
            tracing::error!(?error, "Failed to build Tauri app instance");
            match error {
                tauri::Error::Runtime(tauri_runtime::Error::CreateWebview(_)) => {
                    return Err(Error::WebViewNotInstalled);
                }
                error => Err(anyhow::Error::from(error).context("Tauri error"))?,
            }
        }
    };

    app.run(|_app_handle, event| {
        if let tauri::RunEvent::ExitRequested { api, .. } = event {
            // Don't exit if we close our main window
            // https://tauri.app/v1/guides/features/system-tray/#preventing-the-app-from-closing

            api.prevent_exit();
        }
    });
    Ok(())
}

/// Runs a smoke test and then asks Controller to exit gracefully
///
/// You can purposely fail this test by deleting the exported zip file during
/// the 10-second sleep.
async fn smoke_test(ctlr_tx: CtlrTx) -> Result<()> {
    let delay = 10;
    tracing::info!("Will quit on purpose in {delay} seconds as part of the smoke test.");
    let quit_time = tokio::time::Instant::now() + Duration::from_secs(delay);

    // Test log exporting
    let path = PathBuf::from("smoke_test_log_export.zip");

    let stem = "connlib-smoke-test".into();
    match tokio::fs::remove_file(&path).await {
        Ok(()) => {}
        Err(error) => {
            if error.kind() != std::io::ErrorKind::NotFound {
                bail!("Error while removing old zip file")
            }
        }
    }
    ctlr_tx
        .send(ControllerRequest::ExportLogs {
            path: path.clone(),
            stem,
        })
        .await
        .context("Failed to send ExportLogs request")?;

    // Give the app some time to export the zip and reach steady state
    tokio::time::sleep_until(quit_time).await;

    // Write the settings so we can check the path for those
    settings::save(&settings::AdvancedSettings::default()).await?;

    // Check results of tests
    let zip_len = tokio::fs::metadata(&path)
        .await
        .context("Failed to get zip file metadata")?
        .len();
    if zip_len == 0 {
        bail!("Exported log zip has 0 bytes");
    }
    tokio::fs::remove_file(&path)
        .await
        .context("Failed to remove zip file")?;
    tracing::info!(?path, ?zip_len, "Exported log zip looks okay");

    tracing::info!("Quitting on purpose because of `smoke-test` subcommand");
    ctlr_tx
        .send(ControllerRequest::SystemTrayMenu(TrayMenuEvent::Quit))
        .await
        .context("Failed to send Quit request")?;

    Ok::<_, anyhow::Error>(())
}

async fn check_for_updates(ctlr_tx: CtlrTx, always_show_update_notification: bool) -> Result<()> {
    let release = client::updates::check()
        .await
        .context("Error in client::updates::check")?;

    let our_version = client::updates::current_version()?;
    let github_version = &release.tag_name;

    if always_show_update_notification || (our_version < release.tag_name) {
        tracing::info!(?our_version, ?github_version, "Github has a new release");
        // We don't necessarily need to route through the Controller here, but if we
        // want a persistent "Click here to download the new MSI" button, this would allow that.
        ctlr_tx
            .send(ControllerRequest::UpdateAvailable(release))
            .await
            .context("Error while sending UpdateAvailable to Controller")?;
        return Ok(());
    }

    tracing::info!(
        ?our_version,
        ?github_version,
        "Our release is newer than, or the same as Github's latest"
    );
    Ok(())
}

/// Worker task to accept deep links from a named pipe forever
///
/// * `server` An initial named pipe server to consume before making new servers. This lets us also use the named pipe to enforce single-instance
async fn accept_deep_links(mut server: deep_link::Server, ctlr_tx: CtlrTx) -> Result<()> {
    loop {
        match server.accept().await {
            Ok(bytes) => {
                let url = SecretString::from_str(
                    std::str::from_utf8(bytes.expose_secret())
                        .context("Incoming deep link was not valid UTF-8")?,
                )
                .context("Impossible: can't wrap String into SecretString")?;
                // Ignore errors from this, it would only happen if the app is shutting down, otherwise we would wait
                ctlr_tx
                    .send(ControllerRequest::SchemeRequest(url))
                    .await
                    .ok();
            }
            Err(error) => tracing::error!(?error, "error while accepting deep link"),
        }
        // We re-create the named pipe server every time we get a link, because of an oddity in the Windows API.
        server = deep_link::Server::new()?;
    }
}

fn handle_system_tray_event(app: &tauri::AppHandle, event: TrayMenuEvent) -> Result<()> {
    app.try_state::<Managed>()
        .context("can't get Managed struct from Tauri")?
        .ctlr_tx
        .blocking_send(ControllerRequest::SystemTrayMenu(event))?;
    Ok(())
}

pub(crate) enum ControllerRequest {
    /// The GUI wants us to use these settings in-memory, they've already been saved to disk
    ApplySettings(AdvancedSettings),
    Disconnected,
    /// The same as the arguments to `client::logging::export_logs_to`
    ExportLogs {
        path: PathBuf,
        stem: PathBuf,
    },
    Fail(Failure),
    GetAdvancedSettings(oneshot::Sender<AdvancedSettings>),
    SchemeRequest(SecretString),
    SignIn,
    SystemTrayMenu(TrayMenuEvent),
    TunnelReady,
    UpdateAvailable(client::updates::Release),
    UpdateNotificationClicked(client::updates::Release),
}

struct Controller {
    /// Debugging-only settings like API URL, auth URL, log filter
    advanced_settings: AdvancedSettings,
    app: tauri::AppHandle,
    // Sign-in state with the portal / deep links
    auth: client::auth::Auth,
    ctlr_tx: CtlrTx,
    /// connlib session for the currently signed-in user, if there is one
    session: Option<Session>,
    logging_handles: client::logging::Handles,
    /// Tells us when to wake up and look for a new resource list. Tokio docs say that memory reads and writes are synchronized when notifying, so we don't need an extra mutex on the resources.
    notify_controller: Arc<Notify>,
    tunnel_ready: bool,
    uptime: client::uptime::Tracker,
}

/// Everything related to a signed-in user session
struct Session {
    callback_handler: CallbackHandler,
    connlib: tunnel_wrapper::TunnelWrapper,
}

impl Controller {
    // TODO: Figure out how re-starting sessions automatically will work
    /// Pre-req: the auth module must be signed in
    fn start_session(&mut self, token: SecretString) -> Result<()> {
        if self.session.is_some() {
            bail!("can't start session, we're already in a session");
        }

        let callback_handler = CallbackHandler {
            ctlr_tx: self.ctlr_tx.clone(),
            _logger: self.logging_handles.logger.clone(),
            notify_controller: Arc::clone(&self.notify_controller),
            resources: Default::default(),
        };

        let api_url = self.advanced_settings.api_url.clone();
        tracing::info!(
            api_url = api_url.to_string(),
            "Calling connlib Session::connect"
        );

        let connlib = tunnel_wrapper::connect(
            api_url.as_str(),
            token,
<<<<<<< HEAD
            callback_handler.clone(),
            tokio::runtime::Handle::current(),
        )?;

        /*connlib_client_shared::Session::connect(
            login,
            Sockets::new(),
            private_key,
            None,
=======
>>>>>>> f2bf56a7
            callback_handler.clone(),
            tokio::runtime::Handle::current(),
<<<<<<< HEAD
        );*/
=======
        )?;
>>>>>>> f2bf56a7

        connlib.set_dns(client::resolvers::get().unwrap_or_default());

        self.session = Some(Session {
            callback_handler,
            connlib,
        });
        self.refresh_system_tray_menu()?;

        Ok(())
    }

    fn copy_resource(&self, id: &str) -> Result<()> {
        let Some(session) = &self.session else {
            bail!("app is signed out");
        };
        let resources = session.callback_handler.resources.load();
        let id = ResourceId::from_str(id)?;
        let Some(res) = resources.iter().find(|r| r.id() == id) else {
            bail!("resource ID is not in the list");
        };
        let mut clipboard = arboard::Clipboard::new()?;
        // TODO: Make this a method on `ResourceDescription`
        match res {
            ResourceDescription::Dns(x) => clipboard.set_text(&x.address)?,
            ResourceDescription::Cidr(x) => clipboard.set_text(&x.address.to_string())?,
        }
        Ok(())
    }

    fn handle_deep_link(&mut self, url: &SecretString) -> Result<()> {
        let auth_response =
            client::deep_link::parse_auth_callback(url).context("Couldn't parse scheme request")?;

        tracing::info!("Got deep link");
        // Uses `std::fs`
        let token = self.auth.handle_response(auth_response)?;
        self.start_session(token)
            .context("Couldn't start connlib session")?;
        Ok(())
    }

    async fn handle_request(&mut self, req: ControllerRequest) -> Result<()> {
        match req {
            Req::ApplySettings(settings) => {
                self.advanced_settings = settings;
                // TODO: Update the logger here if we can. I can't remember if there
                // was a reason why the reloading didn't work.
                tracing::info!(
                    "Applied new settings. Log level will take effect at next app start."
                );
            }
            Req::Disconnected => {
                tracing::info!("Disconnected by connlib");
                self.sign_out()?;
                os::show_notification(
                    "Firezone disconnected",
                    "To access resources, sign in again.",
                )?;
            }
            Req::ExportLogs { path, stem } => logging::export_logs_to(path, stem)
                .await
                .context("Failed to export logs to zip")?,
            Req::Fail(_) => bail!("Impossible error: `Fail` should be handled before this"),
            Req::GetAdvancedSettings(tx) => {
                tx.send(self.advanced_settings.clone()).ok();
            }
            Req::SchemeRequest(url) => self
                .handle_deep_link(&url)
                .context("Couldn't handle deep link")?,
            Req::SignIn | Req::SystemTrayMenu(TrayMenuEvent::SignIn) => {
                if let Some(req) = self.auth.start_sign_in()? {
                    let url = req.to_url(&self.advanced_settings.auth_base_url);
                    self.refresh_system_tray_menu()?;
                    os::open_url(&self.app, &url)?;
                    self.app
                        .get_window("welcome")
                        .context("Couldn't get handle to Welcome window")?
                        .hide()?;
                }
            }
            Req::SystemTrayMenu(TrayMenuEvent::CancelSignIn) => {
                if self.session.is_some() {
                    // If the user opened the menu, then sign-in completed, then they
                    // click "cancel sign in", don't sign out - They can click Sign Out
                    // if they want to sign out. "Cancel" may mean "Give up waiting,
                    // but if you already got in, don't make me sign in all over again."
                    //
                    // Also, by amazing coincidence, it doesn't work in Tauri anyway.
                    // We'd have to reuse the `sign_out` ID to make it work.
                    tracing::info!("This can never happen. Tauri doesn't pass us a system tray event if the menu no longer has any item with that ID.");
                } else {
                    tracing::info!("Calling `sign_out` to cancel sign-in");
                    self.sign_out()?;
                }
            }
            Req::SystemTrayMenu(TrayMenuEvent::ShowWindow(window)) => {
                self.show_window(window)?;
                // When the About or Settings windows are hidden / shown, log the
                // run ID and uptime. This makes it easy to check client stability on
                // dev or test systems without parsing the whole log file.
                let uptime_info = self.uptime.info();
                tracing::debug!(
                    uptime_s = uptime_info.uptime.as_secs(),
                    run_id = uptime_info.run_id.to_string(),
                    "Uptime info"
                );
            }
            Req::SystemTrayMenu(TrayMenuEvent::Resource { id }) => self
                .copy_resource(&id)
                .context("Couldn't copy resource to clipboard")?,
            Req::SystemTrayMenu(TrayMenuEvent::SignOut) => {
                tracing::info!("User asked to sign out");
                self.sign_out()?;
            }
            Req::SystemTrayMenu(TrayMenuEvent::Quit) => {
                bail!("Impossible error: `Quit` should be handled before this")
            }
            Req::TunnelReady => {
                self.tunnel_ready = true;
                self.refresh_system_tray_menu()?;

                os::show_notification(
                    "Firezone connected",
                    "You are now signed in and able to access resources.",
                )?;
            }
            Req::UpdateAvailable(release) => {
                let title = format!("Firezone {} available for download", release.tag_name);

                // We don't need to route through the controller here either, we could
                // use the `open` crate directly instead of Tauri's wrapper
                // `tauri::api::shell::open`
                os::show_clickable_notification(
                    &title,
                    "Click here to download the new version.",
                    self.ctlr_tx.clone(),
                    Req::UpdateNotificationClicked(release),
                )?;
            }
            Req::UpdateNotificationClicked(release) => {
                tracing::info!("UpdateNotificationClicked in run_controller!");
                tauri::api::shell::open(
                    &self.app.shell_scope(),
                    release.browser_download_url,
                    None,
                )?;
            }
        }
        Ok(())
    }

    /// Returns a new system tray menu
    fn build_system_tray_menu(&self) -> tauri::SystemTrayMenu {
        // TODO: Refactor this and the auth module so that "Are we logged in"
        // doesn't require such complicated control flow to answer.
        // TODO: Show some "Waiting for portal..." state if we got the deep link but
        // haven't got `on_tunnel_ready` yet.
        if let Some(auth_session) = self.auth.session() {
            if let Some(connlib_session) = &self.session {
                if self.tunnel_ready {
                    // Signed in, tunnel ready
                    let resources = connlib_session.callback_handler.resources.load();
                    system_tray_menu::signed_in(&auth_session.actor_name, &resources)
                } else {
                    // Signed in, raising tunnel
                    system_tray_menu::signing_in("Signing In...")
                }
            } else {
                tracing::error!("We have an auth session but no connlib session");
                system_tray_menu::signed_out()
            }
        } else if self.auth.ongoing_request().is_ok() {
            // Signing in, waiting on deep link callback
            system_tray_menu::signing_in("Waiting for browser...")
        } else {
            system_tray_menu::signed_out()
        }
    }

    /// Builds a new system tray menu and applies it to the app
    fn refresh_system_tray_menu(&self) -> Result<()> {
        Ok(self
            .app
            .tray_handle()
            .set_menu(self.build_system_tray_menu())?)
    }

    /// Deletes the auth token, stops connlib, and refreshes the tray menu
    fn sign_out(&mut self) -> Result<()> {
        self.auth.sign_out()?;
        self.tunnel_ready = false;
        if let Some(session) = self.session.take() {
            tracing::debug!("disconnecting connlib");
            // This is redundant if the token is expired, in that case
            // connlib already disconnected itself.
            session.connlib.disconnect();
        } else {
            // Might just be because we got a double sign-out or
            // the user canceled the sign-in or something innocent.
            tracing::info!("Tried to sign out but there's no session, cancelled sign-in");
        }
        self.refresh_system_tray_menu()?;
        Ok(())
    }

    fn show_window(&self, window: system_tray_menu::Window) -> Result<()> {
        let id = match window {
            system_tray_menu::Window::About => "about",
            system_tray_menu::Window::Settings => "settings",
        };

        let win = self
            .app
            .get_window(id)
            .context("Couldn't get handle to `{id}` window")?;

        win.show()?;
        win.unminimize()?;
        Ok(())
    }
}

// TODO: Move this into `impl Controller`
async fn run_controller(
    app: tauri::AppHandle,
    ctlr_tx: CtlrTx,
    mut rx: mpsc::Receiver<ControllerRequest>,
    logging_handles: client::logging::Handles,
    advanced_settings: AdvancedSettings,
) -> Result<()> {
    let session_dir = crate::client::known_dirs::session().context("Couldn't find session dir")?;
    let ran_before_path = session_dir.join("ran_before.txt");
    if !tokio::fs::try_exists(&ran_before_path).await? {
        let win = app
            .get_window("welcome")
            .context("Couldn't get handle to Welcome window")?;
        win.show()?;
        tokio::fs::create_dir_all(&session_dir).await?;
        tokio::fs::write(&ran_before_path, &[]).await?;
    }

    let mut controller = Controller {
        advanced_settings,
        app,
        auth: client::auth::Auth::new().context("Failed to set up auth module")?,
        ctlr_tx,
        session: None,
        logging_handles,
        notify_controller: Arc::new(Notify::new()), // TODO: Fix cancel-safety
        tunnel_ready: false,
        uptime: Default::default(),
    };

    if let Some(token) = controller
        .auth
        .token()
        .context("Failed to load token from disk during app start")?
    {
        controller
            .start_session(token)
            .context("Failed to restart session during app start")?;
    } else {
        tracing::info!("No token / actor_name on disk, starting in signed-out state");
    }

    let mut have_internet =
        network_changes::check_internet().context("Failed initial check for internet")?;
    tracing::info!(?have_internet);

    let mut com_worker =
        network_changes::Worker::new().context("Failed to listen for network changes")?;

    let mut dns_listener = network_changes::DnsListener::new()?;

    loop {
        tokio::select! {
            () = controller.notify_controller.notified() => if let Err(error) = controller.refresh_system_tray_menu() {
                tracing::error!(?error, "Failed to reload resource list");
            },
            () = com_worker.notified() => {
                let new_have_internet = network_changes::check_internet().context("Failed to check for internet")?;
                if new_have_internet != have_internet {
                    have_internet = new_have_internet;
                    if let Some(session) = controller.session.as_mut() {
                        tracing::debug!("Internet up/down changed, calling `Session::reconnect`");
                        session.connlib.reconnect();
                    }
                }
            },
            r = dns_listener.notified() => {
                r?;
                if let Some(session) = controller.session.as_mut() {
                    tracing::debug!("New DNS resolvers, calling `Session::set_dns`");
                    session.connlib.set_dns(client::resolvers::get().unwrap_or_default());
                }
            },
            req = rx.recv() => {
                let Some(req) = req else {
                    break;
                };
                match req {
                    // SAFETY: Crashing is unsafe
                    Req::Fail(Failure::Crash) => {
                        tracing::error!("Crashing on purpose");
                        unsafe { sadness_generator::raise_segfault() }
                    },
                    Req::Fail(Failure::Error) => bail!("Test error"),
                    Req::Fail(Failure::Panic) => panic!("Test panic"),
                    Req::SystemTrayMenu(TrayMenuEvent::Quit) => break,
                    req => if let Err(error) = controller.handle_request(req).await {
                        tracing::error!(?error, "Failed to handle a ControllerRequest");
                    }
                }
            },
        }
    }

    if let Err(error) = com_worker.close() {
        tracing::error!(?error, "com_worker");
    }

    // Last chance to do any drops / cleanup before the process crashes.

    Ok(())
}<|MERGE_RESOLUTION|>--- conflicted
+++ resolved
@@ -515,25 +515,9 @@
         let connlib = tunnel_wrapper::connect(
             api_url.as_str(),
             token,
-<<<<<<< HEAD
             callback_handler.clone(),
             tokio::runtime::Handle::current(),
         )?;
-
-        /*connlib_client_shared::Session::connect(
-            login,
-            Sockets::new(),
-            private_key,
-            None,
-=======
->>>>>>> f2bf56a7
-            callback_handler.clone(),
-            tokio::runtime::Handle::current(),
-<<<<<<< HEAD
-        );*/
-=======
-        )?;
->>>>>>> f2bf56a7
 
         connlib.set_dns(client::resolvers::get().unwrap_or_default());
 
