--- conflicted
+++ resolved
@@ -273,13 +273,6 @@
                         .await
                     });
 
-<<<<<<< HEAD
-=======
-                    // `Tun` may not always drop reliably, so on Windows we
-                    // also try to remove our NRPT rule here
-                    connlib_shared::deactivate_dns_control().ok();
-
->>>>>>> 017e159f
                     // See <https://github.com/tauri-apps/tauri/issues/8631>
                     // This should be the ONLY place we call `app.exit` or `app_handle.exit`,
                     // because it exits the entire process without dropping anything.
