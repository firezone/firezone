--- conflicted
+++ resolved
@@ -11,13 +11,8 @@
 use common::system_tray::Event as TrayMenuEvent;
 use firezone_gui_client_common::{
     self as common,
-<<<<<<< HEAD
     controller::{ControllerRequest, CtlrTx, GuiIntegration},
     deep_link,
-=======
-    controller::{Builder as ControllerBuilder, ControllerRequest, CtlrTx, GuiIntegration},
-    crash_handling, deep_link,
->>>>>>> 7209060c
     errors::{self, Error},
     settings::AdvancedSettings,
     updates,
@@ -459,8 +454,7 @@
     telemetry: telemetry::Telemetry,
     updates_rx: mpsc::Receiver<Option<updates::Notification>>,
 ) -> Result<(), Error> {
-<<<<<<< HEAD
-    tracing::info!("Entered `run_controller`");
+    tracing::debug!("Entered `run_controller`");
     let tray = system_tray::Tray::new(app.tray_handle());
     let controller = firezone_gui_client_common::controller::Builder {
         advanced_settings,
@@ -469,17 +463,6 @@
         log_filter_reloader,
         rx,
         telemetry,
-=======
-    tracing::debug!("Entered `run_controller`");
-    let tray = system_tray::Tray::new(app.tray_handle());
-    let integration = TauriIntegration { app, tray };
-    let controller = ControllerBuilder {
-        advanced_settings,
-        ctlr_tx,
-        integration,
-        log_filter_reloader,
-        rx,
->>>>>>> 7209060c
         updates_rx,
     }
     .build()
