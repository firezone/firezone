//! The Tauri-based GUI Client for Windows and Linux
//!
//! Most of this Client is stubbed out with panics on macOS.
//! The real macOS Client is in `swift/apple`

use crate::client::{
    self, about, deep_link, ipc, logging,
    settings::{self, AdvancedSettings},
    Failure,
};
use anyhow::{anyhow, bail, Context, Result};
use connlib_client_shared::callbacks::ResourceDescription;
<<<<<<< HEAD
use firezone_bin_shared::{new_dns_notifier, new_network_notifier};
=======
use firezone_bin_shared::{DnsNotifier, NetworkNotifier};
>>>>>>> cc1478ad
use firezone_headless_client::IpcServerMsg;
use secrecy::{ExposeSecret, SecretString};
use std::{
    path::PathBuf,
    str::FromStr,
    time::{Duration, Instant},
};
use system_tray::Event as TrayMenuEvent;
use tauri::{Manager, SystemTrayEvent};
use tokio::sync::{mpsc, oneshot};
use tracing::instrument;
use url::Url;

use ControllerRequest as Req;

mod errors;
mod ran_before;
pub(crate) mod system_tray;

#[cfg(target_os = "linux")]
#[path = "gui/os_linux.rs"]
#[allow(clippy::unnecessary_wraps)]
mod os;

// Stub only
#[cfg(target_os = "macos")]
#[path = "gui/os_macos.rs"]
#[allow(clippy::unnecessary_wraps)]
mod os;

#[cfg(target_os = "windows")]
#[path = "gui/os_windows.rs"]
#[allow(clippy::unnecessary_wraps)]
mod os;

pub(crate) use errors::{show_error_dialog, Error};
pub(crate) use os::set_autostart;

pub(crate) type CtlrTx = mpsc::Sender<ControllerRequest>;

/// All managed state that we might need to access from odd places like Tauri commands.
///
/// Note that this never gets Dropped because of
/// <https://github.com/tauri-apps/tauri/issues/8631>
pub(crate) struct Managed {
    pub ctlr_tx: CtlrTx,
    pub inject_faults: bool,
}

/// Runs the Tauri GUI and returns on exit or unrecoverable error
///
/// Still uses `thiserror` so we can catch the deep_link `CantListen` error
#[instrument(skip_all)]
pub(crate) fn run(
    cli: client::Cli,
    advanced_settings: settings::AdvancedSettings,
    reloader: logging::Reloader,
) -> Result<(), Error> {
    // Need to keep this alive so crashes will be handled. Dropping detaches it.
    let _crash_handler = match client::crash_handling::attach_handler() {
        Ok(x) => Some(x),
        Err(error) => {
            // TODO: None of these logs are actually written yet
            // <https://github.com/firezone/firezone/issues/3211>
            tracing::warn!(?error, "Did not set up crash handler");
            None
        }
    };

    // Needed for the deep link server
    let rt = tokio::runtime::Runtime::new().context("Couldn't start Tokio runtime")?;
    let _guard = rt.enter();

    // Make sure we're single-instance
    // We register our deep links to call the `open-deep-link` subcommand,
    // so if we're at this point, we know we've been launched manually
    let deep_link_server = rt.block_on(async { deep_link::Server::new().await })?;

    let (ctlr_tx, ctlr_rx) = mpsc::channel(5);

    let managed = Managed {
        ctlr_tx: ctlr_tx.clone(),
        inject_faults: cli.inject_faults,
    };

    tracing::info!("Setting up Tauri app instance...");
    let (setup_result_tx, mut setup_result_rx) =
        tokio::sync::oneshot::channel::<Result<(), Error>>();
    let app = tauri::Builder::default()
        .manage(managed)
        .on_window_event(|event| {
            if let tauri::WindowEvent::CloseRequested { api, .. } = event.event() {
                // Keep the frontend running but just hide this webview
                // Per https://tauri.app/v1/guides/features/system-tray/#preventing-the-app-from-closing
                // Closing the window fully seems to deallocate it or something.

                event.window().hide().unwrap();
                api.prevent_close();
            }
        })
        .invoke_handler(tauri::generate_handler![
            about::get_cargo_version,
            about::get_git_version,
            logging::clear_logs,
            logging::count_logs,
            logging::export_logs,
            settings::apply_advanced_settings,
            settings::reset_advanced_settings,
            settings::get_advanced_settings,
            crate::client::welcome::sign_in,
        ])
        .system_tray(system_tray::loading())
        .on_system_tray_event(|app, event| {
            if let SystemTrayEvent::MenuItemClick { id, .. } = event {
                tracing::debug!(?id, "SystemTrayEvent::MenuItemClick");
                let event = match serde_json::from_str::<TrayMenuEvent>(&id) {
                    Ok(x) => x,
                    Err(e) => {
                        tracing::error!("{e}");
                        return;
                    }
                };
                match handle_system_tray_event(app, event) {
                    Ok(_) => {}
                    Err(e) => tracing::error!("{e}"),
                }
            }
        })
        .setup(move |app| {
            tracing::info!("Entered Tauri's `setup`");

            let setup_inner = move || {
                // Check for updates
                let ctlr_tx_clone = ctlr_tx.clone();
                let always_show_update_notification = cli.always_show_update_notification;
                tokio::spawn(async move {
                    if let Err(error) = check_for_updates(ctlr_tx_clone, always_show_update_notification).await
                    {
                        tracing::error!(?error, "Error in check_for_updates");
                    }
                });

                if let Some(client::Cmd::SmokeTest) = &cli.command {
                    let ctlr_tx = ctlr_tx.clone();
                    tokio::spawn(async move {
                        if let Err(error) = smoke_test(ctlr_tx).await {
                            tracing::error!(?error, "Error during smoke test, crashing on purpose so a dev can see our stacktraces");
                            unsafe { sadness_generator::raise_segfault() }
                        }
                    });
                }

                tracing::debug!(cli.no_deep_links);
                if !cli.no_deep_links {
                    // The single-instance check is done, so register our exe
                    // to handle deep links
                    deep_link::register().context("Failed to register deep link handler")?;
                    tokio::spawn(accept_deep_links(deep_link_server, ctlr_tx.clone()));
                }

                if let Some(failure) = cli.fail_on_purpose() {
                    let ctlr_tx = ctlr_tx.clone();
                    tokio::spawn(async move {
                        let delay = 5;
                        tracing::info!(
                            "Will crash / error / panic on purpose in {delay} seconds to test error handling."
                        );
                        tokio::time::sleep(Duration::from_secs(delay)).await;
                        tracing::info!("Crashing / erroring / panicking on purpose");
                        ctlr_tx.send(ControllerRequest::Fail(failure)).await?;
                        Ok::<_, anyhow::Error>(())
                    });
                }

                assert_eq!(
                    firezone_bin_shared::BUNDLE_ID,
                    app.handle().config().tauri.bundle.identifier,
                    "BUNDLE_ID should match bundle ID in tauri.conf.json"
                );

                let app_handle = app.handle();
                let _ctlr_task = tokio::spawn(async move {
                    let app_handle_2 = app_handle.clone();
                    // Spawn two nested Tasks so the outer can catch panics from the inner
                    let task = tokio::spawn(async move {
                        run_controller(
                            app_handle_2,
                            ctlr_tx,
                            ctlr_rx,
                            advanced_settings,
                            reloader,
                        )
                        .await
                    });

                    // See <https://github.com/tauri-apps/tauri/issues/8631>
                    // This should be the ONLY place we call `app.exit` or `app_handle.exit`,
                    // because it exits the entire process without dropping anything.
                    //
                    // This seems to be a platform limitation that Tauri is unable to hide
                    // from us. It was the source of much consternation at time of writing.

                    let exit_code = match task.await {
                        Err(error) => {
                            tracing::error!(?error, "run_controller panicked");
                            1
                        }
                        Ok(Err(error)) => {
                            tracing::error!(?error, "run_controller returned an error");
                            errors::show_error_dialog(&error).unwrap();
                            1
                        }
                        Ok(Ok(_)) => 0,
                    };

                    tracing::info!(?exit_code);
                    app_handle.exit(exit_code);
                });
                Ok(())
            };

            setup_result_tx.send(setup_inner()).expect("should be able to send setup result");

            Ok(())
        });
    tracing::debug!("Building Tauri app...");
    let app = app.build(tauri::generate_context!());

    setup_result_rx
        .try_recv()
        .context("couldn't receive result of setup")??;

    let app = match app {
        Ok(x) => x,
        Err(error) => {
            tracing::error!(?error, "Failed to build Tauri app instance");
            #[allow(clippy::wildcard_enum_match_arm)]
            match error {
                tauri::Error::Runtime(tauri_runtime::Error::CreateWebview(_)) => {
                    return Err(Error::WebViewNotInstalled);
                }
                error => Err(anyhow::Error::from(error).context("Tauri error"))?,
            }
        }
    };

    app.run(|_app_handle, event| {
        if let tauri::RunEvent::ExitRequested { api, .. } = event {
            // Don't exit if we close our main window
            // https://tauri.app/v1/guides/features/system-tray/#preventing-the-app-from-closing

            api.prevent_exit();
        }
    });
    Ok(())
}

#[cfg(not(debug_assertions))]
async fn smoke_test(_: CtlrTx) -> Result<()> {
    bail!("Smoke test is not built for release binaries.");
}

/// Runs a smoke test and then asks Controller to exit gracefully
///
/// You can purposely fail this test by deleting the exported zip file during
/// the 10-second sleep.
#[cfg(debug_assertions)]
async fn smoke_test(ctlr_tx: CtlrTx) -> Result<()> {
    let delay = 10;
    tracing::info!("Will quit on purpose in {delay} seconds as part of the smoke test.");
    let quit_time = tokio::time::Instant::now() + Duration::from_secs(delay);

    // Test log exporting
    let path = PathBuf::from("smoke_test_log_export.zip");

    let stem = "connlib-smoke-test".into();
    match tokio::fs::remove_file(&path).await {
        Ok(()) => {}
        Err(error) => {
            if error.kind() != std::io::ErrorKind::NotFound {
                bail!("Error while removing old zip file")
            }
        }
    }
    ctlr_tx
        .send(ControllerRequest::ExportLogs {
            path: path.clone(),
            stem,
        })
        .await
        .context("Failed to send ExportLogs request")?;
    ctlr_tx
        .send(ControllerRequest::ClearLogs)
        .await
        .context("Failed to send ClearLogs request")?;

    // Tray icon stress test
    let num_icon_cycles = 100;
    for _ in 0..num_icon_cycles {
        ctlr_tx
            .send(ControllerRequest::TestTrayIcon(system_tray::Icon::Busy))
            .await?;
        ctlr_tx
            .send(ControllerRequest::TestTrayIcon(system_tray::Icon::SignedIn))
            .await?;
        ctlr_tx
            .send(ControllerRequest::TestTrayIcon(
                system_tray::Icon::SignedOut,
            ))
            .await?;
    }
    tracing::debug!(?num_icon_cycles, "Completed tray icon test");

    // Give the app some time to export the zip and reach steady state
    tokio::time::sleep_until(quit_time).await;

    // Write the settings so we can check the path for those
    settings::save(&settings::AdvancedSettings::default()).await?;

    // Check results of tests
    let zip_len = tokio::fs::metadata(&path)
        .await
        .context("Failed to get zip file metadata")?
        .len();
    if zip_len <= 22 {
        bail!("Exported log zip just has the file header");
    }
    tokio::fs::remove_file(&path)
        .await
        .context("Failed to remove zip file")?;
    tracing::info!(?path, ?zip_len, "Exported log zip looks okay");

    // Check that settings file and at least one log file were written
    anyhow::ensure!(tokio::fs::try_exists(settings::advanced_settings_path()?).await?);

    tracing::info!("Quitting on purpose because of `smoke-test` subcommand");
    ctlr_tx
        .send(ControllerRequest::SystemTrayMenu(TrayMenuEvent::Quit))
        .await
        .context("Failed to send Quit request")?;

    Ok::<_, anyhow::Error>(())
}

async fn check_for_updates(ctlr_tx: CtlrTx, always_show_update_notification: bool) -> Result<()> {
    let release = client::updates::check()
        .await
        .context("Error in client::updates::check")?;
    let latest_version = release.version.clone();

    let our_version = client::updates::current_version()?;

    if always_show_update_notification || (our_version < latest_version) {
        tracing::info!(?our_version, ?latest_version, "There is a new release");
        // We don't necessarily need to route through the Controller here, but if we
        // want a persistent "Click here to download the new MSI" button, this would allow that.
        ctlr_tx
            .send(ControllerRequest::UpdateAvailable(release))
            .await
            .context("Error while sending UpdateAvailable to Controller")?;
        return Ok(());
    }

    tracing::info!(
        ?our_version,
        ?latest_version,
        "Our release is newer than, or the same as, the latest"
    );
    Ok(())
}

/// Worker task to accept deep links from a named pipe forever
///
/// * `server` An initial named pipe server to consume before making new servers. This lets us also use the named pipe to enforce single-instance
async fn accept_deep_links(mut server: deep_link::Server, ctlr_tx: CtlrTx) -> Result<()> {
    loop {
        match server.accept().await {
            Ok(bytes) => {
                let url = SecretString::from_str(
                    std::str::from_utf8(bytes.expose_secret())
                        .context("Incoming deep link was not valid UTF-8")?,
                )
                .context("Impossible: can't wrap String into SecretString")?;
                // Ignore errors from this, it would only happen if the app is shutting down, otherwise we would wait
                ctlr_tx
                    .send(ControllerRequest::SchemeRequest(url))
                    .await
                    .ok();
            }
            Err(error) => tracing::error!(?error, "error while accepting deep link"),
        }
        // We re-create the named pipe server every time we get a link, because of an oddity in the Windows API.
        server = deep_link::Server::new().await?;
    }
}

fn handle_system_tray_event(app: &tauri::AppHandle, event: TrayMenuEvent) -> Result<()> {
    app.try_state::<Managed>()
        .context("can't get Managed struct from Tauri")?
        .ctlr_tx
        .blocking_send(ControllerRequest::SystemTrayMenu(event))?;
    Ok(())
}

// Allow dead code because `UpdateNotificationClicked` doesn't work on Linux yet
#[allow(dead_code)]
pub(crate) enum ControllerRequest {
    /// The GUI wants us to use these settings in-memory, they've already been saved to disk
    ApplySettings(AdvancedSettings),
    /// Only used for smoke tests
    ClearLogs,
    /// The same as the arguments to `client::logging::export_logs_to`
    ExportLogs {
        path: PathBuf,
        stem: PathBuf,
    },
    Fail(Failure),
    GetAdvancedSettings(oneshot::Sender<AdvancedSettings>),
    Ipc(IpcServerMsg),
    IpcClosed,
    IpcReadFailed(anyhow::Error),
    SchemeRequest(SecretString),
    SignIn,
    SystemTrayMenu(TrayMenuEvent),
    /// Forces the tray icon to a specific icon to stress-test the tray code
    TestTrayIcon(system_tray::Icon),
    UpdateAvailable(crate::client::updates::Release),
    UpdateNotificationClicked(Url),
}

enum Status {
    /// Firezone is disconnected.
    Disconnected,
    /// Firezone is signing in and raising the tunnel.
    Connecting { start_instant: Instant },
    /// Firezone is ready to use.
    TunnelReady { resources: Vec<ResourceDescription> },
}

impl Default for Status {
    fn default() -> Self {
        Self::Disconnected
    }
}

impl Status {
    /// Returns true if connlib has started, even if it's still signing in.
    fn connlib_is_up(&self) -> bool {
        match self {
            Self::Disconnected => false,
            Self::Connecting { .. } => true,
            Self::TunnelReady { .. } => true,
        }
    }
}

struct Controller {
    /// Debugging-only settings like API URL, auth URL, log filter
    advanced_settings: AdvancedSettings,
    app: tauri::AppHandle,
    // Sign-in state with the portal / deep links
    auth: client::auth::Auth,
    ctlr_tx: CtlrTx,
    ipc_client: ipc::Client,
    log_filter_reloader: logging::Reloader,
    status: Status,
    tray: system_tray::Tray,
    uptime: client::uptime::Tracker,
}

impl Controller {
    async fn start_session(&mut self, token: SecretString) -> Result<(), Error> {
        if self.status.connlib_is_up() {
            Err(anyhow::anyhow!(
                "Can't connect to Firezone, we're already connected."
            ))?;
        }

        let api_url = self.advanced_settings.api_url.clone();
        tracing::info!(api_url = api_url.to_string(), "Starting connlib...");

        // Count the start instant from before we connect
        let start_instant = Instant::now();
        self.ipc_client
            .connect_to_firezone(api_url.as_str(), token)
            .await?;
        // Change the status after we begin connecting
        self.status = Status::Connecting { start_instant };
        self.refresh_system_tray_menu()?;

        ran_before::set().await?;
        Ok(())
    }

    async fn handle_deep_link(&mut self, url: &SecretString) -> Result<(), Error> {
        let auth_response =
            client::deep_link::parse_auth_callback(url).context("Couldn't parse scheme request")?;

        tracing::info!("Received deep link over IPC");
        // Uses `std::fs`
        let token = self
            .auth
            .handle_response(auth_response)
            .context("Couldn't handle auth response")?;
        self.start_session(token).await?;
        Ok(())
    }

    async fn handle_request(&mut self, req: ControllerRequest) -> Result<(), Error> {
        match req {
            Req::ApplySettings(settings) => {
                let filter =
                    tracing_subscriber::EnvFilter::try_new(&self.advanced_settings.log_filter)
                        .context("Couldn't parse new log filter directives")?;
                self.advanced_settings = settings;
                self.log_filter_reloader
                    .reload(filter)
                    .context("Couldn't reload log filter")?;
                tracing::debug!(
                    "Applied new settings. Log level will take effect immediately for the GUI and later for the IPC service."
                );
            }
            Req::ClearLogs => logging::clear_logs_inner()
                .await
                .context("Failed to clear logs")?,
            Req::ExportLogs { path, stem } => logging::export_logs_to(path, stem)
                .await
                .context("Failed to export logs to zip")?,
            Req::Fail(_) => Err(anyhow!(
                "Impossible error: `Fail` should be handled before this"
            ))?,
            Req::GetAdvancedSettings(tx) => {
                tx.send(self.advanced_settings.clone()).ok();
            }
            Req::Ipc(msg) => self.handle_ipc(msg).await?,
            Req::IpcReadFailed(error) => {
                // IPC errors are always fatal
                tracing::error!(?error, "IPC read failure");
                Err(Error::IpcRead)?
            }
            Req::IpcClosed => Err(Error::IpcClosed)?,
            Req::SchemeRequest(url) => {
                if let Err(error) = self.handle_deep_link(&url).await {
                    tracing::error!(?error, "`handle_deep_link` failed");
                }
            }
            Req::SignIn | Req::SystemTrayMenu(TrayMenuEvent::SignIn) => {
                if let Some(req) = self
                    .auth
                    .start_sign_in()
                    .context("Couldn't start sign-in flow")?
                {
                    let url = req.to_url(&self.advanced_settings.auth_base_url);
                    self.refresh_system_tray_menu()?;
                    tauri::api::shell::open(&self.app.shell_scope(), url.expose_secret(), None)
                        .context("Couldn't open auth page")?;
                    self.app
                        .get_window("welcome")
                        .context("Couldn't get handle to Welcome window")?
                        .hide()
                        .context("Couldn't hide Welcome window")?;
                }
            }
            Req::SystemTrayMenu(TrayMenuEvent::AdminPortal) => tauri::api::shell::open(
                &self.app.shell_scope(),
                &self.advanced_settings.auth_base_url,
                None,
            )
            .context("Couldn't open auth page")?,
            Req::SystemTrayMenu(TrayMenuEvent::Copy(s)) => arboard::Clipboard::new()
                .context("Couldn't access clipboard")?
                .set_text(s)
                .context("Couldn't copy resource URL or other text to clipboard")?,
            Req::SystemTrayMenu(TrayMenuEvent::CancelSignIn) => {
                match &self.status {
                    Status::Disconnected => {
                        tracing::info!("Calling `sign_out` to cancel sign-in");
                        self.sign_out().await?;
                    }
                    Status::Connecting { start_instant: _ } => {
                        tracing::warn!(
                            "Connlib is already raising the tunnel, calling `sign_out` anyway"
                        );
                        self.sign_out().await?;
                    }
                    Status::TunnelReady{..} => tracing::error!("Can't cancel sign-in, the tunnel is already up. This is a logic error in the code."),
                }
            }
            Req::SystemTrayMenu(TrayMenuEvent::ShowWindow(window)) => {
                self.show_window(window)?;
                // When the About or Settings windows are hidden / shown, log the
                // run ID and uptime. This makes it easy to check client stability on
                // dev or test systems without parsing the whole log file.
                let uptime_info = self.uptime.info();
                tracing::debug!(
                    uptime_s = uptime_info.uptime.as_secs(),
                    run_id = uptime_info.run_id.to_string(),
                    "Uptime info"
                );
            }
            Req::SystemTrayMenu(TrayMenuEvent::SignOut) => {
                tracing::info!("User asked to sign out");
                self.sign_out().await?;
            }
            Req::SystemTrayMenu(TrayMenuEvent::Url(url)) => {
                tauri::api::shell::open(&self.app.shell_scope(), url, None)
                    .context("Couldn't open URL from system tray")?
            }
            Req::SystemTrayMenu(TrayMenuEvent::Quit) => Err(anyhow!(
                "Impossible error: `Quit` should be handled before this"
            ))?,
            Req::TestTrayIcon(icon) => self.tray.set_icon(icon)?,
            Req::UpdateAvailable(release) => {
                let title = format!("Firezone {} available for download", release.version);

                // We don't need to route through the controller here either, we could
                // use the `open` crate directly instead of Tauri's wrapper
                // `tauri::api::shell::open`
                os::show_update_notification(self.ctlr_tx.clone(), &title, release.download_url)?;
            }
            Req::UpdateNotificationClicked(download_url) => {
                tracing::info!("UpdateNotificationClicked in run_controller!");
                tauri::api::shell::open(&self.app.shell_scope(), download_url, None)
                    .context("Couldn't open update page")?;
            }
        }
        Ok(())
    }

    async fn handle_ipc(&mut self, msg: IpcServerMsg) -> Result<(), Error> {
        match msg {
            IpcServerMsg::OnDisconnect {
                error_msg,
                is_authentication_error,
            } => {
                self.sign_out().await?;
                if is_authentication_error {
                    tracing::info!(?error_msg, "Auth error");
                    os::show_notification(
                        "Firezone disconnected",
                        "To access resources, sign in again.",
                    )?;
                } else {
                    tracing::error!(?error_msg, "Disconnected");
                    native_dialog::MessageDialog::new()
                        .set_title("Firezone Error")
                        .set_text(&error_msg)
                        .set_type(native_dialog::MessageType::Error)
                        .show_alert()
                        .context("Couldn't show Disconnected alert")?;
                }
                Ok(())
            }
            IpcServerMsg::OnUpdateResources(resources) => {
                if self.auth.session().is_none() {
                    // This could happen if the user cancels the sign-in
                    // before it completes. This is because the state machine
                    // between the GUI, the IPC service, and connlib isn't  perfectly synced.
                    tracing::error!("Got `UpdateResources` while signed out");
                    return Ok(());
                }
                tracing::debug!(len = resources.len(), "Got new Resources");
                if let Status::Connecting { start_instant } =
                    std::mem::replace(&mut self.status, Status::TunnelReady { resources })
                {
                    tracing::info!(elapsed = ?start_instant.elapsed(), "Tunnel ready");
                    os::show_notification(
                        "Firezone connected",
                        "You are now signed in and able to access resources.",
                    )?;
                }
                if let Err(error) = self.refresh_system_tray_menu() {
                    tracing::error!(?error, "Failed to refresh Resource list");
                }
                Ok(())
            }
            IpcServerMsg::TerminatingGracefully => {
                tracing::info!("Caught TerminatingGracefully");
                self.tray.set_icon(system_tray::Icon::SignedOut).ok();
                Err(Error::IpcServiceTerminating)
            }
        }
    }

    /// Builds a new system tray menu and applies it to the app
    fn refresh_system_tray_menu(&mut self) -> Result<()> {
        // TODO: Refactor `Controller` and the auth module so that "Are we logged in?"
        // doesn't require such complicated control flow to answer.
        let menu = if let Some(auth_session) = self.auth.session() {
            match &self.status {
                Status::Disconnected => {
                    tracing::error!("We have an auth session but no connlib session");
                    system_tray::Menu::SignedOut
                }
                Status::Connecting { start_instant: _ } => system_tray::Menu::WaitingForConnlib,
                Status::TunnelReady { resources } => system_tray::Menu::SignedIn {
                    actor_name: &auth_session.actor_name,
                    resources,
                },
            }
        } else if self.auth.ongoing_request().is_ok() {
            // Signing in, waiting on deep link callback
            system_tray::Menu::WaitingForBrowser
        } else {
            system_tray::Menu::SignedOut
        };
        self.tray.update(menu)?;
        Ok(())
    }

    /// Deletes the auth token, stops connlib, and refreshes the tray menu
    async fn sign_out(&mut self) -> Result<()> {
        self.auth.sign_out()?;
        if self.status.connlib_is_up() {
            self.status = Status::Disconnected;
            tracing::debug!("disconnecting connlib");
            // This is redundant if the token is expired, in that case
            // connlib already disconnected itself.
            self.ipc_client.disconnect_from_firezone().await?;
        } else {
            // Might just be because we got a double sign-out or
            // the user canceled the sign-in or something innocent.
            tracing::info!("Tried to sign out but connlib is not up, cancelled sign-in");
        }
        self.refresh_system_tray_menu()?;
        Ok(())
    }

    fn show_window(&self, window: system_tray::Window) -> Result<()> {
        let id = match window {
            system_tray::Window::About => "about",
            system_tray::Window::Settings => "settings",
        };

        let win = self
            .app
            .get_window(id)
            .context("Couldn't get handle to `{id}` window")?;

        win.show()?;
        win.unminimize()?;
        Ok(())
    }
}

// TODO: Move this into `impl Controller`
async fn run_controller(
    app: tauri::AppHandle,
    ctlr_tx: CtlrTx,
    mut rx: mpsc::Receiver<ControllerRequest>,
    advanced_settings: AdvancedSettings,
    log_filter_reloader: logging::Reloader,
) -> Result<(), Error> {
    tracing::info!("Entered `run_controller`");
    let ipc_client = ipc::Client::new(ctlr_tx.clone()).await?;
    let tray = system_tray::Tray::new(app.tray_handle());
    let mut controller = Controller {
        advanced_settings,
        app: app.clone(),
        auth: client::auth::Auth::new()?,
        ctlr_tx,
        ipc_client,
        log_filter_reloader,
        status: Default::default(),
        tray,
        uptime: Default::default(),
    };

    if let Some(token) = controller
        .auth
        .token()
        .context("Failed to load token from disk during app start")?
    {
        controller.start_session(token).await?;
    } else {
        tracing::info!("No token / actor_name on disk, starting in signed-out state");
        controller.refresh_system_tray_menu()?;
    }

    if !ran_before::get().await? {
        let win = app
            .get_window("welcome")
            .context("Couldn't get handle to Welcome window")?;
        win.show().context("Couldn't show Welcome window")?;
    }

<<<<<<< HEAD
    let tokio_handle = tokio::runtime::Handle::current();
    let mut dns_notifier = new_dns_notifier(tokio_handle.clone()).await?;
    let mut network_notifier = new_network_notifier(tokio_handle.clone()).await?;
    drop(tokio_handle);
=======
    let mut com_worker = NetworkNotifier::new().context("Failed to listen for network changes")?;

    let mut dns_listener = DnsNotifier::new()?;
>>>>>>> cc1478ad

    loop {
        // TODO: Add `ControllerRequest::NetworkChange` and `DnsChange` and replace
        // `tokio::select!` with a `poll_*` function
        tokio::select! {
<<<<<<< HEAD
            result = network_notifier.notified() => {
                result?;
=======
            () = com_worker.notified() => {
>>>>>>> cc1478ad
                if controller.status.connlib_is_up() {
                    tracing::debug!("Internet up/down changed, calling `Session::reconnect`");
                    controller.ipc_client.reconnect().await?;
                }
            },
<<<<<<< HEAD
            result = dns_notifier.notified() => {
=======
            result = dns_listener.notified() => {
>>>>>>> cc1478ad
                result?;
                if controller.status.connlib_is_up() {
                    let resolvers = firezone_headless_client::dns_control::system_resolvers_for_gui()?;
                    tracing::debug!(?resolvers, "New DNS resolvers, calling `Session::set_dns`");
                    controller.ipc_client.set_dns(resolvers).await?;
                }
            },
            req = rx.recv() => {
                let Some(req) = req else {
                    break;
                };

                #[allow(clippy::wildcard_enum_match_arm)]
                match req {
                    // SAFETY: Crashing is unsafe
                    Req::Fail(Failure::Crash) => {
                        tracing::error!("Crashing on purpose");
                        unsafe { sadness_generator::raise_segfault() }
                    },
                    Req::Fail(Failure::Error) => Err(anyhow!("Test error"))?,
                    Req::Fail(Failure::Panic) => panic!("Test panic"),
                    Req::SystemTrayMenu(TrayMenuEvent::Quit) => {
                        tracing::info!("User clicked Quit in the menu");
                        break
                    }
                    // TODO: Should we really skip cleanup if a request fails?
                    req => controller.handle_request(req).await?,
                }
            },
        }
        // Code down here may not run because the `select` sometimes `continue`s.
    }

    if let Err(error) = network_notifier.close() {
        tracing::error!(?error, "com_worker");
    }
    if let Err(error) = controller.ipc_client.disconnect_from_ipc().await {
        tracing::error!(?error, "ipc_client");
    }

    // Last chance to do any drops / cleanup before the process crashes.

    Ok(())
}<|MERGE_RESOLUTION|>--- conflicted
+++ resolved
@@ -10,11 +10,7 @@
 };
 use anyhow::{anyhow, bail, Context, Result};
 use connlib_client_shared::callbacks::ResourceDescription;
-<<<<<<< HEAD
 use firezone_bin_shared::{new_dns_notifier, new_network_notifier};
-=======
-use firezone_bin_shared::{DnsNotifier, NetworkNotifier};
->>>>>>> cc1478ad
 use firezone_headless_client::IpcServerMsg;
 use secrecy::{ExposeSecret, SecretString};
 use std::{
@@ -801,37 +797,23 @@
         win.show().context("Couldn't show Welcome window")?;
     }
 
-<<<<<<< HEAD
     let tokio_handle = tokio::runtime::Handle::current();
     let mut dns_notifier = new_dns_notifier(tokio_handle.clone()).await?;
     let mut network_notifier = new_network_notifier(tokio_handle.clone()).await?;
     drop(tokio_handle);
-=======
-    let mut com_worker = NetworkNotifier::new().context("Failed to listen for network changes")?;
-
-    let mut dns_listener = DnsNotifier::new()?;
->>>>>>> cc1478ad
 
     loop {
         // TODO: Add `ControllerRequest::NetworkChange` and `DnsChange` and replace
         // `tokio::select!` with a `poll_*` function
         tokio::select! {
-<<<<<<< HEAD
             result = network_notifier.notified() => {
                 result?;
-=======
-            () = com_worker.notified() => {
->>>>>>> cc1478ad
                 if controller.status.connlib_is_up() {
                     tracing::debug!("Internet up/down changed, calling `Session::reconnect`");
                     controller.ipc_client.reconnect().await?;
                 }
             },
-<<<<<<< HEAD
             result = dns_notifier.notified() => {
-=======
-            result = dns_listener.notified() => {
->>>>>>> cc1478ad
                 result?;
                 if controller.status.connlib_is_up() {
                     let resolvers = firezone_headless_client::dns_control::system_resolvers_for_gui()?;
