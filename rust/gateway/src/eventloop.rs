use anyhow::{Context as _, Result};
use boringtun::x25519::PublicKey;
#[cfg(not(target_os = "windows"))]
use dns_lookup::{AddrInfoHints, AddrInfoIter, LookupError};
use dns_types::DomainName;
use firezone_bin_shared::{TunDeviceManager, signals};
use firezone_telemetry::{Telemetry, analytics};

use firezone_tunnel::messages::gateway::{
    AccessAuthorizationExpiryUpdated, AllowAccess, Authorization, ClientIceCandidates,
    ClientsIceCandidates, ConnectionReady, EgressMessages, IngressMessages, InitGateway,
    RejectAccess, RequestConnection,
};
use firezone_tunnel::messages::{ConnectionAccepted, GatewayResponse, RelaysPresence};
use firezone_tunnel::{
    DnsResourceNatEntry, GatewayEvent, GatewayTunnel, IPV4_TUNNEL, IPV6_TUNNEL, IpConfig,
    ResolveDnsRequest, TunnelError,
};
use futures::FutureExt as _;
use hickory_resolver::TokioResolver;
use phoenix_channel::{PhoenixChannel, PublicKeyParam};
use std::collections::{BTreeMap, BTreeSet};
use std::future::{self, Future, poll_fn};
use std::net::{IpAddr, SocketAddrV4, SocketAddrV6};
use std::ops::ControlFlow;
use std::pin::pin;
use std::sync::Arc;
use std::task::{Context, Poll};
use std::time::{Duration, Instant};
use std::{io, mem};
use tokio::sync::mpsc;

use crate::RELEASE;

pub const PHOENIX_TOPIC: &str = "gateway";

/// How long we allow a DNS resolution via hickory.
const DNS_RESOLUTION_TIMEOUT: Duration = Duration::from_secs(10);

/// Cache DNS responses for 30 seconds.
const DNS_TTL: Duration = Duration::from_secs(30);

// DNS resolution happens as part of every connection setup.
// For a connection to succeed, DNS resolution must be less than `snownet`'s handshake timeout.
static_assertions::const_assert!(
    DNS_RESOLUTION_TIMEOUT.as_secs() < snownet::HANDSHAKE_TIMEOUT.as_secs()
);

#[derive(Debug)]
enum ResolveTrigger {
    RequestConnection(RequestConnection), // Deprecated
    AllowAccess(AllowAccess),             // Deprecated
    SetupNat(ResolveDnsRequest),
}

pub struct Eventloop {
    // Tunnel is `Option` because we need to take ownership on shutdown.
    tunnel: Option<GatewayTunnel>,
    tun_device_manager: TunDeviceManager,
    resolver: TokioResolver,

    resolve_tasks:
        futures_bounded::FuturesTupleSet<Result<Vec<IpAddr>, Arc<anyhow::Error>>, ResolveTrigger>,
    portal_event_rx: mpsc::Receiver<Result<IngressMessages, phoenix_channel::Error>>,
    portal_cmd_tx: mpsc::Sender<PortalCommand>,

    dns_cache: moka::future::Cache<DomainName, Vec<IpAddr>>,

    sigint: signals::Terminate,

    logged_permission_denied: bool,
}

enum PortalCommand {
    Send(EgressMessages),
    Connect(PublicKeyParam),
    Close,
}

impl Eventloop {
    pub(crate) fn new(
        tunnel: GatewayTunnel,
        mut portal: PhoenixChannel<(), IngressMessages, PublicKeyParam>,
        tun_device_manager: TunDeviceManager,
        resolver: TokioResolver,
    ) -> Result<Self> {
        portal.connect(PublicKeyParam(tunnel.public_key().to_bytes()));

        let (portal_event_tx, portal_event_rx) = mpsc::channel(128);
        let (portal_cmd_tx, portal_cmd_rx) = mpsc::channel(128);

        tokio::spawn(phoenix_channel_event_loop(
            portal,
            portal_event_tx,
            portal_cmd_rx,
        ));

        Ok(Self {
            tunnel: Some(tunnel),
            tun_device_manager,
            resolver,
            resolve_tasks: futures_bounded::FuturesTupleSet::new(DNS_RESOLUTION_TIMEOUT, 1000),
            logged_permission_denied: false,
            dns_cache: moka::future::Cache::builder()
                .name("DNS queries")
                .time_to_live(DNS_TTL)
                .eviction_listener(|domain, ips, cause| {
                    tracing::debug!(%domain, ?ips, ?cause, "DNS cache entry evicted");
                })
                .build(),
            portal_event_rx,
            portal_cmd_tx,
            sigint: signals::Terminate::new()?,
        })
    }
}

enum CombinedEvent {
    SigIntTerm,
    Tunnel(GatewayEvent),
    Portal(Option<Result<IngressMessages, phoenix_channel::Error>>),
    DomainResolved((Result<Vec<IpAddr>, Arc<anyhow::Error>>, ResolveTrigger)),
}

impl Eventloop {
    pub async fn run(mut self) -> Result<()> {
        loop {
            match self.tick().await {
                Ok(ControlFlow::Continue(())) => continue,
                Ok(ControlFlow::Break(())) => {
                    self.shut_down_tunnel().await?;

                    return Ok(());
                }
                Err(e) => {
                    // Ignore shutdown error here to not obscure the original error.
                    let _ = self.shut_down_tunnel().await;

                    return Err(e);
                }
            }
        }
    }

    pub async fn tick(&mut self) -> Result<ControlFlow<(), ()>> {
        match future::poll_fn(|cx| self.next_event(cx)).await {
            CombinedEvent::Tunnel(event) => {
                self.handle_tunnel_event(event).await?;

                Ok(ControlFlow::Continue(()))
            }
            CombinedEvent::Portal(Some(Ok(msg))) => {
                self.handle_portal_message(msg).await?;

                Ok(ControlFlow::Continue(()))
            }
            CombinedEvent::Portal(None) => Err(anyhow::Error::msg(
                "phoenix channel task stopped unexpectedly",
            )),
            CombinedEvent::Portal(Some(Err(e))) => Err(e).context("Failed to login to portal"),
            CombinedEvent::DomainResolved((result, ResolveTrigger::RequestConnection(req))) => {
                self.accept_connection(result, req).await?;

                Ok(ControlFlow::Continue(()))
            }
            CombinedEvent::DomainResolved((result, ResolveTrigger::AllowAccess(req))) => {
                self.allow_access(result, req);

                Ok(ControlFlow::Continue(()))
            }
            CombinedEvent::DomainResolved((result, ResolveTrigger::SetupNat(req))) => {
                let Some(tunnel) = self.tunnel.as_mut() else {
                    tracing::debug!("Ignoring DNS resolution result during shutdown");

                    return Ok(ControlFlow::Continue(()));
                };

                if let Err(e) =
                    tunnel
                        .state_mut()
                        .handle_domain_resolved(req, result, Instant::now())
                {
                    tracing::warn!("Failed to set DNS resource NAT: {e:#}");
                };

                Ok(ControlFlow::Continue(()))
            }
            CombinedEvent::SigIntTerm => {
                tracing::info!("Received SIGINT/SIGTERM");

                self.portal_cmd_tx.send(PortalCommand::Close).await?;

                Ok(ControlFlow::Break(()))
            }
        }
    }

    fn next_event(&mut self, cx: &mut Context<'_>) -> Poll<CombinedEvent> {
        if let Poll::Ready(event) = self.portal_event_rx.poll_recv(cx) {
            return Poll::Ready(CombinedEvent::Portal(event));
        }

        if let Poll::Ready((result, trigger)) = self.resolve_tasks.poll_unpin(cx) {
            let result = result.unwrap_or_else(|e| {
                Err(Arc::new(
                    anyhow::Error::new(e).context("DNS resolution timed out"),
                ))
            });

            return Poll::Ready(CombinedEvent::DomainResolved((result, trigger)));
        }

        if let Some(Poll::Ready(event)) = self.tunnel.as_mut().map(|t| t.poll_next_event(cx)) {
            return Poll::Ready(CombinedEvent::Tunnel(event));
        }

        if let Poll::Ready(()) = self.sigint.poll_recv(cx) {
            return Poll::Ready(CombinedEvent::SigIntTerm);
        }

        Poll::Pending
    }

    async fn shut_down_tunnel(&mut self) -> Result<()> {
        let Some(tunnel) = self.tunnel.take() else {
            tracing::debug!("Tunnel has already been shut down");

            return Ok(());
        };

        tunnel
            .shut_down()
            .await
            .context("Failed to shutdown tunnel")?;

        Ok(())
    }

    async fn handle_tunnel_event(&mut self, event: firezone_tunnel::GatewayEvent) -> Result<()> {
        match event {
            firezone_tunnel::GatewayEvent::AddedIceCandidates {
                conn_id: client,
                candidates,
            } => {
                self.portal_cmd_tx
                    .send(PortalCommand::Send(EgressMessages::BroadcastIceCandidates(
                        ClientsIceCandidates {
                            client_ids: vec![client],
                            candidates,
                        },
                    )))
                    .await?;
            }
            firezone_tunnel::GatewayEvent::RemovedIceCandidates {
                conn_id: client,
                candidates,
            } => {
                self.portal_cmd_tx
                    .send(PortalCommand::Send(
                        EgressMessages::BroadcastInvalidatedIceCandidates(ClientsIceCandidates {
                            client_ids: vec![client],
                            candidates,
                        }),
                    ))
                    .await?;
            }
            firezone_tunnel::GatewayEvent::ResolveDns(setup_nat) => {
                if self
                    .resolve_tasks
                    .try_push(
                        self.resolve(setup_nat.domain().clone()),
                        ResolveTrigger::SetupNat(setup_nat),
                    )
                    .is_err()
                {
                    tracing::warn!("Too many dns resolution requests, dropping existing one");
                };
            }
            GatewayEvent::Error(error) => self.handle_tunnel_error(error)?,
        }

        Ok(())
    }

    fn handle_tunnel_error(&mut self, mut e: TunnelError) -> Result<()> {
        for e in e.drain() {
            if e.root_cause()
                .downcast_ref::<io::Error>()
                .is_some_and(is_unreachable)
            {
                tracing::debug!("{e:#}"); // Log these on DEBUG so they don't go completely unnoticed.
                continue;
            }

            // Invalid Input can be all sorts of things but we mostly see it with unreachable addresses.
            if e.root_cause()
                .downcast_ref::<io::Error>()
                .is_some_and(|e| e.kind() == io::ErrorKind::InvalidInput)
            {
                tracing::debug!("{e:#}");
                continue;
            }

<<<<<<< HEAD
            // Unknown connection just means packets are bouncing on the TUN device because the Client disconnected.
            if e.root_cause().is::<snownet::UnknownConnection>() {
                tracing::debug!("{e:#}");
                continue;
            }

=======
>>>>>>> e9e87925
            if e.root_cause()
                .downcast_ref::<io::Error>()
                .is_some_and(|e| e.kind() == io::ErrorKind::PermissionDenied)
            {
                if !mem::replace(&mut self.logged_permission_denied, true) {
                    tracing::info!(
                        "Encountered `PermissionDenied` IO error. Check your local firewall rules to allow outbound STUN/TURN/WireGuard and general UDP traffic."
                    )
                }

                continue;
            }

            if e.root_cause().is::<ip_packet::ImpossibleTranslation>() {
                // Some IP packets cannot be translated and should be dropped "silently".
                // Do so by ignoring the error here.
                continue;
            }

            if e.downcast_ref::<snownet::UnknownConnection>()
                .is_some_and(|e| e.recently_disconnected())
            {
                tracing::debug!("{e:#}");
                continue;
            }

            if e.root_cause()
                .is::<firezone_tunnel::UdpSocketThreadStopped>()
            {
                return Err(e);
            }

            tracing::warn!("Tunnel error: {e:#}");
        }

        Ok(())
    }

    async fn handle_portal_message(&mut self, msg: IngressMessages) -> Result<()> {
        let Some(tunnel) = self.tunnel.as_mut() else {
            tracing::debug!(?msg, "Ignoring portal message during shutdown");

            return Ok(());
        };

        match msg {
            IngressMessages::AuthorizeFlow(msg) => {
                if let Err(snownet::NoTurnServers {}) = tunnel.state_mut().authorize_flow(
                    msg.client.id,
                    PublicKey::from(msg.client.public_key.0),
                    msg.client.preshared_key,
                    msg.client_ice_credentials,
                    msg.gateway_ice_credentials,
                    IpConfig {
                        v4: msg.client.ipv4,
                        v6: msg.client.ipv6,
                    },
                    msg.expires_at,
                    msg.resource,
                    Instant::now(),
                ) {
                    tracing::debug!("Failed to authorise flow: No TURN servers available");

                    // Re-connecting to the portal means we will receive another `init` and thus new TURN servers.
                    self.portal_cmd_tx
                        .send(PortalCommand::Connect(PublicKeyParam(
                            tunnel.public_key().to_bytes(),
                        )))
                        .await?;

                    return Ok(());
                };

                self.portal_cmd_tx
                    .send(PortalCommand::Send(EgressMessages::FlowAuthorized {
                        reference: msg.reference,
                    }))
                    .await?;
            }
            IngressMessages::RequestConnection(req) => {
                let Some(domain) = req.client.payload.domain.as_ref().map(|r| r.name.clone())
                else {
                    self.accept_connection(Ok(vec![]), req).await?;
                    return Ok(());
                };

                if self
                    .resolve_tasks
                    .try_push(self.resolve(domain), ResolveTrigger::RequestConnection(req))
                    .is_err()
                {
                    tracing::warn!("Too many connections requests, dropping existing one");
                };
            }
            IngressMessages::AllowAccess(req) => {
                let Some(domain) = req.payload.as_ref().map(|r| r.name.clone()) else {
                    self.allow_access(Ok(vec![]), req);
                    return Ok(());
                };

                if self
                    .resolve_tasks
                    .try_push(self.resolve(domain), ResolveTrigger::AllowAccess(req))
                    .is_err()
                {
                    tracing::warn!("Too many allow access requests, dropping existing one");
                };
            }
            IngressMessages::IceCandidates(ClientIceCandidates {
                client_id,
                candidates,
            }) => {
                for candidate in candidates {
                    tunnel
                        .state_mut()
                        .add_ice_candidate(client_id, candidate, Instant::now());
                }
            }
            IngressMessages::InvalidateIceCandidates(ClientIceCandidates {
                client_id,
                candidates,
            }) => {
                for candidate in candidates {
                    tunnel
                        .state_mut()
                        .remove_ice_candidate(client_id, candidate, Instant::now());
                }
            }
            IngressMessages::RejectAccess(RejectAccess {
                client_id,
                resource_id,
            }) => {
                tunnel
                    .state_mut()
                    .remove_access(&client_id, &resource_id, Instant::now());
            }
            IngressMessages::RelaysPresence(RelaysPresence {
                disconnected_ids,
                connected,
            }) => tunnel.state_mut().update_relays(
                BTreeSet::from_iter(disconnected_ids),
                firezone_tunnel::turn(&connected),
                Instant::now(),
            ),
            IngressMessages::Init(InitGateway {
                interface,
                config: _,
                account_slug,
                relays,
                authorizations,
            }) => {
                if let Some(account_slug) = account_slug {
                    Telemetry::set_account_slug(account_slug.clone());

                    analytics::identify(RELEASE.to_owned(), Some(account_slug))
                }

                tunnel.state_mut().update_relays(
                    BTreeSet::default(),
                    firezone_tunnel::turn(&relays),
                    Instant::now(),
                );
                tunnel.state_mut().update_tun_device(IpConfig {
                    v4: interface.ipv4,
                    v6: interface.ipv6,
                });
                tunnel
                    .state_mut()
                    .retain_authorizations(authorizations.iter().fold(
                        BTreeMap::new(),
                        |mut authorizations, next| {
                            authorizations
                                .entry(next.client_id)
                                .or_default()
                                .insert(next.resource_id);

                            authorizations
                        },
                    ));
                for Authorization {
                    client_id: cid,
                    resource_id: rid,
                    expires_at,
                } in authorizations
                {
                    if let Err(e) = tunnel
                        .state_mut()
                        .update_access_authorization_expiry(cid, rid, expires_at)
                    {
                        tracing::debug!(%cid, %rid, "Failed to update access authorization: {e:#}");
                    }
                }

                self.tun_device_manager
                    .set_ips(interface.ipv4, interface.ipv6)
                    .await
                    .context("Failed to set TUN interface IPs")?;
                self.tun_device_manager
                    .set_routes(vec![IPV4_TUNNEL], vec![IPV6_TUNNEL])
                    .await
                    .context("Failed to set TUN routes")?;

                let ipv4_socket = SocketAddrV4::new(interface.ipv4, 53535);
                let ipv6_socket = SocketAddrV6::new(interface.ipv6, 53535, 0, 0);

                let ipv4_result = tunnel
                    .rebind_dns_ipv4(ipv4_socket)
                    .with_context(|| format!("Failed to bind DNS server at {ipv4_socket}"))
                    .inspect_err(|e| tracing::debug!("{e:#}"));

                let ipv6_result = tunnel
                    .rebind_dns_ipv6(ipv6_socket)
                    .with_context(|| format!("Failed to bind DNS server at {ipv6_socket}"))
                    .inspect_err(|e| tracing::debug!("{e:#}"));

                ipv4_result.or(ipv6_result)?;
            }
            IngressMessages::ResourceUpdated(resource_description) => {
                tunnel.state_mut().update_resource(resource_description);
            }
            IngressMessages::AccessAuthorizationExpiryUpdated(
                AccessAuthorizationExpiryUpdated {
                    client_id: cid,
                    resource_id: rid,
                    expires_at,
                },
            ) => {
                if let Err(e) = tunnel
                    .state_mut()
                    .update_access_authorization_expiry(cid, rid, expires_at)
                {
                    tracing::warn!(%cid, %rid, "Failed to update expiry of access authorization: {e:#}")
                };
            }
        }

        Ok(())
    }

    pub async fn accept_connection(
        &mut self,
        result: Result<Vec<IpAddr>, Arc<anyhow::Error>>,
        req: RequestConnection,
    ) -> Result<()> {
        let Some(tunnel) = self.tunnel.as_mut() else {
            tracing::debug!(?req, "Ignoring incoming connection during shutdown");

            return Ok(());
        };

        let addresses = match result {
            Ok(addresses) => addresses,
            Err(e) => {
                tracing::debug!(cid = %req.client.id, reference = %req.reference, "DNS resolution failed as part of connection request: {e:#}");

                return Ok(()); // Fail the connection so the client runs into a timeout.
            }
        };

        let answer = match tunnel.state_mut().accept(
            req.client.id,
            req.client
                .payload
                .ice_parameters
                .into_snownet_offer(req.client.peer.preshared_key),
            PublicKey::from(req.client.peer.public_key.0),
            Instant::now(),
        ) {
            Ok(a) => a,
            Err(snownet::NoTurnServers {}) => {
                tracing::debug!("Failed to accept new connection: No TURN servers available");

                // Re-connecting to the portal means we will receive another `init` and thus new TURN servers.
                self.portal_cmd_tx
                    .send(PortalCommand::Connect(PublicKeyParam(
                        tunnel.public_key().to_bytes(),
                    )))
                    .await?;

                return Ok(());
            }
        };

        if let Err(e) = tunnel.state_mut().allow_access(
            req.client.id,
            IpConfig {
                v4: req.client.peer.ipv4,
                v6: req.client.peer.ipv6,
            },
            req.expires_at,
            req.resource,
            req.client
                .payload
                .domain
                .map(|r| DnsResourceNatEntry::new(r, addresses)),
        ) {
            let cid = req.client.id;

            tunnel.state_mut().cleanup_connection(&cid, Instant::now());
            tracing::debug!(%cid, "Connection request failed: {e:#}");

            return Ok(());
        }

        self.portal_cmd_tx
            .send(PortalCommand::Send(EgressMessages::ConnectionReady(
                ConnectionReady {
                    reference: req.reference,
                    gateway_payload: GatewayResponse::ConnectionAccepted(ConnectionAccepted {
                        ice_parameters: answer,
                    }),
                },
            )))
            .await?;

        Ok(())
    }

    pub fn allow_access(
        &mut self,
        result: Result<Vec<IpAddr>, Arc<anyhow::Error>>,
        req: AllowAccess,
    ) {
        let Some(tunnel) = self.tunnel.as_mut() else {
            return;
        };

        // "allow access" doesn't have a response so we can't tell the client that things failed.
        // It is legacy code so don't bother ...
        let addresses = match result {
            Ok(addresses) => addresses,
            Err(e) => {
                tracing::debug!(cid = %req.client_id, reference = %req.reference, "DNS resolution failed as part of allow access request: {e:#}");

                vec![]
            }
        };

        if let Err(e) = tunnel.state_mut().allow_access(
            req.client_id,
            IpConfig {
                v4: req.client_ipv4,
                v6: req.client_ipv6,
            },
            req.expires_at,
            req.resource,
            req.payload.map(|r| DnsResourceNatEntry::new(r, addresses)),
        ) {
            tracing::warn!(cid = %req.client_id, "Allow access request failed: {e:#}");
        };
    }

    fn resolve(
        &self,
        domain: DomainName,
    ) -> impl Future<Output = Result<Vec<IpAddr>, Arc<anyhow::Error>>> + use<> {
        if firezone_telemetry::feature_flags::gateway_userspace_dns_a_aaaa_records() {
            let resolver = self.resolver.clone();

            async move {
                let ips = resolver
                    .lookup_ip(domain.to_string())
                    .await
                    .with_context(|| format!("Failed to lookup domain '{domain}'"))?
                    .iter()
                    .collect::<Vec<_>>();

                Ok(ips)
            }
            .boxed()
        } else {
            let do_resolve = resolve(domain.clone());
            let cache = self.dns_cache.clone();

            async move { cache.try_get_with(domain, do_resolve).await }.boxed()
        }
    }
}

async fn phoenix_channel_event_loop(
    mut portal: PhoenixChannel<(), IngressMessages, PublicKeyParam>,
    event_tx: mpsc::Sender<Result<IngressMessages, phoenix_channel::Error>>,
    mut cmd_rx: mpsc::Receiver<PortalCommand>,
) {
    use futures::future::Either;
    use futures::future::select;

    loop {
        match select(poll_fn(|cx| portal.poll(cx)), pin!(cmd_rx.recv())).await {
            Either::Left((Ok(phoenix_channel::Event::InboundMessage { msg, .. }), _)) => {
                if event_tx.send(Ok(msg)).await.is_err() {
                    tracing::debug!("Event channel closed: exiting phoenix-channel event-loop");
                    break;
                }
            }
            Either::Left((
                Ok(phoenix_channel::Event::ErrorResponse {
                    topic,
                    res: phoenix_channel::ErrorReply::UnmatchedTopic,
                    ..
                }),
                _,
            )) => {
                portal.join(topic, ());
            }
            Either::Left((Ok(phoenix_channel::Event::ErrorResponse { topic, req_id, res }), _)) => {
                tracing::warn!(%topic, %req_id, "Request failed: {res:?}");
            }
            Either::Left((Ok(phoenix_channel::Event::Closed), _)) => {
                tracing::debug!("Portal connection clsed: exiting phoenix-channel event-loop");
                break;
            }
            Either::Left((
                Ok(
                    phoenix_channel::Event::SuccessResponse { .. }
                    | phoenix_channel::Event::HeartbeatSent
                    | phoenix_channel::Event::JoinedRoom { .. },
                ),
                _,
            )) => {}
            Either::Left((
                Ok(phoenix_channel::Event::Hiccup {
                    backoff,
                    max_elapsed_time,
                    error,
                }),
                _,
            )) => tracing::info!(
                ?backoff,
                ?max_elapsed_time,
                "Hiccup in portal connection: {error:#}"
            ),
            Either::Left((Err(e), _)) => {
                let _ = event_tx.send(Err(e)).await; // We don't care about the result because we are exiting anyway.

                break;
            }
            Either::Right((Some(PortalCommand::Send(msg)), _)) => {
                portal.send(PHOENIX_TOPIC, msg);
            }
            Either::Right((Some(PortalCommand::Connect(param)), _)) => {
                portal.connect(param);
            }
            Either::Right((Some(PortalCommand::Close), _)) => {
                let _ = portal.close();
            }
            Either::Right((None, _)) => {
                tracing::debug!("Command channel closed: exiting phoenix-channel event-loop");
                break;
            }
        }
    }
}

async fn resolve(domain: DomainName) -> Result<Vec<IpAddr>> {
    tracing::debug!(%domain, "Resolving DNS");

    let dname = domain.to_string();

    let addresses = tokio::task::spawn_blocking(move || resolve_addresses(&dname))
        .await
        .context("DNS resolution task failed")?
        .context("DNS resolution failed")?;

    Ok(addresses)
}

#[cfg(target_os = "windows")]
fn resolve_addresses(_: &str) -> std::io::Result<Vec<IpAddr>> {
    unimplemented!()
}

#[cfg(not(target_os = "windows"))]
fn resolve_addresses(addr: &str) -> std::io::Result<Vec<IpAddr>> {
    use libc::{AF_INET, AF_INET6};
    let addr_v4: std::io::Result<Vec<_>> = resolve_address_family(addr, AF_INET)
        .map_err(|e| e.into())
        .and_then(|a| a.collect());
    let addr_v6: std::io::Result<Vec<_>> = resolve_address_family(addr, AF_INET6)
        .map_err(|e| e.into())
        .and_then(|a| a.collect());
    match (addr_v4, addr_v6) {
        (Ok(v4), Ok(v6)) => Ok(v6
            .iter()
            .map(|a| a.sockaddr.ip())
            .chain(v4.iter().map(|a| a.sockaddr.ip()))
            .collect()),
        (Ok(v4), Err(_)) => Ok(v4.iter().map(|a| a.sockaddr.ip()).collect()),
        (Err(_), Ok(v6)) => Ok(v6.iter().map(|a| a.sockaddr.ip()).collect()),
        (Err(e), Err(_)) => Err(e),
    }
}

#[cfg(not(target_os = "windows"))]
fn resolve_address_family(addr: &str, family: i32) -> Result<AddrInfoIter, LookupError> {
    use libc::SOCK_STREAM;

    dns_lookup::getaddrinfo(
        Some(addr),
        None,
        Some(AddrInfoHints {
            socktype: SOCK_STREAM,
            address: family,
            ..Default::default()
        }),
    )
}

fn is_unreachable(e: &io::Error) -> bool {
    #[cfg(unix)]
    if e.raw_os_error().is_some_and(|e| e == libc::EHOSTDOWN) {
        return true;
    }

    e.kind() == io::ErrorKind::NetworkUnreachable
        || e.kind() == io::ErrorKind::HostUnreachable
        || e.kind() == io::ErrorKind::AddrNotAvailable
}<|MERGE_RESOLUTION|>--- conflicted
+++ resolved
@@ -301,15 +301,6 @@
                 continue;
             }
 
-<<<<<<< HEAD
-            // Unknown connection just means packets are bouncing on the TUN device because the Client disconnected.
-            if e.root_cause().is::<snownet::UnknownConnection>() {
-                tracing::debug!("{e:#}");
-                continue;
-            }
-
-=======
->>>>>>> e9e87925
             if e.root_cause()
                 .downcast_ref::<io::Error>()
                 .is_some_and(|e| e.kind() == io::ErrorKind::PermissionDenied)
