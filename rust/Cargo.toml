[workspace]
members = [
  "bin-shared",
  "connlib/clients/android",
  "connlib/clients/apple",
  "connlib/clients/shared",
  "connlib/shared",
  "connlib/snownet",
  "connlib/tunnel",
  "gateway",
  "gui-client/src-common",
  "gui-client/src-tauri",
  "headless-client",
  "iced-client",
  "ip-packet",
  "logging",
  "phoenix-channel",
  "relay",
  "socket-factory",
  "telemetry",
  "tests/gui-smoke-test",
  "tests/http-test-server",
  "tun"
]

resolver = "2"

[workspace.dependencies]
atomicwrites = "0.4.4"
boringtun = { version = "0.6", default-features = false }
chrono = { version = "0.4", default-features = false, features = ["std", "clock", "oldtime", "serde"] }
swift-bridge = "0.1.57"
backoff = { version = "0.4", features = ["tokio"] }
tracing = { version = "0.1.40" }
tracing-subscriber = { version = "0.3.17", features = ["parking_lot"] }
secrecy = "0.8"
hickory-resolver = { git = "https://github.com/hickory-dns/hickory-dns", rev = "a3669bd80f3f7b97f0c301c15f1cba6368d97b63", features = ["tokio-runtime"] }
hickory-proto = { git = "https://github.com/hickory-dns/hickory-dns", rev = "a3669bd80f3f7b97f0c301c15f1cba6368d97b63" }
str0m = { version = "0.6.2", default-features = false }
futures-bounded = "0.2.1"
domain = { version = "0.10", features = ["serde"] }
dns-lookup = "2.0"
tokio-tungstenite = "0.23.1"
rtnetlink = { version = "0.14.1", default-features = false, features = ["tokio_socket"] }
tokio = "1.39"
rustls = { version = "0.23.10", default-features = false, features = ["ring"] }

connlib-client-android = { path = "connlib/clients/android" }
connlib-client-apple = { path = "connlib/clients/apple" }
connlib-client-shared = { path = "connlib/clients/shared" }
<<<<<<< HEAD
=======
firezone-bin-shared = { path = "bin-shared" }
firezone-gateway = { path = "gateway" }
firezone-headless-client = { path = "headless-client" }
firezone-gui-client = { path = "gui-client/src-tauri" }
>>>>>>> 05a2b28d
firezone-logging = { path = "logging" }
firezone-telemetry = { path = "telemetry" }
snownet = { path = "connlib/snownet" }
firezone-relay = { path = "relay" }
connlib-shared = { path = "connlib/shared" }
firezone-tunnel = { path = "connlib/tunnel" }
phoenix-channel = { path = "phoenix-channel" }
ip-packet = { path = "ip-packet" }
socket-factory = { path = "socket-factory" }
tun = { path = "tun" }
socket2 = { version = "0.5" }

[workspace.lints.clippy]
dbg_macro = "warn"
print_stdout = "warn"
print_stderr = "warn"
unnecessary_wraps = "warn"
unused_async = "warn"
wildcard_enum_match_arm = "warn" # Ensures we match on all combinations of `Poll`, preventing erroneous suspensions.
redundant_else = "warn"
redundant_clone = "warn"

[workspace.lints.rustdoc]
private-intra-doc-links = "allow" # We don't publish any of our docs but want to catch dead links.

[patch.crates-io]
boringtun = { git = "https://github.com/cloudflare/boringtun", branch = "master" }
str0m = { git = "https://github.com/algesten/str0m", branch = "main" }
ip_network = { git = "https://github.com/JakubOnderka/ip_network", branch = "master" } # Waiting for release.
ip_network_table = { git = "https://github.com/edmonds/ip_network_table", branch = "some-useful-traits" } # For `Debug` and `Clone`
proptest = { git = "https://github.com/proptest-rs/proptest", branch = "master" }
proptest-state-machine = { git = "https://github.com/proptest-rs/proptest", branch = "master" }
tracing-stackdriver = { git = "https://github.com/thomaseizinger/tracing-stackdriver", branch = "deps/bump-otel-0.23" } # Waiting for release.

[profile.release]
strip = true

# Full link-time optimization. Reduces binaries by up to 3x on some platforms.
lto = "fat"

# Increases the compiler's ability to produce smaller, optimized code
# at the expense of compilation time
codegen-units = 1

[profile.bench]
strip = false # Frame pointers are necessary for profiling; `strip=true` appears to remove them.

# Override build settings just for the GUI client, so we get a pdb/dwp
# Cargo ignores profile settings if they're not in the workspace's Cargo.toml
[profile.dev.package.firezone-gui-client]
debug = "full"
split-debuginfo = "packed"
strip = "none"

[profile.release.package.firezone-gui-client]
debug = "full"
split-debuginfo = "packed"
strip = "none"<|MERGE_RESOLUTION|>--- conflicted
+++ resolved
@@ -48,13 +48,7 @@
 connlib-client-android = { path = "connlib/clients/android" }
 connlib-client-apple = { path = "connlib/clients/apple" }
 connlib-client-shared = { path = "connlib/clients/shared" }
-<<<<<<< HEAD
-=======
 firezone-bin-shared = { path = "bin-shared" }
-firezone-gateway = { path = "gateway" }
-firezone-headless-client = { path = "headless-client" }
-firezone-gui-client = { path = "gui-client/src-tauri" }
->>>>>>> 05a2b28d
 firezone-logging = { path = "logging" }
 firezone-telemetry = { path = "telemetry" }
 snownet = { path = "connlib/snownet" }
