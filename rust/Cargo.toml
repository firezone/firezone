[workspace]
members = [
  "relay",
  "phoenix-channel",
  "connlib/clients/android",
  "connlib/clients/apple",
  "connlib/clients/headless",
  "connlib/libs/tunnel",
  "connlib/libs/client",
  "connlib/libs/gateway",
  "connlib/libs/common",
  "connlib/gateway",
]

[workspace.dependencies]
boringtun = { git = "https://github.com/firezone/boringtun", branch = "master", default-features = false }
chrono = { version = "0.4", default-features = false, features = ["std", "clock", "oldtime", "serde"] }
swift-bridge = "0.1.52"
backoff = { version = "0.4", features = ["tokio"] }

# Patched to use https://github.com/rust-lang/cc-rs/pull/708
# (the `patch` section can't be used for build deps...)
[patch.crates-io]
<<<<<<< HEAD
ring = { git = "https://github.com/firezone/ring", branch = "v0.16.20-cc-fix" }
webrtc = { git = "https://github.com/firezone/webrtc", rev = "672e728" }
tracing-stackdriver = { git = "https://github.com/thomaseizinger/tracing-stackdriver" }
=======
webrtc = { git = "https://github.com/firezone/webrtc", branch = "master" }

# It seems that this contains a dependency that no longer points to a valid ref, so we'll try our luck with
# the mainline versions. The error from GH actions build pipeline copied here:
#
# Caused by:
#   failed to load source for dependency `cc`
#
# Caused by:
#   Unable to update https://github.com/youknowone/cc-rs?rev=4ca92100c25ac2df679f0cce11c4c3e830f2e455#4ca92100
#
# Caused by:
#   object not found - no match for id (4ca92100c25ac2df679f0cce11c4c3e830f2e455); class=Odb (9); code=NotFound (-3)
#
# ring = { git = "https://github.com/firezone/ring", branch = "v0.16.20-cc-fix" }
>>>>>>> 143395dd
<|MERGE_RESOLUTION|>--- conflicted
+++ resolved
@@ -21,11 +21,6 @@
 # Patched to use https://github.com/rust-lang/cc-rs/pull/708
 # (the `patch` section can't be used for build deps...)
 [patch.crates-io]
-<<<<<<< HEAD
-ring = { git = "https://github.com/firezone/ring", branch = "v0.16.20-cc-fix" }
-webrtc = { git = "https://github.com/firezone/webrtc", rev = "672e728" }
-tracing-stackdriver = { git = "https://github.com/thomaseizinger/tracing-stackdriver" }
-=======
 webrtc = { git = "https://github.com/firezone/webrtc", branch = "master" }
 
 # It seems that this contains a dependency that no longer points to a valid ref, so we'll try our luck with
@@ -40,5 +35,4 @@
 # Caused by:
 #   object not found - no match for id (4ca92100c25ac2df679f0cce11c4c3e830f2e455); class=Odb (9); code=NotFound (-3)
 #
-# ring = { git = "https://github.com/firezone/ring", branch = "v0.16.20-cc-fix" }
->>>>>>> 143395dd
+# ring = { git = "https://github.com/firezone/ring", branch = "v0.16.20-cc-fix" }