[workspace]
members = [
    "bin-shared",
    "cli",
    "client-ffi",
    "client-shared",
    "connlib/bufferpool",
    "connlib/dns-over-tcp",
    "connlib/dns-types",
    "connlib/etherparse-ext",
    "connlib/ip-packet",
    "connlib/l3-tcp",
    "connlib/l4-tcp-dns-server",
    "connlib/l4-udp-dns-server",
    "connlib/model",
    "connlib/phoenix-channel",
    "connlib/snownet",
    "connlib/socket-factory",
    "connlib/tun",
    "connlib/tunnel",
    "gateway",
    "gui-client/src-admx-macro",
    "gui-client/src-tauri",
    "headless-client",
    "logging",
    "relay/ebpf-shared",
    "relay/ebpf-turn-router",
    "relay/server",
    "telemetry",
    "tests/fuzz",
    "tests/gui-smoke-test",
    "tests/http-test-server",
    "tools/uniffi-bindgen",
]

resolver = "2"

[workspace.package]
license = "Apache-2.0"
edition = "2024"

[workspace.dependencies]
admx-macro = { path = "gui-client/src-admx-macro" }
anyhow = "1.0.99"
arbitrary = "1.4.2"
arboard = { version = "3.6.1", default-features = false }
async-trait = { version = "0.1", default-features = false }
atomicwrites = "0.4.4"
axum = { version = "0.8.5", default-features = false }
aya = { git = "https://github.com/aya-rs/aya" }
aya-build = { git = "https://github.com/aya-rs/aya" }
aya-ebpf = { git = "https://github.com/aya-rs/aya" }
aya-log = { git = "https://github.com/aya-rs/aya" }
aya-log-ebpf = { git = "https://github.com/aya-rs/aya" }
backoff = { version = "0.4", features = ["tokio"] }
base64 = { version = "0.22.1", default-features = false }
bimap = "0.6"
bnum = "0.13.0"
boringtun = { version = "0.6", default-features = false }
bufferpool = { path = "connlib/bufferpool" }
bytecodec = "0.5.0"
bytes = { version = "1.9.0", default-features = false }
caps = "0.5.5"
chrono = { version = "0.4", default-features = false, features = ["std", "clock", "oldtime", "serde"] }
clap = "4.5.47"
client-shared = { path = "client-shared" }
connlib-model = { path = "connlib/model" }
crossbeam-queue = "0.3.12"
dashmap = "6.1.0"
derive_more = { version = "2.0.1", default-features = false }
difference = "2.0.0"
dirs = "6.0.0"
divan = "0.1.21"
dns-lookup = "3.0"
dns-over-tcp = { path = "connlib/dns-over-tcp" }
dns-types = { path = "connlib/dns-types" }
ebpf-shared = { path = "relay/ebpf-shared" }
either = "1"
etherparse = { version = "0.19", default-features = false }
etherparse-ext = { path = "connlib/etherparse-ext" }
firezone-bin-shared = { path = "bin-shared" }
firezone-headless-client = { path = "headless-client" }
firezone-logging = { path = "logging" }
firezone-relay = { path = "relay/server" }
firezone-telemetry = { path = "telemetry" }
firezone-tunnel = { path = "connlib/tunnel" }
flume = { version = "0.11.1", features = ["async"] }
futures = { version = "0.3.31" }
futures-bounded = "0.3.0"
gat-lending-iterator = "0.1.6"
glob = "0.3.3"
hex = "0.4.3"
hex-display = "0.3.0"
hex-literal = "1.0.0"
hickory-resolver = "0.25.2"
humantime = "2.3"
ip-packet = { path = "connlib/ip-packet" }
ip_network = { version = "0.4", default-features = false }
ip_network_table = { version = "0.2", default-features = false }
itertools = "0.14"
jni = "0.21.1"
keyring = "3.6.3"
known-folders = "1.3.1"
l3-tcp = { path = "connlib/l3-tcp" }
l4-tcp-dns-server = { path = "connlib/l4-tcp-dns-server" }
l4-udp-dns-server = { path = "connlib/l4-udp-dns-server" }
libc = "0.2.176"
libfuzzer-sys = "0.4"
log = "0.4"
lru = "0.12.5"
mio = "1.1.0"
moka = "0.12.11"
native-dialog = "0.7.0"
netlink-packet-core = "0.8"
netlink-packet-route = "0.25"
network-types = "0.1.0"
nix = "0.30.1"
nu-ansi-term = "0.50"
num_cpus = "1.17.0"
once_cell = "1.21.3"
opentelemetry = "0.30.0"
opentelemetry-otlp = "0.30.0"
opentelemetry-stdout = "0.30.0"
opentelemetry_sdk = "0.30.0"
os_info = { version = "3", default-features = false }
output_vt100 = "0.1"
parking_lot = "0.12.4"
phoenix-channel = { path = "connlib/phoenix-channel" }
png = "0.17.16"
proc-macro2 = "1.0"
proptest = "1.7.0"
proptest-state-machine = "0.5.0"
quinn-udp = { version = "0.5.12", features = ["fast-apple-datapath"] }
quote = "1.0"
rand = "0.8.5"
rand_core = "0.6.4"
rangemap = "1.6.0"
reqwest = { version = "0.12.23", default-features = false }
resolv-conf = "0.7.5"
ringbuffer = "0.16.0"
roxmltree = "0.20"
rpassword = "7.4.0"
rtnetlink = { version = "0.18.1", default-features = false, features = ["tokio_socket"] }
rustls = { version = "0.23.31", default-features = false, features = ["ring"] }
sadness-generator = "0.6.0"
sd-notify = "0.4.5" # This is a pure Rust re-implementation, so it isn't vulnerable to CVE-2024-3094
secrecy = "0.10"
semver = "1.0.27"
<<<<<<< HEAD
sentry = { version = "0.43.0", default-features = false }
sentry-tracing = "0.43.0"
serde = "1.0.219"
=======
sentry = { version = "0.42.0", default-features = false }
sentry-tracing = "0.42.0"
serde = "1.0.228"
>>>>>>> 3811a793
serde_json = "1.0.145"
serde_variant = "0.1.3"
serde_with = "3.14.0"
sha2 = "0.10.9"
smallvec = "1.15.1"
smbios-lib = "0.9.2"
smoltcp = { version = "0.12", default-features = false }
snownet = { path = "connlib/snownet" }
socket-factory = { path = "connlib/socket-factory" }
socket2 = { version = "0.6" }
specta = "=2.0.0-rc.22"
specta-typescript = "0.0.9"
static_assertions = "1.1.0"
str0m = { version = "0.9.0", default-features = false, features = ["sha1"] }
strum = { version = "0.27.2", features = ["derive"] }
stun_codec = "0.4.0"
subprocess = "0.2.9"
subtle = "2.5.0"
supports-color = "3.0.2"
swift-bridge = "0.1.57"
swift-bridge-build = "0.1.57"
syn = "2.0"
tauri = "2.8.4"
tauri-build = "2.4.0"
tauri-plugin-dialog = "2.4.0"
tauri-plugin-notification = "2.3.1"
tauri-plugin-opener = "2.5.0"
tauri-plugin-shell = "2.3.1"
tauri-runtime = "2.7.1"
tauri-specta = { version = "=2.0.0-rc.21", features = ["derive", "typescript"] }
tauri-utils = "2.2.0"
tempfile = "3.23.0"
test-case = "3.3.1"
test-strategy = "0.4.3"
thiserror = "2.0.17"
time = "0.3.43"
tokio = "1.47"
tokio-stream = "0.1.17"
tokio-tungstenite = "0.28.0"
tokio-util = "0.7.16"
tracing = { version = "0.1.40" }
tracing-appender = "0.2.3"
tracing-core = "0.1.34"
tracing-journald = "0.3.1"
tracing-log = "0.2.0"
tracing-macros = { git = "https://github.com/tokio-rs/tracing", branch = "v0.1.x" } # Contains `dbg!` but for `tracing`.
tracing-opentelemetry = "0.31.0"
tracing-stackdriver = "0.12.0"
tracing-subscriber = { version = "0.3.20", features = ["parking_lot"] }
trackable = "1.3.0"
tun = { path = "connlib/tun" }
uniffi = "0.29.4"
url = "2.5.2"
uuid = "1.18.1"
which = "4.4.2"
windows = "0.61.3"
windows-core = "0.61.1"
windows-implement = "0.60.0"
windows-service = "0.8.0"
winreg = "0.55.0"
zbus = "5.11.0"
zip = { version = "5", default-features = false }

[workspace.lints.clippy]
dbg_macro = "warn"
print_stdout = "warn"
print_stderr = "warn"
unnecessary_wraps = "warn"
unused_async = "warn"
wildcard_enum_match_arm = "warn" # Ensures we match on all combinations of `Poll`, preventing erroneous suspensions.
redundant_else = "warn"
redundant_clone = "warn"
unwrap_in_result = "warn"
unwrap_used = "warn"
too_many_arguments = "allow" # Don't care.
large_enum_variant = "allow" # Don't care.

[workspace.lints.rustdoc]
private-intra-doc-links = "allow" # We don't publish any of our docs but want to catch dead links.

[patch.crates-io]
boringtun = { git = "https://github.com/firezone/boringtun", branch = "master" }
ip_network = { git = "https://github.com/JakubOnderka/ip_network", branch = "master" } # Waiting for release.
ip_network_table = { git = "https://github.com/edmonds/ip_network_table", branch = "some-useful-traits" } # For `Debug` and `Clone`
tracing-stackdriver = { git = "https://github.com/thomaseizinger/tracing-stackdriver", branch = "bump-otel-0.30" } # Waiting for release.
softbuffer = { git = "https://github.com/rust-windowing/softbuffer" } # Waiting for release.
str0m = { git = "https://github.com/algesten/str0m", branch = "main" }
moka = { git = "https://github.com/moka-rs/moka", branch = "main" } # Waiting for release.
quinn-udp = { git = "https://github.com/quinn-rs/quinn", branch = "main" } # Waiting for release.

# Enforce `tracing-macros` to have released `tracing` version.
[patch.'https://github.com/tokio-rs/tracing']
tracing = "0.1.41"

[profile.release]
# Full link-time optimization. Reduces binaries by up to 3x on some platforms.
lto = "fat"

# Increases the compiler's ability to produce smaller, optimized code
# at the expense of compilation time
codegen-units = 1

[profile.release.package.firezone-gui-client]
debug = "full"
split-debuginfo = "packed"

[profile.release.package.ebpf-turn-router]
debug = 2

# Override build settings just for the GUI client, so we get a pdb/dwp
# Cargo ignores profile settings if they're not in the workspace's Cargo.toml
[profile.dev.package.firezone-gui-client]
debug = "full"
split-debuginfo = "packed"<|MERGE_RESOLUTION|>--- conflicted
+++ resolved
@@ -146,15 +146,9 @@
 sd-notify = "0.4.5" # This is a pure Rust re-implementation, so it isn't vulnerable to CVE-2024-3094
 secrecy = "0.10"
 semver = "1.0.27"
-<<<<<<< HEAD
 sentry = { version = "0.43.0", default-features = false }
 sentry-tracing = "0.43.0"
-serde = "1.0.219"
-=======
-sentry = { version = "0.42.0", default-features = false }
-sentry-tracing = "0.42.0"
 serde = "1.0.228"
->>>>>>> 3811a793
 serde_json = "1.0.145"
 serde_variant = "0.1.3"
 serde_with = "3.14.0"
