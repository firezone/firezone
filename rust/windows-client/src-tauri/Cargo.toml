--- conflicted
+++ resolved
@@ -34,12 +34,8 @@
 tracing-subscriber = { version = "0.3.17", features = ["env-filter"] }
 url = { version = "2.5.0", features = ["serde"] }
 uuid = { version = "1.5.0", features = ["v4"] }
-<<<<<<< HEAD
-zip = "0.6.6"
 tracing-panic = "0.1.1"
-=======
 zip = { version = "0.6.6", features = ["deflate", "time"], default-features = false }
->>>>>>> 40896191
 
 # These dependencies are locked behind `cfg(windows)` because they either can't compile at all on Linux, or they need native dependencies like glib that are difficult to get. Try not to add more here.
 
