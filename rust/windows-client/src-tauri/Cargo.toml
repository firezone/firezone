[package]
name = "firezone-windows-client"
# mark:automatic-version
version = "1.20231001.0"
description = "Firezone Windows Client"
edition = "2021"

[build-dependencies]
tauri-build = { version = "1.5", features = [] }

[dependencies]
anyhow = { version = "1.0" }
clap = { version = "4.4", features = ["derive",  "env"] }
connlib-client-shared = { workspace = true }
firezone-cli-utils = { workspace = true }
http-body-util = "0.1.0"
hyper = { version = "1.0.1", features = ["http1", "server"] }
hyper-util = { version = "0.1.1", features = ["full"] }
keyring = "2.0.5"
smbios-lib = "0.9"
secrecy.workspace = true
serde = { version = "1.0", features = ["derive"] }
serde_json = "1.0"
tokio = { version = "1.33.0", features = ["time"] }
tracing = { workspace = true }
tracing-subscriber = { version = "0.3.17", features = ["env-filter"] }
url = { version = "2.5.0", features = ["serde"] }
uuid = { version = "1.5.0", features = ["v4"] }
zip = "0.6.6"

# These dependencies are locked behind `cfg(windows)` because they either can't compile at all on Linux, or they need native dependencies like glib that are difficult to get. Try not to add more here.

[target.'cfg(windows)'.dependencies]
# Tauri works fine on Linux, but it requires a lot of build-time deps like glib and gdk, so I've blocked it out for now.
<<<<<<< HEAD
tauri = { version = "1.5", features = [ "dialog", "system-tray", "shell-open"] }
=======
tauri = { version = "1.5", features = [ "shell-open-api", "system-tray" ] }
>>>>>>> 3d301b5c
tauri-plugin-deep-link = "0.1.2"
wintun = "0.3.2"

[target.'cfg(windows)'.dependencies.windows]
version = "0.52.0"
features = [
  "Win32_Foundation",
  "Win32_System_LibraryLoader",
  "Win32_UI_Shell",
  "Win32_UI_WindowsAndMessaging",
]

[features]
# this feature is used for production builds or when `devPath` points to the filesystem
# DO NOT REMOVE!!
custom-protocol = ["tauri/custom-protocol"]<|MERGE_RESOLUTION|>--- conflicted
+++ resolved
@@ -32,11 +32,7 @@
 
 [target.'cfg(windows)'.dependencies]
 # Tauri works fine on Linux, but it requires a lot of build-time deps like glib and gdk, so I've blocked it out for now.
-<<<<<<< HEAD
-tauri = { version = "1.5", features = [ "dialog", "system-tray", "shell-open"] }
-=======
-tauri = { version = "1.5", features = [ "shell-open-api", "system-tray" ] }
->>>>>>> 3d301b5c
+tauri = { version = "1.5", features = [ "dialog", "shell-open-api", "system-tray" ] }
 tauri-plugin-deep-link = "0.1.2"
 wintun = "0.3.2"
 
