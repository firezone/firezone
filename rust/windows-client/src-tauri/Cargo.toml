[package]
name = "firezone-windows-client"
# mark:automatic-version
version = "1.0.0"
description = "Firezone Windows Client"
edition = "2021"

[build-dependencies]
anyhow = { version = "1.0" }
tauri-build = { version = "1.5", features = [] }

[dependencies]
arboard = { version = "3.3.0", default-features = false }
anyhow = { version = "1.0" }
<<<<<<< HEAD
arc-swap = "1.6.0"
=======
chrono = { workspace = true }
>>>>>>> 6ebbe746
clap = { version = "4.4", features = ["derive",  "env"] }
connlib-client-shared = { workspace = true }
connlib-shared = { workspace = true }
firezone-cli-utils = { workspace = true }
# This is the same crate hickory uses to get system resolvers
ipconfig = "0.3.2"
keyring = "2.0.5"
ring = "0.17"
secrecy = { workspace = true }
serde = { version = "1.0", features = ["derive"] }
serde_json = "1.0"
thiserror = { version = "1.0", default-features = false }
tokio = { version = "1.33.0", features = ["time"] }
tracing = { workspace = true }
tracing-log = "0.2"
tracing-subscriber = { version = "0.3.17", features = ["env-filter"] }
url = { version = "2.5.0", features = ["serde"] }
uuid = { version = "1.5.0", features = ["v4"] }
zip = "0.6.6"

# These dependencies are locked behind `cfg(windows)` because they either can't compile at all on Linux, or they need native dependencies like glib that are difficult to get. Try not to add more here.

[target.'cfg(windows)'.dependencies]
# Tauri works fine on Linux, but it requires a lot of build-time deps like glib and gdk, so I've blocked it out for now.
tauri = { version = "1.5", features = [ "dialog", "shell-open-api", "system-tray" ] }
tauri-utils = "1.5.1"
winreg = "0.51.0"
wintun = "0.3.2"

[target.'cfg(windows)'.dependencies.windows]
version = "0.52.0"
features = [
  "Win32_Foundation",
  "Win32_Security",
  "Win32_System_LibraryLoader",
  "Win32_System_SystemServices",
  "Win32_UI_Shell",
  "Win32_UI_WindowsAndMessaging",
]

[features]
# this feature is used for production builds or when `devPath` points to the filesystem
# DO NOT REMOVE!!
custom-protocol = ["tauri/custom-protocol"]<|MERGE_RESOLUTION|>--- conflicted
+++ resolved
@@ -12,11 +12,8 @@
 [dependencies]
 arboard = { version = "3.3.0", default-features = false }
 anyhow = { version = "1.0" }
-<<<<<<< HEAD
 arc-swap = "1.6.0"
-=======
 chrono = { workspace = true }
->>>>>>> 6ebbe746
 clap = { version = "4.4", features = ["derive",  "env"] }
 connlib-client-shared = { workspace = true }
 connlib-shared = { workspace = true }
