--- conflicted
+++ resolved
@@ -16,15 +16,7 @@
 use url::Url;
 use ControllerRequest as Req;
 
-<<<<<<< HEAD
-pub fn run(app_link: Option<String>) -> Result<()> {
-=======
-struct State {
-    ctlr_tx: mpsc::Sender<ControllerRequest>,
-}
-
 pub fn run(deep_link: Option<String>) -> Result<()> {
->>>>>>> 7fb4a710
     // Make sure we're single-instance
     tauri_plugin_deep_link::prepare("dev.firezone");
 
