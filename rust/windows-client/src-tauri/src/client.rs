use anyhow::Result;
use clap::Parser;
use cli::CliCommands as Cmd;
use std::{os::windows::process::CommandExt, process::Command};

mod cli;
mod debug_commands;
#[cfg(target_family = "windows")]
mod deep_link;
mod device_id;
#[cfg(target_family = "windows")]
mod elevation;
#[cfg(target_family = "unix")]
mod gui {
    use super::*;

    pub enum ControllerRequest {
        SignIn,
    }

    pub(crate) fn run(_: GuiParams) -> Result<()> {
        // The Ubuntu CI runner doesn't have gdk and some other Tauri deps installed, so it fails unless we stub out the GUI.
        panic!("The Tauri GUI isn't implemented for Linux.");
    }
}
#[cfg(target_os = "windows")]
mod gui;
mod local_webserver;
mod logging;
// Relies on some types from Tauri
#[cfg(target_os = "windows")]
mod settings;
mod wintun_install;

/// Prevents a problem where changing the args to `gui::run` breaks static analysis on non-Windows targets, where the gui is stubbed out
#[allow(dead_code)]
pub(crate) struct GuiParams {
    /// True if we were re-launched with elevated permissions. If the user launched us directly with elevated permissions, this is false.
    flag_elevated: bool,
    /// True if we should slow down I/O operations to test how the GUI handles slow I/O
    inject_faults: bool,
}

/// Newtype for our per-user directory in AppData, e.g.
/// `C:/Users/$USER/AppData/Local/dev.firezone.client`
pub(crate) struct AppLocalDataDir(std::path::PathBuf);

<<<<<<< HEAD
=======
// Hides Powershell's console on Windows
// <https://stackoverflow.com/questions/59692146/is-it-possible-to-use-the-standard-library-to-spawn-a-process-without-showing-th#60958956>
const CREATE_NO_WINDOW: u32 = 0x08000000;

>>>>>>> 5049c019
pub(crate) fn run() -> Result<()> {
    let cli = cli::Cli::parse();

    match cli.command {
        None => {
            if elevation::check()? {
                // We're already elevated, just run the GUI
                gui::run(GuiParams {
                    flag_elevated: false,
                    inject_faults: cli.inject_faults,
                })
            } else {
                // We're not elevated, ask Powershell to re-launch us, then exit
                let current_exe = tauri_utils::platform::current_exe()?;
                Command::new("powershell")
                    .creation_flags(CREATE_NO_WINDOW)
                    .arg("-Command")
                    .arg("Start-Process")
                    .arg("-FilePath")
                    .arg(current_exe)
                    .arg("-Verb")
                    .arg("RunAs")
                    .arg("-ArgumentList")
                    .arg("elevated")
                    .spawn()?;
                Ok(())
            }
        }
        Some(Cmd::Debug) => {
            println!("debug");
            Ok(())
        }
        Some(Cmd::DebugPipeServer) => debug_commands::pipe_server(),
<<<<<<< HEAD
        Some(Cmd::DebugResolvers) => debug_commands::resolvers(),
        Some(Cmd::DebugToken) => debug_commands::token(),
        Some(Cmd::DebugWintun) => debug_commands::wintun(cli),
=======
        Some(Cmd::DebugToken) => debug_commands::token(),
        Some(Cmd::DebugWintun) => debug_commands::wintun(cli),
        // If we already tried to elevate ourselves, don't try again
        Some(Cmd::Elevated) => gui::run(GuiParams {
            flag_elevated: true,
            inject_faults: cli.inject_faults,
        }),
>>>>>>> 5049c019
        Some(Cmd::OpenDeepLink(deep_link)) => debug_commands::open_deep_link(&deep_link.url),
        Some(Cmd::RegisterDeepLink) => debug_commands::register_deep_link(),
    }
}<|MERGE_RESOLUTION|>--- conflicted
+++ resolved
@@ -45,13 +45,10 @@
 /// `C:/Users/$USER/AppData/Local/dev.firezone.client`
 pub(crate) struct AppLocalDataDir(std::path::PathBuf);
 
-<<<<<<< HEAD
-=======
 // Hides Powershell's console on Windows
 // <https://stackoverflow.com/questions/59692146/is-it-possible-to-use-the-standard-library-to-spawn-a-process-without-showing-th#60958956>
 const CREATE_NO_WINDOW: u32 = 0x08000000;
 
->>>>>>> 5049c019
 pub(crate) fn run() -> Result<()> {
     let cli = cli::Cli::parse();
 
@@ -85,11 +82,7 @@
             Ok(())
         }
         Some(Cmd::DebugPipeServer) => debug_commands::pipe_server(),
-<<<<<<< HEAD
         Some(Cmd::DebugResolvers) => debug_commands::resolvers(),
-        Some(Cmd::DebugToken) => debug_commands::token(),
-        Some(Cmd::DebugWintun) => debug_commands::wintun(cli),
-=======
         Some(Cmd::DebugToken) => debug_commands::token(),
         Some(Cmd::DebugWintun) => debug_commands::wintun(cli),
         // If we already tried to elevate ourselves, don't try again
@@ -97,7 +90,6 @@
             flag_elevated: true,
             inject_faults: cli.inject_faults,
         }),
->>>>>>> 5049c019
         Some(Cmd::OpenDeepLink(deep_link)) => debug_commands::open_deep_link(&deep_link.url),
         Some(Cmd::RegisterDeepLink) => debug_commands::register_deep_link(),
     }
