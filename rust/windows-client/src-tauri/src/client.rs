--- conflicted
+++ resolved
@@ -120,22 +120,7 @@
     // Make sure errors get logged, at least to stderr
     if let Err(error) = &result {
         tracing::error!(?error, "gui::run error");
-<<<<<<< HEAD
         show_error_dialog(error)?;
-=======
-        let error_msg = match &error {
-            gui::Error::WebViewNotInstalled => "Firezone cannot start because WebView2 is not installed. Follow the instructions at <https://www.firezone.dev/kb/user-guides/windows-client>.".to_string(),
-            // TODO: Wording
-            gui::Error::DeepLink(deep_link::Error::CantListen) => "Firezone is already running. If it's not responding, force-stop it.".to_string(),
-            error => format!("{}", error),
-        };
-
-        native_dialog::MessageDialog::new()
-            .set_title("Firezone Error")
-            .set_text(&error_msg)
-            .set_type(native_dialog::MessageType::Error)
-            .show_alert()?;
->>>>>>> a969e7b5
     }
 
     Ok(result?)
@@ -144,6 +129,7 @@
 fn show_error_dialog(error: &gui::Error) -> Result<()> {
     let error_msg = match error {
         gui::Error::WebViewNotInstalled => "Firezone cannot start because WebView2 is not installed. Follow the instructions at <https://www.firezone.dev/kb/user-guides/windows-client>.".to_string(),
+        gui::Error::DeepLink(deep_link::Error::CantListen) => "Firezone is already running. If it's not responding, force-stop it.".to_string(),
         error => error.to_string(),
     };
 
