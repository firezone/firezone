--- conflicted
+++ resolved
@@ -51,23 +51,8 @@
 
 #[derive(Debug, thiserror::Error)]
 pub(crate) enum Error {
-<<<<<<< HEAD
-    #[error(transparent)]
-    DeepLink(#[from] deep_link::Error),
-    #[error(transparent)]
-    Io(#[from] std::io::Error),
-    #[error(transparent)]
-    Logging(#[from] logging::Error),
-    #[error(transparent)]
-    Settings(#[from] settings::Error),
-    #[error(transparent)]
-    Tauri(#[from] tauri::Error),
-    #[error("Firezone cannot start because WebView2 is not installed. Follow the instructions at <https://www.firezone.dev/kb/user-guides/windows-client>.")]
-    WebViewNotInstalled,
-=======
     #[error("GUI module error: {0}")]
     Gui(#[from] gui::Error),
->>>>>>> 48e94a4a
 }
 
 // Hides Powershell's console on Windows
@@ -145,28 +130,28 @@
 
 /// `gui::run` but wrapped in `anyhow::Result`
 ///
-<<<<<<< HEAD
 /// Automatically logs or shows error dialogs for important user-actionable errors
 fn run_gui(params: GuiParams) -> Result<()> {
     let result = gui::run(params);
 
     // Make sure errors get logged, at least to stderr
     if let Err(error) = &result {
-        tracing::error!(?error, "client::run error");
+        tracing::error!(?error, "gui::run error");
+        let error_msg = match &error {
+            gui::Error::WebViewNotInstalled => "Firezone cannot start because WebView2 is not installed. Follow the instructions at <https://www.firezone.dev/kb/user-guides/windows-client>.".to_string(),
+            error => format!("{}", error),
+        };
+
         native_dialog::MessageDialog::new()
             .set_title("Firezone Error")
-            .set_text(&format!("{error}"))
+            .set_text(&error_msg)
             .set_type(native_dialog::MessageType::Error)
             .show_alert()?;
     }
+
     // `Error` refers to Tauri types, so it shouldn't be used in main.
     // Make it into an anyhow.
     Ok(result?)
-=======
-/// Error handling can go here soon
-fn run_gui(params: GuiParams) -> Result<()> {
-    Ok(gui::run(params)?)
->>>>>>> 48e94a4a
 }
 
 #[derive(Parser)]
