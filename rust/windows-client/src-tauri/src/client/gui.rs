//! The Tauri GUI for Windows
//! This is not checked or compiled on other platforms.

// TODO: `git grep` for unwraps before 1.0, especially this gui module

use crate::client::{self, deep_link, AppLocalDataDir};
use anyhow::{anyhow, bail, Context, Result};
use client::{
    logging,
    settings::{self, AdvancedSettings},
};
use connlib_client_shared::file_logger;
use secrecy::{ExposeSecret, SecretString};
use std::{
    net::{Ipv4Addr, Ipv6Addr},
    path::PathBuf,
    str::FromStr,
};
use tauri::{
    CustomMenuItem, Manager, SystemTray, SystemTrayEvent, SystemTrayMenu, SystemTrayMenuItem,
    SystemTraySubmenu,
};
use tokio::sync::{mpsc, oneshot};
use ControllerRequest as Req;

pub(crate) type CtlrTx = mpsc::Sender<ControllerRequest>;

pub(crate) fn app_local_data_dir(app: &tauri::AppHandle) -> Result<AppLocalDataDir> {
    let path = app
        .path_resolver()
        .app_local_data_dir()
        .ok_or_else(|| anyhow!("getting app_local_data_dir"))?;
    Ok(AppLocalDataDir(path))
}

/// All managed state that we might need to access from odd places like Tauri commands.
pub(crate) struct Managed {
    pub ctlr_tx: CtlrTx,
    pub inject_faults: bool,
}

// TODO: We're supposed to get this from Tauri, but I'd need to move some things around first
const TAURI_ID: &str = "dev.firezone.client";

/// Runs the Tauri GUI and returns on exit or unrecoverable error
pub(crate) fn run(params: client::GuiParams) -> Result<()> {
    let client::GuiParams {
        flag_elevated,
        inject_faults,
    } = params;

    // Needed for the deep link server
    let rt = tokio::runtime::Runtime::new()?;
    let _guard = rt.enter();

    // Make sure we're single-instance
    // We register our deep links to call the `open-deep-link` subcommand,
    // so if we're at this point, we know we've been launched manually
    let server = deep_link::Server::new(TAURI_ID)?;

    // We know now we're the only instance on the computer, so register our exe
    // to handle deep links
    deep_link::register(TAURI_ID)?;

    let (ctlr_tx, ctlr_rx) = mpsc::channel(5);

    tokio::spawn(accept_deep_links(server, ctlr_tx.clone()));

    let managed = Managed {
        ctlr_tx,
        inject_faults,
    };

    let tray = SystemTray::new().with_menu(signed_out_menu());

    tauri::Builder::default()
        .manage(managed)
        .on_window_event(|event| {
            if let tauri::WindowEvent::CloseRequested { api, .. } = event.event() {
                // Keep the frontend running but just hide this webview
                // Per https://tauri.app/v1/guides/features/system-tray/#preventing-the-app-from-closing

                event.window().hide().unwrap();
                api.prevent_close();
            }
        })
        .invoke_handler(tauri::generate_handler![
            logging::clear_logs,
            logging::export_logs,
            logging::start_stop_log_counting,
            settings::apply_advanced_settings,
            settings::get_advanced_settings,
        ])
        .system_tray(tray)
        .on_system_tray_event(|app, event| {
            if let SystemTrayEvent::MenuItemClick { id, .. } = event {
                let event = match TrayMenuEvent::from_str(&id) {
                    Ok(x) => x,
                    Err(e) => {
                        tracing::error!("{e}");
                        return;
                    }
                };
                match handle_system_tray_event(app, event) {
                    Ok(_) => {}
                    Err(e) => tracing::error!("{e}"),
                }
            }
        })
        .setup(move |app| {
            // Change to data dir so the file logger will write there and not in System32 if we're launching from an app link
            let cwd = app_local_data_dir(&app.handle())?.0.join("data");
            std::fs::create_dir_all(&cwd)?;
            std::env::set_current_dir(&cwd)?;

            let advanced_settings = tokio::runtime::Handle::current()
                .block_on(settings::load_advanced_settings(&app.handle()))
                .unwrap_or_default();

            // Set up logger
            // It's hard to set it up before Tauri's setup, because Tauri knows where all the config and data go in AppData and I don't want to replicate their logic.
            let logging_handles = client::logging::setup(&advanced_settings.log_filter)?;
            tracing::info!("started log");
            // I checked this on my dev system to make sure Powershell is doing what I expect and passing the argument back to us after relaunch
            tracing::debug!("flag_elevated: {flag_elevated}");

            let app_handle = app.handle();
            let _ctlr_task = tokio::spawn(async move {
                if let Err(e) =
                    run_controller(app_handle, ctlr_rx, logging_handles, advanced_settings).await
                {
                    tracing::error!("run_controller returned an error: {e}");
                }
            });

            Ok(())
        })
        .build(tauri::generate_context!())?
        .run(|_app_handle, event| {
            if let tauri::RunEvent::ExitRequested { api, .. } = event {
                // Don't exit if we close our main window
                // https://tauri.app/v1/guides/features/system-tray/#preventing-the-app-from-closing

                api.prevent_exit();
            }
        });
    Ok(())
}

/// Worker task to accept deep links from a named pipe forever
///
/// * `server` An initial named pipe server to consume before making new servers. This lets us also use the named pipe to enforce single-instance
async fn accept_deep_links(
    mut server: deep_link::Server,
    ctlr_tx: mpsc::Sender<ControllerRequest>,
) -> Result<()> {
    loop {
        if let Ok(url) = server.accept().await {
            ctlr_tx
                .send(ControllerRequest::SchemeRequest(url))
                .await
                .ok();
        }
        server = deep_link::Server::new(TAURI_ID)?;
    }
}

#[derive(Debug, PartialEq)]
enum TrayMenuEvent {
    About,
    Resource { id: String },
    Settings,
    SignIn,
    SignOut,
    Quit,
}

impl FromStr for TrayMenuEvent {
    type Err = anyhow::Error;

    fn from_str(s: &str) -> Result<Self> {
        Ok(match s {
            "/about" => Self::About,
            "/settings" => Self::Settings,
            "/sign_in" => Self::SignIn,
            "/sign_out" => Self::SignOut,
            "/quit" => Self::Quit,
            s => {
                if let Some(id) = s.strip_prefix("/resource/") {
                    Self::Resource { id: id.to_string() }
                } else {
                    anyhow::bail!("unknown system tray menu event");
                }
            }
        })
    }
}

fn handle_system_tray_event(app: &tauri::AppHandle, event: TrayMenuEvent) -> Result<()> {
    match event {
        TrayMenuEvent::About => {
            let win = app
                .get_window("about")
                .ok_or_else(|| anyhow!("getting handle to About window"))?;

            if win.is_visible()? {
                win.hide()?;
            } else {
                win.show()?;
            }
        }
        TrayMenuEvent::Resource { id } => tracing::warn!("TODO copy {id} to clipboard"),
        TrayMenuEvent::Settings => {
            let win = app
                .get_window("settings")
                .ok_or_else(|| anyhow!("getting handle to Settings window"))?;

            if win.is_visible()? {
                // If we close the window here, we can't re-open it, we'd have to fully re-create it. Not needed for MVP - We agreed 100 MB is fine for the GUI client.
                win.hide()?;
            } else {
                win.show()?;
            }
        }
        TrayMenuEvent::SignIn => app
            .try_state::<Managed>()
            .ok_or_else(|| anyhow!("couldn't get ctlr_tx state"))?
            .ctlr_tx
            .blocking_send(ControllerRequest::SignIn)?,
        TrayMenuEvent::SignOut => app
            .try_state::<Managed>()
            .ok_or_else(|| anyhow!("couldn't get ctlr_tx state"))?
            .ctlr_tx
            .blocking_send(ControllerRequest::SignOut)?,
        TrayMenuEvent::Quit => app.exit(0),
    }
    Ok(())
}

pub(crate) enum ControllerRequest {
    ExportLogs(PathBuf),
    GetAdvancedSettings(oneshot::Sender<AdvancedSettings>),
    SchemeRequest(url::Url),
    SignIn,
<<<<<<< HEAD
    StartStopLogCounting(bool),
=======
    SignOut,
>>>>>>> 8951be1a
    UpdateResources(Vec<connlib_client_shared::ResourceDescription>),
}

// TODO: Should these be keyed to the Google ID or email or something?
// The callback returns a human-readable name but those aren't good keys.
fn keyring_entry() -> Result<keyring::Entry> {
    Ok(keyring::Entry::new_with_target(
        "token",
        "firezone_windows_client",
        "",
    )?)
}

#[derive(Clone)]
struct CallbackHandler {
    ctlr_tx: CtlrTx,
    logger: Option<file_logger::Handle>,
}

#[derive(thiserror::Error, Debug)]
enum CallbackError {
    #[error(transparent)]
    ControllerRequest(#[from] tokio::sync::mpsc::error::TrySendError<ControllerRequest>),
}

impl connlib_client_shared::Callbacks for CallbackHandler {
    type Error = CallbackError;

    fn on_disconnect(
        &self,
        error: Option<&connlib_client_shared::Error>,
    ) -> Result<(), Self::Error> {
        tracing::error!("on_disconnect {error:?}");
        Ok(())
    }

    fn on_error(&self, error: &connlib_client_shared::Error) -> Result<(), Self::Error> {
        tracing::error!("on_error not implemented. Error: {error:?}");
        Ok(())
    }

    fn on_set_interface_config(
        &self,
        tunnel_addr_ipv4: Ipv4Addr,
        _tunnel_addr_ipv6: Ipv6Addr,
        _dns_addr: Ipv4Addr,
    ) -> Result<Option<i32>, Self::Error> {
        tracing::info!("Tunnel IPv4 = {tunnel_addr_ipv4}");
        Ok(None)
    }

    fn on_tunnel_ready(&self) -> Result<(), Self::Error> {
        tracing::info!("on_tunnel_ready");
        Ok(())
    }

    fn on_update_resources(
        &self,
        resources: Vec<connlib_client_shared::ResourceDescription>,
    ) -> Result<(), Self::Error> {
        tracing::trace!("on_update_resources");
        // TODO: Better error handling?
        self.ctlr_tx
            .try_send(ControllerRequest::UpdateResources(resources))?;
        Ok(())
    }

    fn roll_log_file(&self) -> Option<PathBuf> {
        self.logger
            .as_ref()?
            .roll_to_new_file()
            .unwrap_or_else(|e| {
                tracing::debug!("Failed to roll over to new file: {e}");
                let _ = self.on_error(&connlib_client_shared::Error::LogFileRollError(e));

                None
            })
    }
}

struct Controller {
    /// Debugging-only settings like API URL, auth URL, log filter
    advanced_settings: AdvancedSettings,
    /// mpsc sender to send things to the controller task
    ctlr_tx: CtlrTx,
    /// connlib / tunnel session
    connlib_session: Option<connlib_client_shared::Session<CallbackHandler>>,
    /// The UUIDv4 device ID persisted to disk
    /// Sent verbatim to Session::connect
    device_id: String,
    logging_handles: client::logging::Handles,
    /// Info about currently signed-in user, if there is one
    session: Option<Session>,
}

/// Information for a signed-in user session
struct Session {
    /// User name, e.g. "John Doe", from the sign-in deep link
    actor_name: String,
    token: SecretString,
}

impl Controller {
    async fn new(
        app: tauri::AppHandle,
        logging_handles: client::logging::Handles,
        advanced_settings: AdvancedSettings,
    ) -> Result<Self> {
        let ctlr_tx = app
            .try_state::<Managed>()
            .ok_or_else(|| anyhow::anyhow!("can't get Managed object from Tauri"))?
            .ctlr_tx
            .clone();

        tracing::trace!("re-loading token");
        let session: Option<Session> = tokio::task::spawn_blocking(|| {
            let entry = keyring_entry()?;
            match entry.get_password() {
                Ok(token) => {
                    let token = SecretString::new(token);
                    tracing::debug!("re-loaded token from Windows credential manager");
                    let session = Session {
                        actor_name: "TODO".to_string(),
                        token,
                    };
                    Ok(Some(session))
                }
                Err(keyring::Error::NoEntry) => {
                    tracing::debug!("no token in Windows credential manager");
                    Ok(None)
                }
                Err(e) => Err(anyhow::Error::from(e)),
            }
        })
        .await??;

        let device_id = client::device_id::device_id(&app_local_data_dir(&app)?).await?;

        // Connect immediately if we reloaded the token
        let connlib_session = if let Some(session) = session.as_ref() {
            Some(Self::start_session(
                &advanced_settings,
                ctlr_tx.clone(),
                device_id.clone(),
                &session.token,
                logging_handles.logger.clone(),
            )?)
        } else {
            None
        };

        Ok(Self {
            advanced_settings,
            ctlr_tx,
            connlib_session,
            device_id,
            logging_handles,
            session,
        })
    }

    fn start_session(
        advanced_settings: &settings::AdvancedSettings,
        ctlr_tx: CtlrTx,
        device_id: String,
        token: &SecretString,
        logger: file_logger::Handle,
    ) -> Result<connlib_client_shared::Session<CallbackHandler>> {
        tracing::info!("Session::connect");
        Ok(connlib_client_shared::Session::connect(
            advanced_settings.api_url.clone(),
            token.clone(),
            device_id,
            CallbackHandler {
                ctlr_tx,
                logger: Some(logger),
            },
        )?)
    }
}

async fn run_controller(
    app: tauri::AppHandle,
    mut rx: mpsc::Receiver<ControllerRequest>,
    logging_handles: client::logging::Handles,
    advanced_settings: AdvancedSettings,
) -> Result<()> {
    let mut controller = Controller::new(app.clone(), logging_handles, advanced_settings)
        .await
        .context("couldn't create Controller")?;

    let mut log_counting_task = None;

    tracing::debug!("GUI controller main loop start");

    while let Some(req) = rx.recv().await {
        match req {
            Req::ExportLogs(file_path) => logging::export_logs_to(file_path).await?,
            Req::GetAdvancedSettings(tx) => {
                tx.send(controller.advanced_settings.clone()).ok();
            }
            Req::SchemeRequest(url) => {
                if let Ok(auth) = parse_auth_callback(&url) {
                    tracing::debug!("setting new token");
                    let entry = keyring_entry()?;
                    entry.set_password(auth.token.expose_secret())?;
                    controller.connlib_session = Some(Controller::start_session(
                        &controller.advanced_settings,
                        controller.ctlr_tx.clone(),
                        controller.device_id.clone(),
                        &auth.token,
                        controller.logging_handles.logger.clone(),
                    )?);
                    controller.session = Some(Session {
                        actor_name: auth.actor_name,
                        token: auth.token,
                    });
                } else {
                    tracing::warn!("couldn't handle scheme request");
                }
            }
            Req::SignIn => {
                // TODO: Put the platform and local server callback in here
                tauri::api::shell::open(
                    &app.shell_scope(),
                    &controller.advanced_settings.auth_base_url,
                    None,
                )?;
            }
<<<<<<< HEAD
            Req::StartStopLogCounting(enable) => {
                if enable {
                    if log_counting_task.is_none() {
                        let app = app.clone();
                        log_counting_task = Some(tokio::spawn(logging::count_logs(app)));
                        tracing::debug!("started log counting");
                    }
                } else if let Some(t) = log_counting_task {
                    t.abort();
                    log_counting_task = None;
                    tracing::debug!("cancelled log counting");
                }
=======
            Req::SignOut => {
                keyring_entry()?.delete_password()?;
                if let Some(mut session) = controller.connlib_session.take() {
                    // TODO: Needs testing
                    session.disconnect(None);
                }
                app.tray_handle().set_menu(signed_out_menu())?;
>>>>>>> 8951be1a
            }
            Req::UpdateResources(resources) => {
                tracing::debug!("controller got UpdateResources");
                let resources: Vec<_> = resources.into_iter().map(ResourceDisplay::from).collect();

                // TODO: Save the user name between runs of the app
                let actor_name = controller
                    .session
                    .as_ref()
                    .map(|x| x.actor_name.as_str())
                    .unwrap_or("TODO");
                app.tray_handle()
                    .set_menu(signed_in_menu(actor_name, &resources))?;
            }
        }
    }
    tracing::debug!("GUI controller task exiting cleanly");
    Ok(())
}

pub(crate) struct AuthCallback {
    actor_name: String,
    token: SecretString,
    _identifier: SecretString,
}

fn parse_auth_callback(url: &url::Url) -> Result<AuthCallback> {
    let mut actor_name = None;
    let mut token = None;
    let mut identifier = None;

    for (key, value) in url.query_pairs() {
        match key.as_ref() {
            "actor_name" => {
                if actor_name.is_some() {
                    bail!("actor_name must appear exactly once");
                }
                actor_name = Some(value.to_string());
            }
            "client_auth_token" => {
                if token.is_some() {
                    bail!("client_auth_token must appear exactly once");
                }
                token = Some(SecretString::new(value.to_string()));
            }
            "identity_provider_identifier" => {
                if identifier.is_some() {
                    bail!("identity_provider_identifier must appear exactly once");
                }
                identifier = Some(SecretString::new(value.to_string()));
            }
            _ => {}
        }
    }

    Ok(AuthCallback {
        actor_name: actor_name.ok_or_else(|| anyhow!("expected actor_name"))?,
        token: token.ok_or_else(|| anyhow!("expected client_auth_token"))?,
        _identifier: identifier.ok_or_else(|| anyhow!("expected identity_provider_identifier"))?,
    })
}

/// The information needed for the GUI to display a resource inside the Firezone VPN
struct ResourceDisplay {
    id: connlib_shared::messages::ResourceId,
    /// User-friendly name, e.g. "GitLab"
    name: String,
    /// What will be copied to the clipboard to paste into a web browser
    pastable: String,
}

impl From<connlib_client_shared::ResourceDescription> for ResourceDisplay {
    fn from(x: connlib_client_shared::ResourceDescription) -> Self {
        match x {
            connlib_client_shared::ResourceDescription::Dns(x) => Self {
                id: x.id,
                name: x.name,
                pastable: x.address,
            },
            connlib_client_shared::ResourceDescription::Cidr(x) => Self {
                id: x.id,
                name: x.name,
                // TODO: CIDRs aren't URLs right?
                pastable: x.address.to_string(),
            },
        }
    }
}

fn signed_in_menu(user_name: &str, resources: &[ResourceDisplay]) -> SystemTrayMenu {
    let mut menu = SystemTrayMenu::new()
        .add_item(
            CustomMenuItem::new("".to_string(), format!("Signed in as {user_name}")).disabled(),
        )
        .add_item(CustomMenuItem::new("/sign_out".to_string(), "Sign out"))
        .add_native_item(SystemTrayMenuItem::Separator)
        .add_item(CustomMenuItem::new("".to_string(), "Resources").disabled());

    for ResourceDisplay { id, name, pastable } in resources {
        let submenu = SystemTrayMenu::new().add_item(CustomMenuItem::new(
            format!("/resource/{id}"),
            pastable.to_string(),
        ));
        menu = menu.add_submenu(SystemTraySubmenu::new(name, submenu));
    }

    menu = menu
        .add_native_item(SystemTrayMenuItem::Separator)
        .add_item(CustomMenuItem::new("/about".to_string(), "About"))
        .add_item(CustomMenuItem::new("/settings".to_string(), "Settings"))
        .add_item(
            CustomMenuItem::new("/quit".to_string(), "Disconnect and quit Firezone")
                .accelerator("Ctrl+Q"),
        );

    menu
}

fn signed_out_menu() -> SystemTrayMenu {
    SystemTrayMenu::new()
        .add_item(CustomMenuItem::new("/sign_in".to_string(), "Sign In"))
        .add_native_item(SystemTrayMenuItem::Separator)
        .add_item(CustomMenuItem::new("/about".to_string(), "About"))
        .add_item(CustomMenuItem::new("/settings".to_string(), "Settings"))
        .add_item(CustomMenuItem::new("/quit".to_string(), "Quit Firezone").accelerator("Ctrl+Q"))
}

#[cfg(test)]
mod tests {
    use super::TrayMenuEvent;
    use anyhow::Result;
    use secrecy::ExposeSecret;
    use std::str::FromStr;

    #[test]
    fn parse_auth_callback() -> Result<()> {
        let input = "firezone://handle_client_auth_callback/?actor_name=Reactor+Scram&client_auth_token=a_very_secret_string&identity_provider_identifier=12345";

        let actual = super::parse_auth_callback(&url::Url::parse(input)?)?;

        assert_eq!(actual.actor_name, "Reactor Scram");
        assert_eq!(actual.token.expose_secret(), "a_very_secret_string");

        Ok(())
    }

    #[test]
    fn systray_parse() {
        assert_eq!(
            TrayMenuEvent::from_str("/about").unwrap(),
            TrayMenuEvent::About
        );
        assert_eq!(
            TrayMenuEvent::from_str("/resource/1234").unwrap(),
            TrayMenuEvent::Resource {
                id: "1234".to_string()
            }
        );
        assert_eq!(
            TrayMenuEvent::from_str("/resource/quit").unwrap(),
            TrayMenuEvent::Resource {
                id: "quit".to_string()
            }
        );
        assert_eq!(
            TrayMenuEvent::from_str("/sign_out").unwrap(),
            TrayMenuEvent::SignOut
        );
        assert_eq!(
            TrayMenuEvent::from_str("/quit").unwrap(),
            TrayMenuEvent::Quit
        );

        assert!(TrayMenuEvent::from_str("/unknown").is_err());
    }
}<|MERGE_RESOLUTION|>--- conflicted
+++ resolved
@@ -242,11 +242,8 @@
     GetAdvancedSettings(oneshot::Sender<AdvancedSettings>),
     SchemeRequest(url::Url),
     SignIn,
-<<<<<<< HEAD
     StartStopLogCounting(bool),
-=======
     SignOut,
->>>>>>> 8951be1a
     UpdateResources(Vec<connlib_client_shared::ResourceDescription>),
 }
 
@@ -476,7 +473,6 @@
                     None,
                 )?;
             }
-<<<<<<< HEAD
             Req::StartStopLogCounting(enable) => {
                 if enable {
                     if log_counting_task.is_none() {
@@ -489,7 +485,7 @@
                     log_counting_task = None;
                     tracing::debug!("cancelled log counting");
                 }
-=======
+            }
             Req::SignOut => {
                 keyring_entry()?.delete_password()?;
                 if let Some(mut session) = controller.connlib_session.take() {
@@ -497,7 +493,6 @@
                     session.disconnect(None);
                 }
                 app.tray_handle().set_menu(signed_out_menu())?;
->>>>>>> 8951be1a
             }
             Req::UpdateResources(resources) => {
                 tracing::debug!("controller got UpdateResources");
