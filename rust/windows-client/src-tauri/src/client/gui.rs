--- conflicted
+++ resolved
@@ -7,10 +7,7 @@
 use anyhow::{anyhow, bail, Context, Result};
 use client::settings::{self, AdvancedSettings};
 use connlib_client_shared::file_logger;
-<<<<<<< HEAD
 use connlib_shared::messages::ResourceId;
-=======
->>>>>>> 5049c019
 use secrecy::{ExposeSecret, SecretString};
 use std::{
     net::{IpAddr, Ipv4Addr},
@@ -45,14 +42,10 @@
 
 /// Runs the Tauri GUI and returns on exit or unrecoverable error
 pub(crate) fn run(params: client::GuiParams) -> Result<()> {
-<<<<<<< HEAD
-    let client::GuiParams { inject_faults } = params;
-=======
     let client::GuiParams {
         flag_elevated,
         inject_faults,
     } = params;
->>>>>>> 5049c019
 
     // Needed for the deep link server
     let rt = tokio::runtime::Runtime::new()?;
@@ -233,15 +226,7 @@
                 win.show()?;
             }
         }
-<<<<<<< HEAD
         TrayMenuEvent::SignIn => ctlr_tx.blocking_send(ControllerRequest::SignIn)?,
-=======
-        TrayMenuEvent::SignIn => app
-            .try_state::<Managed>()
-            .ok_or_else(|| anyhow!("getting ctlr_tx state"))?
-            .ctlr_tx
-            .blocking_send(ControllerRequest::SignIn)?,
->>>>>>> 5049c019
         TrayMenuEvent::SignOut => {
             keyring_entry()?.delete_password()?;
             app.tray_handle().set_menu(signed_out_menu())?;
