//! The Tauri GUI for Windows
//! This is not checked or compiled on other platforms.

// TODO: `git grep` for unwraps before 1.0, especially this gui module

<<<<<<< HEAD
use crate::client::{self, deep_link, AppLocalDataDir};
use anyhow::{anyhow, bail, Context, Result};
use client::settings::{self, AdvancedSettings};
use connlib_client_shared::file_logger;
use secrecy::{ExposeSecret, SecretString};
=======
use crate::client::{self, AppLocalDataDir};
use anyhow::{anyhow, bail, Context, Result};
use client::settings::{self, AdvancedSettings};
use connlib_client_shared::file_logger;
use secrecy::SecretString;
>>>>>>> aa46089d
use std::{
    net::{Ipv4Addr, Ipv6Addr},
    path::PathBuf,
    str::FromStr,
};
use tauri::{
    CustomMenuItem, Manager, SystemTray, SystemTrayEvent, SystemTrayMenu, SystemTrayMenuItem,
    SystemTraySubmenu,
};
use tokio::sync::{mpsc, oneshot};
use ControllerRequest as Req;

pub(crate) type CtlrTx = mpsc::Sender<ControllerRequest>;

pub(crate) fn app_local_data_dir(app: &tauri::AppHandle) -> Result<AppLocalDataDir> {
    let path = app
        .path_resolver()
        .app_local_data_dir()
        .ok_or_else(|| anyhow!("getting app_local_data_dir"))?;
    Ok(AppLocalDataDir(path))
}

/// All managed state that we might need to access from odd places like Tauri commands.
pub(crate) struct Managed {
    pub ctlr_tx: CtlrTx,
    pub inject_faults: bool,
}

// TODO: We're supposed to get this from Tauri, but I'd need to move some things around first
const TAURI_ID: &str = "dev.firezone.client";

/// Runs the Tauri GUI and returns on exit or unrecoverable error
pub(crate) fn run(params: client::GuiParams) -> Result<()> {
    let client::GuiParams { inject_faults } = params;

    // Needed for the deep link server
    let rt = tokio::runtime::Runtime::new()?;
    let _guard = rt.enter();

    // Make sure we're single-instance
    // We register our deep links to call the `open-deep-link` subcommand,
    // so if we're at this point, we know we've been launched manually
    let server = deep_link::Server::new(TAURI_ID)?;

    // We know now we're the only instance on the computer, so register our exe
    // to handle deep links
    deep_link::register(TAURI_ID)?;

    let (ctlr_tx, ctlr_rx) = mpsc::channel(5);

    tokio::spawn(accept_deep_links(server, ctlr_tx.clone()));

    let managed = Managed {
        ctlr_tx,
        inject_faults,
    };

    let tray = SystemTray::new().with_menu(signed_out_menu());

    tauri::Builder::default()
        .manage(managed)
        .on_window_event(|event| {
            if let tauri::WindowEvent::CloseRequested { api, .. } = event.event() {
                // Keep the frontend running but just hide this webview
                // Per https://tauri.app/v1/guides/features/system-tray/#preventing-the-app-from-closing

                event.window().hide().unwrap();
                api.prevent_close();
            }
        })
        .invoke_handler(tauri::generate_handler![
            settings::apply_advanced_settings,
            settings::clear_logs,
            settings::export_logs,
            settings::get_advanced_settings,
        ])
        .system_tray(tray)
        .on_system_tray_event(|app, event| {
            if let SystemTrayEvent::MenuItemClick { id, .. } = event {
                let event = match TrayMenuEvent::from_str(&id) {
                    Ok(x) => x,
                    Err(e) => {
                        tracing::error!("{e}");
                        return;
                    }
                };
                match handle_system_tray_event(app, event) {
                    Ok(_) => {}
                    Err(e) => tracing::error!("{e}"),
                }
            }
        })
        .setup(|app| {
            // Change to data dir so the file logger will write there and not in System32 if we're launching from an app link
            let cwd = app_local_data_dir(&app.handle())?.0.join("data");
            std::fs::create_dir_all(&cwd)?;
            std::env::set_current_dir(&cwd)?;

            let advanced_settings = tokio::runtime::Handle::current()
                .block_on(settings::load_advanced_settings(&app.handle()))
                .unwrap_or_default();

            // Set up logger
            // It's hard to set it up before Tauri's setup, because Tauri knows where all the config and data go in AppData and I don't want to replicate their logic.
<<<<<<< HEAD
=======

            let logging_handles = client::logging::setup(&advanced_settings.log_filter)?;
            tracing::info!("started log");

            let app_handle = app.handle();
            let _ctlr_task = tokio::spawn(async move {
                if let Err(e) =
                    run_controller(app_handle, ctlr_rx, logging_handles, advanced_settings).await
                {
                    tracing::error!("run_controller returned an error: {e}");
                }
            });
>>>>>>> aa46089d

            let logging_handles = client::logging::setup(&advanced_settings.log_filter)?;
            tracing::info!("started log");

            let app_handle = app.handle();
            let _ctlr_task = tokio::spawn(async move {
                if let Err(e) =
                    run_controller(app_handle, ctlr_rx, logging_handles, advanced_settings).await
                {
                    tracing::error!("run_controller returned an error: {e}");
                }
            });

            Ok(())
        })
        .build(tauri::generate_context!())?
        .run(|_app_handle, event| {
            if let tauri::RunEvent::ExitRequested { api, .. } = event {
                // Don't exit if we close our main window
                // https://tauri.app/v1/guides/features/system-tray/#preventing-the-app-from-closing

                api.prevent_exit();
            }
        });
    Ok(())
}

/// Worker task to accept deep links from a named pipe forever
///
/// * `server` An initial named pipe server to consume before making new servers. This lets us also use the named pipe to enforce single-instance
async fn accept_deep_links(
    mut server: deep_link::Server,
    ctlr_tx: mpsc::Sender<ControllerRequest>,
) -> Result<()> {
    loop {
        if let Ok(url) = server.accept().await {
            ctlr_tx
                .send(ControllerRequest::SchemeRequest(url))
                .await
                .ok();
        }
        server = deep_link::Server::new(TAURI_ID)?;
    }
}

#[derive(Debug, PartialEq)]
enum TrayMenuEvent {
    About,
    Resource { id: String },
    Settings,
    SignIn,
    SignOut,
    Quit,
}

impl FromStr for TrayMenuEvent {
    type Err = anyhow::Error;

    fn from_str(s: &str) -> Result<Self> {
        Ok(match s {
            "/about" => Self::About,
            "/settings" => Self::Settings,
            "/sign_in" => Self::SignIn,
            "/sign_out" => Self::SignOut,
            "/quit" => Self::Quit,
            s => {
                if let Some(id) = s.strip_prefix("/resource/") {
                    Self::Resource { id: id.to_string() }
                } else {
                    anyhow::bail!("unknown system tray menu event");
                }
            }
        })
    }
}

fn handle_system_tray_event(app: &tauri::AppHandle, event: TrayMenuEvent) -> Result<()> {
    match event {
        TrayMenuEvent::About => {
            let win = app
                .get_window("about")
                .ok_or_else(|| anyhow!("getting handle to About window"))?;

            if win.is_visible()? {
                win.hide()?;
            } else {
                win.show()?;
            }
        }
        TrayMenuEvent::Resource { id } => tracing::warn!("TODO copy {id} to clipboard"),
        TrayMenuEvent::Settings => {
            let win = app
                .get_window("settings")
                .ok_or_else(|| anyhow!("getting handle to Settings window"))?;

            if win.is_visible()? {
                // If we close the window here, we can't re-open it, we'd have to fully re-create it. Not needed for MVP - We agreed 100 MB is fine for the GUI client.
                win.hide()?;
            } else {
                win.show()?;
            }
        }
        TrayMenuEvent::SignIn => app
            .try_state::<Managed>()
            .ok_or_else(|| anyhow!("getting ctlr_tx state"))?
            .ctlr_tx
            .blocking_send(ControllerRequest::SignIn)?,
        TrayMenuEvent::SignOut => {
            keyring_entry()?.delete_password()?;
            app.tray_handle().set_menu(signed_out_menu())?;
        }
        TrayMenuEvent::Quit => app.exit(0),
    }
    Ok(())
}

pub(crate) enum ControllerRequest {
    ExportLogs(PathBuf),
    GetAdvancedSettings(oneshot::Sender<AdvancedSettings>),
    SchemeRequest(url::Url),
    SignIn,
    UpdateResources(Vec<connlib_client_shared::ResourceDescription>),
}

// TODO: Should these be keyed to the Google ID or email or something?
// The callback returns a human-readable name but those aren't good keys.
fn keyring_entry() -> Result<keyring::Entry> {
    Ok(keyring::Entry::new_with_target(
        "token",
        "firezone_windows_client",
        "",
    )?)
}

#[derive(Clone)]
struct CallbackHandler {
    ctlr_tx: CtlrTx,
    logger: Option<file_logger::Handle>,
}

#[derive(thiserror::Error, Debug)]
enum CallbackError {
    #[error(transparent)]
    ControllerRequest(#[from] tokio::sync::mpsc::error::TrySendError<ControllerRequest>),
}

impl connlib_client_shared::Callbacks for CallbackHandler {
    type Error = CallbackError;

    fn on_disconnect(
        &self,
        error: Option<&connlib_client_shared::Error>,
    ) -> Result<(), Self::Error> {
        tracing::error!("on_disconnect {error:?}");
        Ok(())
    }

    fn on_error(&self, error: &connlib_client_shared::Error) -> Result<(), Self::Error> {
        tracing::error!("on_error not implemented. Error: {error:?}");
        Ok(())
    }

    fn on_set_interface_config(
        &self,
        tunnel_addr_ipv4: Ipv4Addr,
        _tunnel_addr_ipv6: Ipv6Addr,
        _dns_addr: Ipv4Addr,
    ) -> Result<Option<i32>, Self::Error> {
        tracing::info!("Tunnel IPv4 = {tunnel_addr_ipv4}");
        Ok(None)
    }

    fn on_tunnel_ready(&self) -> Result<(), Self::Error> {
        tracing::info!("on_tunnel_ready");
        Ok(())
    }

    fn on_update_resources(
        &self,
        resources: Vec<connlib_client_shared::ResourceDescription>,
    ) -> Result<(), Self::Error> {
        tracing::trace!("on_update_resources");
        // TODO: Better error handling?
        self.ctlr_tx
            .try_send(ControllerRequest::UpdateResources(resources))?;
        Ok(())
    }

    fn roll_log_file(&self) -> Option<PathBuf> {
        self.logger
            .as_ref()?
            .roll_to_new_file()
            .unwrap_or_else(|e| {
                tracing::debug!("Failed to roll over to new file: {e}");
                let _ = self.on_error(&connlib_client_shared::Error::LogFileRollError(e));

                None
            })
    }
}

struct Controller {
    /// Debugging-only settings like API URL, auth URL, log filter
    advanced_settings: AdvancedSettings,
    /// mpsc sender to send things to the controller task
    ctlr_tx: CtlrTx,
    /// connlib / tunnel session
    connlib_session: Option<connlib_client_shared::Session<CallbackHandler>>,
    /// The UUIDv4 device ID persisted to disk
    /// Sent verbatim to Session::connect
    device_id: String,
    logging_handles: client::logging::Handles,
    /// Info about currently signed-in user, if there is one
    session: Option<Session>,
}

/// Information for a signed-in user session
struct Session {
    /// User name, e.g. "John Doe", from the sign-in deep link
    actor_name: String,
    token: SecretString,
}

impl Controller {
    async fn new(
        app: tauri::AppHandle,
        logging_handles: client::logging::Handles,
        advanced_settings: AdvancedSettings,
    ) -> Result<Self> {
        let ctlr_tx = app
            .try_state::<Managed>()
            .ok_or_else(|| anyhow::anyhow!("can't get Managed object from Tauri"))?
            .ctlr_tx
            .clone();

        tracing::trace!("re-loading token");
        let session: Option<Session> = tokio::task::spawn_blocking(|| {
            let entry = keyring_entry()?;
            match entry.get_password() {
                Ok(token) => {
                    let token = SecretString::new(token);
                    tracing::debug!("re-loaded token from Windows credential manager");
                    let session = Session {
                        actor_name: "TODO".to_string(),
                        token,
                    };
                    Ok(Some(session))
                }
                Err(keyring::Error::NoEntry) => {
                    tracing::debug!("no token in Windows credential manager");
                    Ok(None)
                }
                Err(e) => Err(anyhow::Error::from(e)),
            }
        })
        .await??;

        let device_id = client::device_id::device_id(&app_local_data_dir(&app)?).await?;

        // Connect immediately if we reloaded the token
        let connlib_session = if let Some(session) = session.as_ref() {
            Some(Self::start_session(
                &advanced_settings,
                ctlr_tx.clone(),
                device_id.clone(),
                &session.token,
                logging_handles.logger.clone(),
            )?)
        } else {
            None
        };

        Ok(Self {
            advanced_settings,
            ctlr_tx,
            connlib_session,
            device_id,
            logging_handles,
            session,
        })
    }

    fn start_session(
        advanced_settings: &settings::AdvancedSettings,
        ctlr_tx: CtlrTx,
        device_id: String,
        token: &SecretString,
        logger: file_logger::Handle,
    ) -> Result<connlib_client_shared::Session<CallbackHandler>> {
        tracing::info!("Session::connect");
        Ok(connlib_client_shared::Session::connect(
            advanced_settings.api_url.clone(),
            token.clone(),
            device_id,
            CallbackHandler {
                ctlr_tx,
                logger: Some(logger),
            },
        )?)
    }
}

async fn run_controller(
    app: tauri::AppHandle,
    mut rx: mpsc::Receiver<ControllerRequest>,
    logging_handles: client::logging::Handles,
    advanced_settings: AdvancedSettings,
) -> Result<()> {
    let mut controller = Controller::new(app.clone(), logging_handles, advanced_settings)
        .await
        .context("couldn't create Controller")?;

    tracing::debug!("GUI controller main loop start");

    while let Some(req) = rx.recv().await {
        match req {
            Req::ExportLogs(file_path) => settings::export_logs_to(file_path).await?,
            Req::GetAdvancedSettings(tx) => {
                tx.send(controller.advanced_settings.clone()).ok();
            }
            Req::SchemeRequest(url) => {
                if let Ok(auth) = parse_auth_callback(&url) {
                    tracing::debug!("setting new token");
                    let entry = keyring_entry()?;
                    entry.set_password(auth.token.expose_secret())?;
                    controller.connlib_session = Some(Controller::start_session(
                        &controller.advanced_settings,
                        controller.ctlr_tx.clone(),
                        controller.device_id.clone(),
                        &auth.token,
                        controller.logging_handles.logger.clone(),
                    )?);
                    controller.session = Some(Session {
                        actor_name: auth.actor_name,
                        token: auth.token,
                    });
                } else {
                    tracing::warn!("couldn't handle scheme request");
                }
            }
            Req::SignIn => {
                // TODO: Put the platform and local server callback in here
                tauri::api::shell::open(
                    &app.shell_scope(),
                    &controller.advanced_settings.auth_base_url,
                    None,
                )?;
            }
            Req::UpdateResources(resources) => {
                tracing::debug!("controller got UpdateResources");
                let resources: Vec<_> = resources.into_iter().map(ResourceDisplay::from).collect();

                // TODO: Save the user name between runs of the app
                let actor_name = controller
                    .session
                    .as_ref()
                    .map(|x| x.actor_name.as_str())
                    .unwrap_or("TODO");
                app.tray_handle()
                    .set_menu(signed_in_menu(actor_name, &resources))?;
            }
        }
    }
    tracing::debug!("GUI controller task exiting cleanly");
    Ok(())
}

pub(crate) struct AuthCallback {
    actor_name: String,
    token: SecretString,
    _identifier: SecretString,
}

fn parse_auth_callback(url: &url::Url) -> Result<AuthCallback> {
    let mut actor_name = None;
    let mut token = None;
    let mut identifier = None;

    for (key, value) in url.query_pairs() {
        match key.as_ref() {
            "actor_name" => {
                if actor_name.is_some() {
                    bail!("actor_name must appear exactly once");
                }
                actor_name = Some(value.to_string());
            }
            "client_auth_token" => {
                if token.is_some() {
                    bail!("client_auth_token must appear exactly once");
                }
                token = Some(SecretString::new(value.to_string()));
            }
            "identity_provider_identifier" => {
                if identifier.is_some() {
                    bail!("identity_provider_identifier must appear exactly once");
                }
                identifier = Some(SecretString::new(value.to_string()));
            }
            _ => {}
        }
    }

    Ok(AuthCallback {
        actor_name: actor_name.ok_or_else(|| anyhow!("expected actor_name"))?,
        token: token.ok_or_else(|| anyhow!("expected client_auth_token"))?,
        _identifier: identifier.ok_or_else(|| anyhow!("expected identity_provider_identifier"))?,
    })
}

/// The information needed for the GUI to display a resource inside the Firezone VPN
struct ResourceDisplay {
    id: connlib_shared::messages::ResourceId,
    /// User-friendly name, e.g. "GitLab"
    name: String,
    /// What will be copied to the clipboard to paste into a web browser
    pastable: String,
}

impl From<connlib_client_shared::ResourceDescription> for ResourceDisplay {
    fn from(x: connlib_client_shared::ResourceDescription) -> Self {
        match x {
            connlib_client_shared::ResourceDescription::Dns(x) => Self {
                id: x.id,
                name: x.name,
                pastable: x.address,
            },
            connlib_client_shared::ResourceDescription::Cidr(x) => Self {
                id: x.id,
                name: x.name,
                // TODO: CIDRs aren't URLs right?
                pastable: x.address.to_string(),
            },
        }
    }
}

fn signed_in_menu(user_name: &str, resources: &[ResourceDisplay]) -> SystemTrayMenu {
    let mut menu = SystemTrayMenu::new()
        .add_item(
            CustomMenuItem::new("".to_string(), format!("Signed in as {user_name}")).disabled(),
        )
        .add_item(CustomMenuItem::new("/sign_out".to_string(), "Sign out"))
        .add_native_item(SystemTrayMenuItem::Separator)
        .add_item(CustomMenuItem::new("".to_string(), "Resources").disabled());

    for ResourceDisplay { id, name, pastable } in resources {
        let submenu = SystemTrayMenu::new().add_item(CustomMenuItem::new(
            format!("/resource/{id}"),
            pastable.to_string(),
        ));
        menu = menu.add_submenu(SystemTraySubmenu::new(name, submenu));
    }

    menu = menu
        .add_native_item(SystemTrayMenuItem::Separator)
        .add_item(CustomMenuItem::new("/about".to_string(), "About"))
        .add_item(CustomMenuItem::new("/settings".to_string(), "Settings"))
        .add_item(
            CustomMenuItem::new("/quit".to_string(), "Disconnect and quit Firezone")
                .accelerator("Ctrl+Q"),
        );

    menu
}

fn signed_out_menu() -> SystemTrayMenu {
    SystemTrayMenu::new()
        .add_item(CustomMenuItem::new("/sign_in".to_string(), "Sign In"))
        .add_native_item(SystemTrayMenuItem::Separator)
        .add_item(CustomMenuItem::new("/about".to_string(), "About"))
        .add_item(CustomMenuItem::new("/settings".to_string(), "Settings"))
        .add_item(CustomMenuItem::new("/quit".to_string(), "Quit Firezone").accelerator("Ctrl+Q"))
}

#[cfg(test)]
mod tests {
    use super::TrayMenuEvent;
    use anyhow::Result;
    use secrecy::ExposeSecret;
    use std::str::FromStr;

    #[test]
    fn parse_auth_callback() -> Result<()> {
        let input = "firezone://handle_client_auth_callback/?actor_name=Reactor+Scram&client_auth_token=a_very_secret_string&identity_provider_identifier=12345";

        let actual = super::parse_auth_callback(&url::Url::parse(input)?)?;

        assert_eq!(actual.actor_name, "Reactor Scram");
        assert_eq!(actual.token.expose_secret(), "a_very_secret_string");

        Ok(())
    }

    #[test]
    fn systray_parse() {
        assert_eq!(
            TrayMenuEvent::from_str("/about").unwrap(),
            TrayMenuEvent::About
        );
        assert_eq!(
            TrayMenuEvent::from_str("/resource/1234").unwrap(),
            TrayMenuEvent::Resource {
                id: "1234".to_string()
            }
        );
        assert_eq!(
            TrayMenuEvent::from_str("/resource/quit").unwrap(),
            TrayMenuEvent::Resource {
                id: "quit".to_string()
            }
        );
        assert_eq!(
            TrayMenuEvent::from_str("/sign_out").unwrap(),
            TrayMenuEvent::SignOut
        );
        assert_eq!(
            TrayMenuEvent::from_str("/quit").unwrap(),
            TrayMenuEvent::Quit
        );

        assert!(TrayMenuEvent::from_str("/unknown").is_err());
    }
}<|MERGE_RESOLUTION|>--- conflicted
+++ resolved
@@ -3,19 +3,11 @@
 
 // TODO: `git grep` for unwraps before 1.0, especially this gui module
 
-<<<<<<< HEAD
 use crate::client::{self, deep_link, AppLocalDataDir};
 use anyhow::{anyhow, bail, Context, Result};
 use client::settings::{self, AdvancedSettings};
 use connlib_client_shared::file_logger;
 use secrecy::{ExposeSecret, SecretString};
-=======
-use crate::client::{self, AppLocalDataDir};
-use anyhow::{anyhow, bail, Context, Result};
-use client::settings::{self, AdvancedSettings};
-use connlib_client_shared::file_logger;
-use secrecy::SecretString;
->>>>>>> aa46089d
 use std::{
     net::{Ipv4Addr, Ipv6Addr},
     path::PathBuf,
@@ -120,22 +112,6 @@
 
             // Set up logger
             // It's hard to set it up before Tauri's setup, because Tauri knows where all the config and data go in AppData and I don't want to replicate their logic.
-<<<<<<< HEAD
-=======
-
-            let logging_handles = client::logging::setup(&advanced_settings.log_filter)?;
-            tracing::info!("started log");
-
-            let app_handle = app.handle();
-            let _ctlr_task = tokio::spawn(async move {
-                if let Err(e) =
-                    run_controller(app_handle, ctlr_rx, logging_handles, advanced_settings).await
-                {
-                    tracing::error!("run_controller returned an error: {e}");
-                }
-            });
->>>>>>> aa46089d
-
             let logging_handles = client::logging::setup(&advanced_settings.log_filter)?;
             tracing::info!("started log");
 
