//! The Tauri GUI for Windows
//! This is not checked or compiled on other platforms.

// TODO: `git grep` for unwraps before 1.0, especially this gui module

use crate::client::{self, deep_link, AppLocalDataDir};
use anyhow::{anyhow, bail, Context, Result};
use arc_swap::ArcSwap;
use client::{
    logging,
    settings::{self, AdvancedSettings},
};
use connlib_client_shared::{file_logger, ResourceDescription};
use connlib_shared::messages::ResourceId;
use secrecy::{ExposeSecret, SecretString};
use std::{net::IpAddr, path::PathBuf, str::FromStr, sync::Arc, time::Duration};
use system_tray_menu::Event as TrayMenuEvent;
use tauri::{api::notification::Notification, Manager, SystemTray, SystemTrayEvent};
use tokio::sync::{mpsc, oneshot, Notify};
use ControllerRequest as Req;

mod system_tray_menu;

pub(crate) type CtlrTx = mpsc::Sender<ControllerRequest>;

pub(crate) fn app_local_data_dir(app: &tauri::AppHandle) -> Result<AppLocalDataDir> {
    let path = app
        .path_resolver()
        .app_local_data_dir()
        .ok_or_else(|| anyhow!("getting app_local_data_dir"))?;
    Ok(AppLocalDataDir(path))
}

/// All managed state that we might need to access from odd places like Tauri commands.
pub(crate) struct Managed {
    pub ctlr_tx: CtlrTx,
    pub inject_faults: bool,
}

// TODO: We're supposed to get this from Tauri, but I'd need to move some things around first
const TAURI_ID: &str = "dev.firezone.client";

/// Runs the Tauri GUI and returns on exit or unrecoverable error
pub(crate) fn run(params: client::GuiParams) -> Result<()> {
    let client::GuiParams {
        flag_elevated,
        inject_faults,
    } = params;

    // Needed for the deep link server
    let rt = tokio::runtime::Runtime::new()?;
    let _guard = rt.enter();

    // Make sure we're single-instance
    // We register our deep links to call the `open-deep-link` subcommand,
    // so if we're at this point, we know we've been launched manually
    let server = deep_link::Server::new(TAURI_ID)?;

    // We know now we're the only instance on the computer, so register our exe
    // to handle deep links
    deep_link::register(TAURI_ID)?;

    let (ctlr_tx, ctlr_rx) = mpsc::channel(5);
    let notify_controller = Arc::new(Notify::new());

    tokio::spawn(accept_deep_links(server, ctlr_tx.clone()));

    let managed = Managed {
        ctlr_tx: ctlr_tx.clone(),
        inject_faults,
    };

    let tray = SystemTray::new().with_menu(system_tray_menu::signed_out());

    tauri::Builder::default()
        .manage(managed)
        .on_window_event(|event| {
            if let tauri::WindowEvent::CloseRequested { api, .. } = event.event() {
                // Keep the frontend running but just hide this webview
                // Per https://tauri.app/v1/guides/features/system-tray/#preventing-the-app-from-closing

                event.window().hide().unwrap();
                api.prevent_close();
            }
        })
        .invoke_handler(tauri::generate_handler![
            logging::clear_logs,
            logging::export_logs,
            logging::start_stop_log_counting,
            settings::apply_advanced_settings,
            settings::get_advanced_settings,
        ])
        .system_tray(tray)
        .on_system_tray_event(|app, event| {
            if let SystemTrayEvent::MenuItemClick { id, .. } = event {
                let event = match TrayMenuEvent::from_str(&id) {
                    Ok(x) => x,
                    Err(e) => {
                        tracing::error!("{e}");
                        return;
                    }
                };
                match handle_system_tray_event(app, event) {
                    Ok(_) => {}
                    Err(e) => tracing::error!("{e}"),
                }
            }
        })
        .setup(move |app| {
            // Change to data dir so the file logger will write there and not in System32 if we're launching from an app link
            let cwd = app_local_data_dir(&app.handle())?.0.join("data");
            std::fs::create_dir_all(&cwd)?;
            std::env::set_current_dir(&cwd)?;

            let advanced_settings = tokio::runtime::Handle::current()
                .block_on(settings::load_advanced_settings(&app.handle()))
                .unwrap_or_default();

            // Set up logger
            // It's hard to set it up before Tauri's setup, because Tauri knows where all the config and data go in AppData and I don't want to replicate their logic.
            let logging_handles = client::logging::setup(&advanced_settings.log_filter)?;
            tracing::info!("started log");
            tracing::info!("GIT_VERSION = {}", crate::client::GIT_VERSION);
            // I checked this on my dev system to make sure Powershell is doing what I expect and passing the argument back to us after relaunch
            tracing::debug!("flag_elevated: {flag_elevated}");

            let app_handle = app.handle();
            let _ctlr_task = tokio::spawn(async move {
                if let Err(e) = run_controller(
                    app_handle,
                    ctlr_tx,
                    ctlr_rx,
                    logging_handles,
                    advanced_settings,
                    notify_controller,
                )
                .await
                {
                    tracing::error!("run_controller returned an error: {e:#?}");
                }
            });

            Ok(())
        })
        .build(tauri::generate_context!())?
        .run(|_app_handle, event| {
            if let tauri::RunEvent::ExitRequested { api, .. } = event {
                // Don't exit if we close our main window
                // https://tauri.app/v1/guides/features/system-tray/#preventing-the-app-from-closing

                api.prevent_exit();
            }
        });
    Ok(())
}

/// Worker task to accept deep links from a named pipe forever
///
/// * `server` An initial named pipe server to consume before making new servers. This lets us also use the named pipe to enforce single-instance
async fn accept_deep_links(mut server: deep_link::Server, ctlr_tx: CtlrTx) -> Result<()> {
    loop {
        if let Ok(url) = server.accept().await {
            ctlr_tx
                .send(ControllerRequest::SchemeRequest(url))
                .await
                .ok();
        }
        // We re-create the named pipe server every time we get a link, because of an oddity in the Windows API.
        server = deep_link::Server::new(TAURI_ID)?;
    }
}

fn handle_system_tray_event(app: &tauri::AppHandle, event: TrayMenuEvent) -> Result<()> {
    let ctlr_tx = &app
        .try_state::<Managed>()
        .ok_or_else(|| anyhow!("can't get Managed struct from Tauri"))?
        .ctlr_tx;

    match event {
        TrayMenuEvent::About => {
            let win = app
                .get_window("about")
                .ok_or_else(|| anyhow!("getting handle to About window"))?;

            if win.is_visible()? {
                win.hide()?;
            } else {
                win.show()?;
            }
        }
        TrayMenuEvent::Resource { id } => {
            ctlr_tx.blocking_send(ControllerRequest::CopyResource(id))?
        }
        TrayMenuEvent::Settings => {
            let win = app
                .get_window("settings")
                .ok_or_else(|| anyhow!("getting handle to Settings window"))?;

            if win.is_visible()? {
                // If we close the window here, we can't re-open it, we'd have to fully re-create it. Not needed for MVP - We agreed 100 MB is fine for the GUI client.
                win.hide()?;
            } else {
                win.show()?;
            }
        }
        TrayMenuEvent::SignIn => ctlr_tx.blocking_send(ControllerRequest::SignIn)?,
        TrayMenuEvent::SignOut => ctlr_tx.blocking_send(ControllerRequest::SignOut)?,
        TrayMenuEvent::Quit => app.exit(0),
    }
    Ok(())
}

pub(crate) enum ControllerRequest {
    CopyResource(String),
    Disconnected,
    ExportLogs { path: PathBuf, stem: PathBuf },
    GetAdvancedSettings(oneshot::Sender<AdvancedSettings>),
    SchemeRequest(url::Url),
    SignIn,
    StartStopLogCounting(bool),
    SignOut,
    TunnelReady,
}

#[derive(Clone)]
struct CallbackHandler {
    logger: file_logger::Handle,
    notify_controller: Arc<Notify>,
    ctlr_tx: CtlrTx,
    resources: Arc<ArcSwap<Vec<ResourceDescription>>>,
}

#[derive(thiserror::Error, Debug)]
enum CallbackError {
    #[error("system DNS resolver problem: {0}")]
    Resolvers(#[from] client::resolvers::Error),
    #[error("can't send to controller task: {0}")]
    SendError(#[from] mpsc::error::TrySendError<ControllerRequest>),
}

// Callbacks must all be non-blocking
impl connlib_client_shared::Callbacks for CallbackHandler {
    type Error = CallbackError;

    fn on_disconnect(
        &self,
        error: Option<&connlib_client_shared::Error>,
    ) -> Result<(), Self::Error> {
        tracing::debug!("on_disconnect {error:?}");
        self.ctlr_tx.try_send(ControllerRequest::Disconnected)?;
        Ok(())
    }

    fn on_tunnel_ready(&self) -> Result<(), Self::Error> {
<<<<<<< HEAD
        // TODO: Mark the tunnel as ready here so the system tray menu can be accurate
=======
        tracing::info!("on_tunnel_ready");
        self.ctlr_tx.try_send(ControllerRequest::TunnelReady)?;
>>>>>>> c73dd141
        Ok(())
    }

    fn on_update_resources(&self, resources: Vec<ResourceDescription>) -> Result<(), Self::Error> {
        tracing::info!("on_update_resources");
        self.resources.store(resources.into());
        self.notify_controller.notify_one();
        Ok(())
    }

    fn get_system_default_resolvers(&self) -> Result<Option<Vec<IpAddr>>, Self::Error> {
        Ok(Some(client::resolvers::get()?))
    }

    fn roll_log_file(&self) -> Option<PathBuf> {
        self.logger.roll_to_new_file().unwrap_or_else(|e| {
            tracing::debug!("Failed to roll over to new file: {e}");

            None
        })
    }
}

struct Controller {
    /// Debugging-only settings like API URL, auth URL, log filter
    advanced_settings: AdvancedSettings,
    app: tauri::AppHandle,
    // Sign-in state with the portal / deep links
    auth: client::auth::Auth,
    ctlr_tx: CtlrTx,
    /// connlib session for the currently signed-in user, if there is one
    session: Option<Session>,
    /// The UUIDv4 device ID persisted to disk
    /// Sent verbatim to Session::connect
    device_id: String,
    log_counting_task: Option<tokio::task::JoinHandle<Result<()>>>,
    logging_handles: client::logging::Handles,
    /// Tells us when to wake up and look for a new resource list. Tokio docs say that memory reads and writes are synchronized when notifying, so we don't need an extra mutex on the resources.
    notify_controller: Arc<Notify>,
}

/// Everything related to a signed-in user session
struct Session {
    callback_handler: CallbackHandler,
    connlib: connlib_client_shared::Session<CallbackHandler>,
}

impl Controller {
    async fn new(
        app: tauri::AppHandle,
        ctlr_tx: CtlrTx,
        logging_handles: client::logging::Handles,
        advanced_settings: AdvancedSettings,
        notify_controller: Arc<Notify>,
    ) -> Result<Self> {
        let device_id = client::device_id::device_id(&app.config().tauri.bundle.identifier).await?;

        let mut this = Self {
            advanced_settings,
            app,
            auth: client::auth::Auth::new()?,
            ctlr_tx,
            session: None,
            device_id,
            log_counting_task: None,
            logging_handles,
            notify_controller,
        };

        if let Some(token) = this.auth.token()? {
            // Connect immediately if we reloaded the token
            if let Err(e) = this.start_session(token) {
                tracing::error!("couldn't restart session on app start: {e:#?}");
            }
        }

        Ok(this)
    }

    // TODO: Figure out how re-starting sessions automatically will work
    /// Pre-req: the auth module must be signed in
    fn start_session(&mut self, token: SecretString) -> Result<()> {
        if self.session.is_some() {
            bail!("can't start session, we're already in a session");
        }

        let callback_handler = CallbackHandler {
            ctlr_tx: self.ctlr_tx.clone(),
            logger: self.logging_handles.logger.clone(),
            notify_controller: Arc::clone(&self.notify_controller),
            resources: Default::default(),
        };

        let connlib = connlib_client_shared::Session::connect(
            self.advanced_settings.api_url.clone(),
            token,
            self.device_id.clone(),
            None, // TODO: Send device name here (windows computer name)
            None,
            callback_handler.clone(),
            Duration::from_secs(5 * 60),
        )?;

        self.session = Some(Session {
            callback_handler,
            connlib,
        });

        Ok(())
    }

    fn copy_resource(&self, id: &str) -> Result<()> {
        let Some(session) = &self.session else {
            bail!("app is signed out");
        };
        let resources = session.callback_handler.resources.load();
        let id = ResourceId::from_str(id)?;
        let Some(res) = resources.iter().find(|r| r.id() == id) else {
            bail!("resource ID is not in the list");
        };
        let mut clipboard = arboard::Clipboard::new()?;
        // TODO: Make this a method on `ResourceDescription`
        match res {
            ResourceDescription::Dns(x) => clipboard.set_text(&x.address)?,
            ResourceDescription::Cidr(x) => clipboard.set_text(&x.address.to_string())?,
        }
        Ok(())
    }

    async fn handle_deep_link(&mut self, url: &url::Url) -> Result<()> {
        let Some(auth_response) = client::deep_link::parse_auth_callback(url) else {
            // TODO: `bail` is redundant here, just do `.context("")?;` since it's `anyhow`
            bail!("couldn't parse scheme request");
        };

        let token = self.auth.handle_response(auth_response)?;
        if let Err(e) = self.start_session(token) {
            // TODO: Replace `bail` with `context` here too
            bail!("couldn't start session: {e:#?}");
        }
        Ok(())
    }

    /// Returns a new system tray menu
    fn build_system_tray_menu(&self) -> Result<tauri::SystemTrayMenu> {
        Ok(if let Some(auth_session) = self.auth.session() {
            if let Some(connlib_session) = &self.session {
                // TODO: Modify CallbackHandler so it can tell us whether the tunnel is really ready.
                let tunnel_ready = true;
                if tunnel_ready {
                    // Signed in, tunnel ready
                    let resources = connlib_session.callback_handler.resources.load();
                    system_tray_menu::signed_in(&auth_session.actor_name, &resources)
                } else {
                    // Signed in, raising tunnel
                    system_tray_menu::signing_in()
                }
            } else {
                bail!("We have an auth session but no connlib session");
            }
        } else if self.auth.ongoing_request().is_ok() {
            // Signing in, waiting on deep link callback
            system_tray_menu::signing_in()
        } else {
            system_tray_menu::signed_out()
        })
    }

    /// Builds a new system tray menu and applies it to the app
    fn refresh_system_tray_menu(&self) -> Result<()> {
        let menu = self.build_system_tray_menu().unwrap_or_else(|error| {
            tracing::error!(?error, "couldn't build system tray menu");
            // If there's an error, show the signed-out menu as a default.
            system_tray_menu::signed_out()
        });
        self.app.tray_handle().set_menu(menu)?;
        Ok(())
    }
}

// TODO: After PR #2960 lands, move some of this into `impl Controller`
async fn run_controller(
    app: tauri::AppHandle,
    ctlr_tx: CtlrTx,
    mut rx: mpsc::Receiver<ControllerRequest>,
    logging_handles: client::logging::Handles,
    advanced_settings: AdvancedSettings,
    notify_controller: Arc<Notify>,
) -> Result<()> {
    let mut controller = Controller::new(
        app.clone(),
        ctlr_tx,
        logging_handles,
        advanced_settings,
        notify_controller,
    )
    .await
    .context("couldn't create Controller")?;

    loop {
        tokio::select! {
            () = controller.notify_controller.notified() => if let Err(e) = controller.refresh_system_tray_menu() {
                tracing::error!("couldn't reload resource list: {e:#?}");
            },
            req = rx.recv() => {
                let Some(req) = req else {
                    break;
                };
                match req {
                    Req::CopyResource(id) => if let Err(e) = controller.copy_resource(&id) {
                        tracing::error!("couldn't copy resource to clipboard: {e:#?}");
                    }
                    Req::Disconnected => {
                        tracing::debug!("connlib disconnected, tearing down Session");
                        if let Some(mut session) = controller.session.take() {
                            tracing::debug!("disconnecting connlib");
                            session.connlib.disconnect(None);
                        }
                    },
                    Req::ExportLogs{path, stem} => logging::export_logs_to(path, stem).await?,
                    Req::GetAdvancedSettings(tx) => {
                        tx.send(controller.advanced_settings.clone()).ok();
                    }
                    Req::SchemeRequest(url) => if let Err(e) = controller.handle_deep_link(&url).await {
                        tracing::error!("couldn't handle deep link: {e:#?}");
                    }
                    Req::SignIn => {
                        if let Some(req) = controller.auth.start_sign_in()? {
                            let url = req.to_url(&controller.advanced_settings.auth_base_url);
                            controller.refresh_system_tray_menu()?;
                            tauri::api::shell::open(
                                &app.shell_scope(),
                                &url.expose_secret().inner,
                                None,
                            )?;
                        }
                    }
                    Req::SignOut => {
                        controller.auth.sign_out()?;
                        if let Some(mut session) = controller.session.take() {
                            tracing::debug!("disconnecting connlib");
                            session.connlib.disconnect(None);
                        }
                        else {
                            tracing::error!("tried to sign out but there's no session");
                        }
                        controller.refresh_system_tray_menu()?;
                    }
                    Req::StartStopLogCounting(enable) => {
                        if enable {
                            if controller.log_counting_task.is_none() {
                                let app = app.clone();
                                controller.log_counting_task = Some(tokio::spawn(logging::count_logs(app)));
                                tracing::debug!("started log counting");
                            }
                        } else if let Some(t) = controller.log_counting_task {
                            t.abort();
                            controller.log_counting_task = None;
                            tracing::debug!("cancelled log counting");
                        }
                    }
                    Req::TunnelReady => {
                        // May say "Windows Powershell" in dev mode
                        // See https://github.com/tauri-apps/tauri/issues/3700
                        Notification::new(&controller.app.config().tauri.bundle.identifier)
                            .title("Firezone connected")
                            .body("You are now signed in and able to access resources.")
                            .show()?;
                    },
                }
            }
        }
    }
    tracing::debug!("GUI controller task exiting cleanly");
    Ok(())
}<|MERGE_RESOLUTION|>--- conflicted
+++ resolved
@@ -252,12 +252,8 @@
     }
 
     fn on_tunnel_ready(&self) -> Result<(), Self::Error> {
-<<<<<<< HEAD
-        // TODO: Mark the tunnel as ready here so the system tray menu can be accurate
-=======
         tracing::info!("on_tunnel_ready");
         self.ctlr_tx.try_send(ControllerRequest::TunnelReady)?;
->>>>>>> c73dd141
         Ok(())
     }
 
@@ -520,6 +516,7 @@
                         }
                     }
                     Req::TunnelReady => {
+                        // TODO: Also use this as a signal for the system tray menu state
                         // May say "Windows Powershell" in dev mode
                         // See https://github.com/tauri-apps/tauri/issues/3700
                         Notification::new(&controller.app.config().tauri.bundle.identifier)
