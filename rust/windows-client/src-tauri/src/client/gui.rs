//! The Tauri GUI for Windows
//! This is not checked or compiled on other platforms.

// TODO: `git grep` for unwraps before 1.0, especially this gui module

use crate::client::{self, deep_link, AppLocalDataDir};
<<<<<<< HEAD
use anyhow::{anyhow, bail, Context, Result};
use arc_swap::ArcSwap;
use client::settings::{self, AdvancedSettings};
use connlib_client_shared::{file_logger, ResourceDescription};
=======
use anyhow::{anyhow, Context, Result};
use client::{
    logging,
    settings::{self, AdvancedSettings},
};
use connlib_client_shared::file_logger;
>>>>>>> 6ebbe746
use connlib_shared::messages::ResourceId;
use secrecy::{ExposeSecret, SecretString};
use std::{net::IpAddr, path::PathBuf, str::FromStr, sync::Arc};
use system_tray_menu::{Event as TrayMenuEvent, Resource as ResourceDisplay};
use tauri::{Manager, SystemTray, SystemTrayEvent};
use tokio::{
    sync::{mpsc, oneshot, Notify},
    task::spawn_blocking,
};
use ControllerRequest as Req;

mod system_tray_menu;

pub(crate) type CtlrTx = mpsc::Sender<ControllerRequest>;

pub(crate) fn app_local_data_dir(app: &tauri::AppHandle) -> Result<AppLocalDataDir> {
    let path = app
        .path_resolver()
        .app_local_data_dir()
        .ok_or_else(|| anyhow!("getting app_local_data_dir"))?;
    Ok(AppLocalDataDir(path))
}

/// All managed state that we might need to access from odd places like Tauri commands.
pub(crate) struct Managed {
    pub ctlr_tx: CtlrTx,
    pub inject_faults: bool,
}

// TODO: We're supposed to get this from Tauri, but I'd need to move some things around first
const TAURI_ID: &str = "dev.firezone.client";

/// Runs the Tauri GUI and returns on exit or unrecoverable error
pub(crate) fn run(params: client::GuiParams) -> Result<()> {
    let client::GuiParams {
        flag_elevated,
        inject_faults,
    } = params;

    // Needed for the deep link server
    let rt = tokio::runtime::Runtime::new()?;
    let _guard = rt.enter();

    // Make sure we're single-instance
    // We register our deep links to call the `open-deep-link` subcommand,
    // so if we're at this point, we know we've been launched manually
    let server = deep_link::Server::new(TAURI_ID)?;

    // We know now we're the only instance on the computer, so register our exe
    // to handle deep links
    deep_link::register(TAURI_ID)?;

    let (ctlr_tx, ctlr_rx) = mpsc::channel(5);
    let notify_controller = Arc::new(Notify::new());

    tokio::spawn(accept_deep_links(server, ctlr_tx.clone()));

    let managed = Managed {
        ctlr_tx: ctlr_tx.clone(),
        inject_faults,
    };

    let tray = SystemTray::new().with_menu(system_tray_menu::signed_out());

    tauri::Builder::default()
        .manage(managed)
        .on_window_event(|event| {
            if let tauri::WindowEvent::CloseRequested { api, .. } = event.event() {
                // Keep the frontend running but just hide this webview
                // Per https://tauri.app/v1/guides/features/system-tray/#preventing-the-app-from-closing

                event.window().hide().unwrap();
                api.prevent_close();
            }
        })
        .invoke_handler(tauri::generate_handler![
            logging::clear_logs,
            logging::export_logs,
            logging::start_stop_log_counting,
            settings::apply_advanced_settings,
            settings::get_advanced_settings,
        ])
        .system_tray(tray)
        .on_system_tray_event(|app, event| {
            if let SystemTrayEvent::MenuItemClick { id, .. } = event {
                let event = match TrayMenuEvent::from_str(&id) {
                    Ok(x) => x,
                    Err(e) => {
                        tracing::error!("{e}");
                        return;
                    }
                };
                match handle_system_tray_event(app, event) {
                    Ok(_) => {}
                    Err(e) => tracing::error!("{e}"),
                }
            }
        })
        .setup(move |app| {
            // Change to data dir so the file logger will write there and not in System32 if we're launching from an app link
            let cwd = app_local_data_dir(&app.handle())?.0.join("data");
            std::fs::create_dir_all(&cwd)?;
            std::env::set_current_dir(&cwd)?;

            let advanced_settings = tokio::runtime::Handle::current()
                .block_on(settings::load_advanced_settings(&app.handle()))
                .unwrap_or_default();

            // Set up logger
            // It's hard to set it up before Tauri's setup, because Tauri knows where all the config and data go in AppData and I don't want to replicate their logic.
            let logging_handles = client::logging::setup(&advanced_settings.log_filter)?;
            tracing::info!("started log");
            // I checked this on my dev system to make sure Powershell is doing what I expect and passing the argument back to us after relaunch
            tracing::debug!("flag_elevated: {flag_elevated}");

            let app_handle = app.handle();
            let _ctlr_task = tokio::spawn(async move {
                if let Err(e) = run_controller(
                    app_handle,
                    ctlr_tx,
                    ctlr_rx,
                    logging_handles,
                    advanced_settings,
                    notify_controller,
                )
                .await
                {
                    tracing::error!("run_controller returned an error: {e:#?}");
                }
            });

            Ok(())
        })
        .build(tauri::generate_context!())?
        .run(|_app_handle, event| {
            if let tauri::RunEvent::ExitRequested { api, .. } = event {
                // Don't exit if we close our main window
                // https://tauri.app/v1/guides/features/system-tray/#preventing-the-app-from-closing

                api.prevent_exit();
            }
        });
    Ok(())
}

/// Worker task to accept deep links from a named pipe forever
///
/// * `server` An initial named pipe server to consume before making new servers. This lets us also use the named pipe to enforce single-instance
async fn accept_deep_links(mut server: deep_link::Server, ctlr_tx: CtlrTx) -> Result<()> {
    loop {
        if let Ok(url) = server.accept().await {
            ctlr_tx
                .send(ControllerRequest::SchemeRequest(url))
                .await
                .ok();
        }
        // We re-create the named pipe server every time we get a link, because of an oddity in the Windows API.
        server = deep_link::Server::new(TAURI_ID)?;
    }
}

fn handle_system_tray_event(app: &tauri::AppHandle, event: TrayMenuEvent) -> Result<()> {
    let ctlr_tx = &app
        .try_state::<Managed>()
        .ok_or_else(|| anyhow!("can't get Managed struct from Tauri"))?
        .ctlr_tx;

    match event {
        TrayMenuEvent::About => {
            let win = app
                .get_window("about")
                .ok_or_else(|| anyhow!("getting handle to About window"))?;

            if win.is_visible()? {
                win.hide()?;
            } else {
                win.show()?;
            }
        }
        TrayMenuEvent::Resource { id } => {
            ctlr_tx.blocking_send(ControllerRequest::CopyResource(id))?
        }
        TrayMenuEvent::Settings => {
            let win = app
                .get_window("settings")
                .ok_or_else(|| anyhow!("getting handle to Settings window"))?;

            if win.is_visible()? {
                // If we close the window here, we can't re-open it, we'd have to fully re-create it. Not needed for MVP - We agreed 100 MB is fine for the GUI client.
                win.hide()?;
            } else {
                win.show()?;
            }
        }
        TrayMenuEvent::SignIn => ctlr_tx.blocking_send(ControllerRequest::SignIn)?,
        TrayMenuEvent::SignOut => ctlr_tx.blocking_send(ControllerRequest::SignOut)?,
        TrayMenuEvent::Quit => app.exit(0),
    }
    Ok(())
}

pub(crate) enum ControllerRequest {
    CopyResource(String),
    Disconnected,
    ExportLogs(PathBuf),
    GetAdvancedSettings(oneshot::Sender<AdvancedSettings>),
    SchemeRequest(url::Url),
    SignIn,
    StartStopLogCounting(bool),
    SignOut,
}

// TODO: Should these be keyed to the Google ID or email or something?
// The callback returns a human-readable name but those aren't good keys.
fn keyring_entry() -> Result<keyring::Entry> {
    Ok(keyring::Entry::new_with_target(
        "token",
        "firezone_windows_client",
        "",
    )?)
}

#[derive(Clone)]
struct CallbackHandler {
    logger: file_logger::Handle,
    notify_controller: Arc<Notify>,
    ctlr_tx: CtlrTx,
    resources: Arc<ArcSwap<Vec<ResourceDescription>>>,
}

#[derive(thiserror::Error, Debug)]
enum CallbackError {
    #[error("system DNS resolver problem: {0}")]
    Resolvers(#[from] client::resolvers::Error),
    #[error("can't send to controller task: {0}")]
    SendError(#[from] mpsc::error::TrySendError<ControllerRequest>),
}

// Callbacks must all be non-blocking
impl connlib_client_shared::Callbacks for CallbackHandler {
    type Error = CallbackError;

    fn on_disconnect(
        &self,
        error: Option<&connlib_client_shared::Error>,
    ) -> Result<(), Self::Error> {
        tracing::debug!("on_disconnect {error:?}");
        self.ctlr_tx.try_send(ControllerRequest::Disconnected)?;
        Ok(())
    }

    fn on_error(&self, error: &connlib_client_shared::Error) -> Result<(), Self::Error> {
        tracing::error!("on_error not implemented. Error: {error:?}");
        Ok(())
    }

    fn on_tunnel_ready(&self) -> Result<(), Self::Error> {
        // TODO: implement
        tracing::info!("on_tunnel_ready");
        Ok(())
    }

    fn on_update_resources(&self, resources: Vec<ResourceDescription>) -> Result<(), Self::Error> {
        self.resources.store(resources.into());
        self.notify_controller.notify_one();
        Ok(())
    }

    fn get_system_default_resolvers(&self) -> Result<Option<Vec<IpAddr>>, Self::Error> {
        Ok(Some(client::resolvers::get()?))
    }

    fn roll_log_file(&self) -> Option<PathBuf> {
        self.logger.roll_to_new_file().unwrap_or_else(|e| {
            tracing::debug!("Failed to roll over to new file: {e}");
            let _ = self.on_error(&connlib_client_shared::Error::LogFileRollError(e));

            None
        })
    }
}

struct Controller {
    /// Debugging-only settings like API URL, auth URL, log filter
    advanced_settings: AdvancedSettings,
    ctlr_tx: CtlrTx,
    /// Session for the currently signed-in user, if there is one
    session: Option<Session>,
    /// The UUIDv4 device ID persisted to disk
    /// Sent verbatim to Session::connect
    device_id: String,
    logging_handles: client::logging::Handles,
    /// Tells us when to wake up and look for a new resource list. Tokio docs say that memory reads and writes are synchronized when notifying, so we don't need an extra mutex on the resources.
    notify_controller: Arc<Notify>,
}

/// Everything related to a signed-in user session
struct Session {
    auth_info: AuthInfo,
    callback_handler: CallbackHandler,
    connlib: connlib_client_shared::Session<CallbackHandler>,
}

/// Auth info that's persisted to disk if a session outlives an app instance
struct AuthInfo {
    /// User name, e.g. "John Doe", from the sign-in deep link
    actor_name: String,
    /// Secret token to authenticate with the portal
    token: SecretString,
}

impl Controller {
    async fn new(
        app: tauri::AppHandle,
        ctlr_tx: CtlrTx,
        logging_handles: client::logging::Handles,
        advanced_settings: AdvancedSettings,
        notify_controller: Arc<Notify>,
    ) -> Result<Self> {
        let device_id = client::device_id::device_id(&app_local_data_dir(&app)?).await?;

        let mut this = Self {
            advanced_settings,
            ctlr_tx,
            session: None,
            device_id,
            logging_handles,
            notify_controller,
        };

        tracing::trace!("re-loading token");
        // spawn_blocking because accessing the keyring is I/O
        if let Some(auth_info) = spawn_blocking(|| {
            let entry = keyring_entry()?;
            match entry.get_password() {
                Ok(token) => {
                    let token = SecretString::new(token);
                    tracing::debug!("re-loaded token from Windows credential manager");
                    let auth_info = AuthInfo {
                        // TODO: Reload actor name from disk here
                        actor_name: "TODO".to_string(),
                        token,
                    };
                    Ok(Some(auth_info))
                }
                Err(keyring::Error::NoEntry) => {
                    tracing::debug!("no token in Windows credential manager");
                    Ok(None)
                }
                Err(e) => Err(anyhow::Error::from(e)),
            }
        })
        .await??
        {
            // Connect immediately if we reloaded the token
            if let Err(e) = this.start_session(auth_info) {
                tracing::error!("couldn't restart session on app start: {e:#?}");
            }
        }

        Ok(this)
    }

    // TODO: Figure out how re-starting sessions automatically will work
    fn start_session(&mut self, auth_info: AuthInfo) -> Result<()> {
        if self.session.is_some() {
            bail!("can't start session, we're already in a session");
        }

        let callback_handler = CallbackHandler {
            ctlr_tx: self.ctlr_tx.clone(),
            logger: self.logging_handles.logger.clone(),
            notify_controller: Arc::clone(&self.notify_controller),
            resources: Default::default(),
        };

        let connlib = connlib_client_shared::Session::connect(
            self.advanced_settings.api_url.clone(),
            auth_info.token.clone(),
            self.device_id.clone(),
            callback_handler.clone(),
        )?;

        self.session = Some(Session {
            auth_info,
            callback_handler,
            connlib,
        });

        Ok(())
    }
}

// TODO: After PR #2960 lands, move some of this into `impl Controller`
async fn run_controller(
    app: tauri::AppHandle,
    ctlr_tx: CtlrTx,
    mut rx: mpsc::Receiver<ControllerRequest>,
    logging_handles: client::logging::Handles,
    advanced_settings: AdvancedSettings,
    notify_controller: Arc<Notify>,
) -> Result<()> {
<<<<<<< HEAD
    let mut controller = Controller::new(
        app.clone(),
        ctlr_tx,
        logging_handles,
        advanced_settings,
        notify_controller,
    )
    .await
    .context("couldn't create Controller")?;
=======
    let mut controller = Controller::new(app.clone(), logging_handles, advanced_settings)
        .await
        .context("couldn't create Controller")?;

    let mut log_counting_task = None;
    let mut resources: Vec<ResourceDisplay> = vec![];

    tracing::debug!("GUI controller main loop start");
>>>>>>> 6ebbe746

    loop {
        tokio::select! {
            () = controller.notify_controller.notified() => {
                let Some(session) = &controller.session else {
                    tracing::warn!("got notified to update resources but there is no session");
                    continue;
                };
<<<<<<< HEAD
                let resources = session.callback_handler.resources.load().as_ref().clone();
                let resources: Vec<_> = resources.into_iter().map(ResourceDisplay::from).collect();
=======
                let mut clipboard = arboard::Clipboard::new()?;
                clipboard.set_text(&res.pastable)?;
            }
            Req::ExportLogs(file_path) => logging::export_logs_to(file_path).await?,
            Req::GetAdvancedSettings(tx) => {
                tx.send(controller.advanced_settings.clone()).ok();
            }
            Req::SchemeRequest(url) => {
                if let Some(auth) = client::deep_link::parse_auth_callback(&url) {
                    tracing::debug!("setting new token");
                    let entry = keyring_entry()?;
                    entry.set_password(auth.token.expose_secret())?;
                    controller.connlib_session = Some(Controller::start_session(
                        &controller.advanced_settings,
                        controller.ctlr_tx.clone(),
                        controller.device_id.clone(),
                        &auth.token,
                        controller.logging_handles.logger.clone(),
                    )?);
                    controller.session = Some(Session {
                        actor_name: auth.actor_name,
                        token: auth.token,
                    });
                } else {
                    tracing::warn!("couldn't handle scheme request");
                }
            }
            Req::SignIn => {
                // TODO: Put the platform and local server callback in here
                tauri::api::shell::open(
                    &app.shell_scope(),
                    &controller.advanced_settings.auth_base_url,
                    None,
                )?;
            }
            Req::StartStopLogCounting(enable) => {
                if enable {
                    if log_counting_task.is_none() {
                        let app = app.clone();
                        log_counting_task = Some(tokio::spawn(logging::count_logs(app)));
                        tracing::debug!("started log counting");
                    }
                } else if let Some(t) = log_counting_task {
                    t.abort();
                    log_counting_task = None;
                    tracing::debug!("cancelled log counting");
                }
            }
            Req::SignOut => {
                keyring_entry()?.delete_password()?;
                if let Some(mut session) = controller.connlib_session.take() {
                    // TODO: Needs testing
                    session.disconnect(None);
                }
                app.tray_handle().set_menu(system_tray_menu::signed_out())?;
            }
            Req::UpdateResources(r) => {
                tracing::debug!("controller got UpdateResources");
                resources = r.into_iter().map(ResourceDisplay::from).collect();

>>>>>>> 6ebbe746
                // TODO: Save the user name between runs of the app
                let actor_name = controller
                    .session
                    .as_ref()
                    .map(|x| x.auth_info.actor_name.as_str())
                    .unwrap_or("TODO");
                app.tray_handle()
                    .set_menu(system_tray_menu::signed_in(actor_name, &resources))?;
            }
            req = rx.recv() => {
                let Some(req) = req else {
                    break;
                };
                match req {
                    Req::CopyResource(id) => {
                        let Some(session) = &controller.session else {
                            tracing::warn!("got notified to update resources but there is no session");
                            continue;
                        };
                        let resources = session.callback_handler.resources.load();
                        let id = ResourceId::from_str(&id)?;
                        let Some(res) = resources.iter().find(|r| r.id() == id) else {
                            continue;
                        };
                        let mut clipboard = arboard::Clipboard::new()?;
                        // TODO: Make this a method on `ResourceDescription`
                        match res {
                            ResourceDescription::Dns(x) => clipboard.set_text(&x.address)?,
                            ResourceDescription::Cidr(x) => clipboard.set_text(&x.address.to_string())?,
                        }
                    }
                    Req::Disconnected => {
                        tracing::debug!("connlib disconnected, tearing down Session");
                        if let Some(mut session) = controller.session.take() {
                            tracing::debug!("disconnecting connlib");
                            session.connlib.disconnect(None);
                        }
                    },
                    Req::ExportLogs(file_path) => settings::export_logs_to(file_path).await?,
                    Req::GetAdvancedSettings(tx) => {
                        tx.send(controller.advanced_settings.clone()).ok();
                    }
                    Req::SchemeRequest(url) => {
                        let Some(auth) = client::deep_link::parse_auth_callback(&url) else {
                            tracing::error!("couldn't parse scheme request");
                            // TODO: Move `run_controller` inside `Controller` and replace these `continue`s with `?`
                            continue;
                        };

                        let token = auth.token.clone();
                        // spawn_blocking because keyring access is I/O
                        if let Err(e) = spawn_blocking(move || {
                            let entry = keyring_entry()?;
                            entry.set_password(token.expose_secret())?;
                            Ok::<_, anyhow::Error>(())
                        }).await? {
                            tracing::warn!("couldn't save token to keyring: {e:#?}");
                        }

                        let auth_info = AuthInfo {
                            actor_name: auth.actor_name,
                            token: auth.token,
                        };
                        if let Err(e) = controller.start_session(auth_info) {
                            tracing::error!("couldn't start session: {e:#?}");
                            continue;
                        }
                    }
                    Req::SignIn => {
                        // TODO: Put the platform and local server callback in here
                        tauri::api::shell::open(
                            &app.shell_scope(),
                            &controller.advanced_settings.auth_base_url,
                            None,
                        )?;
                    }
                    Req::SignOut => {
                        // TODO: After we store the actor name on disk, clear the actor name here too.
                        keyring_entry()?.delete_password()?;
                        if let Some(mut session) = controller.session.take() {
                            tracing::debug!("disconnecting connlib");
                            session.connlib.disconnect(None);
                        }
                        else {
                            tracing::error!("tried to sign out but there's no session");
                        }
                        app.tray_handle().set_menu(system_tray_menu::signed_out())?;
                    }
                }
            }
        }
    }
    tracing::debug!("GUI controller task exiting cleanly");
    Ok(())
}<|MERGE_RESOLUTION|>--- conflicted
+++ resolved
@@ -4,19 +4,13 @@
 // TODO: `git grep` for unwraps before 1.0, especially this gui module
 
 use crate::client::{self, deep_link, AppLocalDataDir};
-<<<<<<< HEAD
 use anyhow::{anyhow, bail, Context, Result};
 use arc_swap::ArcSwap;
-use client::settings::{self, AdvancedSettings};
-use connlib_client_shared::{file_logger, ResourceDescription};
-=======
-use anyhow::{anyhow, Context, Result};
 use client::{
     logging,
     settings::{self, AdvancedSettings},
 };
-use connlib_client_shared::file_logger;
->>>>>>> 6ebbe746
+use connlib_client_shared::{file_logger, ResourceDescription};
 use connlib_shared::messages::ResourceId;
 use secrecy::{ExposeSecret, SecretString};
 use std::{net::IpAddr, path::PathBuf, str::FromStr, sync::Arc};
@@ -419,7 +413,6 @@
     advanced_settings: AdvancedSettings,
     notify_controller: Arc<Notify>,
 ) -> Result<()> {
-<<<<<<< HEAD
     let mut controller = Controller::new(
         app.clone(),
         ctlr_tx,
@@ -429,16 +422,8 @@
     )
     .await
     .context("couldn't create Controller")?;
-=======
-    let mut controller = Controller::new(app.clone(), logging_handles, advanced_settings)
-        .await
-        .context("couldn't create Controller")?;
 
     let mut log_counting_task = None;
-    let mut resources: Vec<ResourceDisplay> = vec![];
-
-    tracing::debug!("GUI controller main loop start");
->>>>>>> 6ebbe746
 
     loop {
         tokio::select! {
@@ -447,71 +432,8 @@
                     tracing::warn!("got notified to update resources but there is no session");
                     continue;
                 };
-<<<<<<< HEAD
                 let resources = session.callback_handler.resources.load().as_ref().clone();
                 let resources: Vec<_> = resources.into_iter().map(ResourceDisplay::from).collect();
-=======
-                let mut clipboard = arboard::Clipboard::new()?;
-                clipboard.set_text(&res.pastable)?;
-            }
-            Req::ExportLogs(file_path) => logging::export_logs_to(file_path).await?,
-            Req::GetAdvancedSettings(tx) => {
-                tx.send(controller.advanced_settings.clone()).ok();
-            }
-            Req::SchemeRequest(url) => {
-                if let Some(auth) = client::deep_link::parse_auth_callback(&url) {
-                    tracing::debug!("setting new token");
-                    let entry = keyring_entry()?;
-                    entry.set_password(auth.token.expose_secret())?;
-                    controller.connlib_session = Some(Controller::start_session(
-                        &controller.advanced_settings,
-                        controller.ctlr_tx.clone(),
-                        controller.device_id.clone(),
-                        &auth.token,
-                        controller.logging_handles.logger.clone(),
-                    )?);
-                    controller.session = Some(Session {
-                        actor_name: auth.actor_name,
-                        token: auth.token,
-                    });
-                } else {
-                    tracing::warn!("couldn't handle scheme request");
-                }
-            }
-            Req::SignIn => {
-                // TODO: Put the platform and local server callback in here
-                tauri::api::shell::open(
-                    &app.shell_scope(),
-                    &controller.advanced_settings.auth_base_url,
-                    None,
-                )?;
-            }
-            Req::StartStopLogCounting(enable) => {
-                if enable {
-                    if log_counting_task.is_none() {
-                        let app = app.clone();
-                        log_counting_task = Some(tokio::spawn(logging::count_logs(app)));
-                        tracing::debug!("started log counting");
-                    }
-                } else if let Some(t) = log_counting_task {
-                    t.abort();
-                    log_counting_task = None;
-                    tracing::debug!("cancelled log counting");
-                }
-            }
-            Req::SignOut => {
-                keyring_entry()?.delete_password()?;
-                if let Some(mut session) = controller.connlib_session.take() {
-                    // TODO: Needs testing
-                    session.disconnect(None);
-                }
-                app.tray_handle().set_menu(system_tray_menu::signed_out())?;
-            }
-            Req::UpdateResources(r) => {
-                tracing::debug!("controller got UpdateResources");
-                resources = r.into_iter().map(ResourceDisplay::from).collect();
-
->>>>>>> 6ebbe746
                 // TODO: Save the user name between runs of the app
                 let actor_name = controller
                     .session
@@ -550,7 +472,7 @@
                             session.connlib.disconnect(None);
                         }
                     },
-                    Req::ExportLogs(file_path) => settings::export_logs_to(file_path).await?,
+                    Req::ExportLogs(file_path) => logging::export_logs_to(file_path).await?,
                     Req::GetAdvancedSettings(tx) => {
                         tx.send(controller.advanced_settings.clone()).ok();
                     }
@@ -600,6 +522,19 @@
                         }
                         app.tray_handle().set_menu(system_tray_menu::signed_out())?;
                     }
+                    Req::StartStopLogCounting(enable) => {
+                        if enable {
+                            if log_counting_task.is_none() {
+                                let app = app.clone();
+                                log_counting_task = Some(tokio::spawn(logging::count_logs(app)));
+                                tracing::debug!("started log counting");
+                            }
+                        } else if let Some(t) = log_counting_task {
+                            t.abort();
+                            log_counting_task = None;
+                            tracing::debug!("cancelled log counting");
+                        }
+                    }
                 }
             }
         }
