//! The Tauri GUI for Windows
//! This is not checked or compiled on other platforms.

// TODO: `git grep` for unwraps before 1.0, especially this gui module

use crate::client::{self, deep_link, AppLocalDataDir, BUNDLE_ID};
use anyhow::{anyhow, bail, Context, Result};
use arc_swap::ArcSwap;
use client::{
    logging,
    settings::{self, AdvancedSettings},
};
use connlib_client_shared::{file_logger, ResourceDescription};
use connlib_shared::messages::ResourceId;
use secrecy::{ExposeSecret, SecretString};
use std::{net::IpAddr, path::PathBuf, str::FromStr, sync::Arc, time::Duration};
use system_tray_menu::Event as TrayMenuEvent;
use tauri::{api::notification::Notification, Manager, SystemTray, SystemTrayEvent};
use tokio::sync::{mpsc, oneshot, Notify};
use ControllerRequest as Req;

mod system_tray_menu;

pub(crate) type CtlrTx = mpsc::Sender<ControllerRequest>;

// TODO: Move out of GUI module, shouldn't be here
pub(crate) fn app_local_data_dir() -> Result<AppLocalDataDir> {
    let path = known_folders::get_known_folder_path(known_folders::KnownFolder::LocalAppData)
        .context("should be able to ask Windows where AppData/Local is")?
        .join(BUNDLE_ID);
    Ok(AppLocalDataDir(path))
}

/// All managed state that we might need to access from odd places like Tauri commands.
///
/// Note that this never gets Dropped because of
/// <https://github.com/tauri-apps/tauri/issues/8631>
pub(crate) struct Managed {
    pub ctlr_tx: CtlrTx,
    pub inject_faults: bool,
}

impl Managed {
    #[cfg(debug_assertions)]
    /// In debug mode, if `--inject-faults` is passed, sleep for `millis` milliseconds
    pub async fn fault_msleep(&self, millis: u64) {
        if self.inject_faults {
            tokio::time::sleep(std::time::Duration::from_millis(millis)).await;
        }
    }

    #[cfg(not(debug_assertions))]
    /// Does nothing in release mode
    pub async fn fault_msleep(&self, _millis: u64) {}
}

/// Runs the Tauri GUI and returns on exit or unrecoverable error
pub(crate) fn run(params: client::GuiParams) -> Result<()> {
    // Change to data dir so the file logger will write there and not in System32 if we're launching from an app link
    let cwd = app_local_data_dir()?.0.join("data");
    std::fs::create_dir_all(&cwd)?;
    std::env::set_current_dir(&cwd)?;

    let advanced_settings = settings::load_advanced_settings().unwrap_or_default();

    // Start logging
    let logging_handles = client::logging::setup(&advanced_settings.log_filter)?;
    tracing::info!("started log");
    tracing::info!("GIT_VERSION = {}", crate::client::GIT_VERSION);

    let client::GuiParams {
        crash_on_purpose,
        flag_elevated: _,
        inject_faults,
    } = params;

    // Need to keep this alive so crashes will be handled. Dropping detaches it.
    let _crash_handler = match client::crash_handling::attach_handler() {
        Ok(x) => Some(x),
        Err(error) => {
            // TODO: None of these logs are actually written yet
            // <https://github.com/firezone/firezone/issues/3211>
            tracing::warn!(?error, "Did not set up crash handler");
            None
        }
    };

    // Needed for the deep link server
    let rt = tokio::runtime::Runtime::new()?;
    let _guard = rt.enter();

    if crash_on_purpose {
        tokio::spawn(async {
            let delay = 10;
            tracing::info!("Will crash on purpose in {delay} seconds to test crash handling.");
            tokio::time::sleep(std::time::Duration::from_secs(delay)).await;
            tracing::info!("Crashing on purpose because of `--crash-on-purpose` flag");
            unsafe { sadness_generator::raise_segfault() }
        });
    }

    let (ctlr_tx, ctlr_rx) = mpsc::channel(5);
    let notify_controller = Arc::new(Notify::new());

    // Make sure we're single-instance
    // We register our deep links to call the `open-deep-link` subcommand,
    // so if we're at this point, we know we've been launched manually
    let server = deep_link::Server::new()?;

    // We know now we're the only instance on the computer, so register our exe
    // to handle deep links
    deep_link::register()?;
    tokio::spawn(accept_deep_links(server, ctlr_tx.clone()));

    let managed = Managed {
        ctlr_tx: ctlr_tx.clone(),
        inject_faults,
    };

    let tray = SystemTray::new().with_menu(system_tray_menu::signed_out());

    tauri::Builder::default()
        .manage(managed)
        .on_window_event(|event| {
            if let tauri::WindowEvent::CloseRequested { api, .. } = event.event() {
                // Keep the frontend running but just hide this webview
                // Per https://tauri.app/v1/guides/features/system-tray/#preventing-the-app-from-closing

                event.window().hide().unwrap();
                api.prevent_close();
            }
        })
        .invoke_handler(tauri::generate_handler![
            logging::clear_logs,
            logging::export_logs,
            logging::start_stop_log_counting,
            settings::apply_advanced_settings,
            settings::get_advanced_settings,
        ])
        .system_tray(tray)
        .on_system_tray_event(|app, event| {
            if let SystemTrayEvent::MenuItemClick { id, .. } = event {
                let event = match TrayMenuEvent::from_str(&id) {
                    Ok(x) => x,
                    Err(e) => {
                        tracing::error!("{e}");
                        return;
                    }
                };
                match handle_system_tray_event(app, event) {
                    Ok(_) => {}
                    Err(e) => tracing::error!("{e}"),
                }
            }
        })
        .setup(move |app| {
<<<<<<< HEAD
=======
            // Change to data dir so the file logger will write there and not in System32 if we're launching from an app link
            let cwd = app_local_data_dir(&app.handle())?.0.join("data");
            std::fs::create_dir_all(&cwd)?;
            std::env::set_current_dir(&cwd)?;

            let advanced_settings =
                settings::load_advanced_settings(&app.handle()).unwrap_or_default();

            // Set up logger
            // It's hard to set it up before Tauri's setup, because Tauri knows where all the config and data go in AppData and I don't want to replicate their logic.
            let logging_handles = client::logging::setup(&advanced_settings.log_filter)?;
            tracing::info!("started log");
>>>>>>> 0b310a1e
            assert_eq!(
                BUNDLE_ID,
                app.handle().config().tauri.bundle.identifier,
                "BUNDLE_ID should match bundle ID in tauri.conf.json"
            );

            let app_handle = app.handle();
            let _ctlr_task = tokio::spawn(async move {
                let result = run_controller(
                    app_handle.clone(),
                    ctlr_tx,
                    ctlr_rx,
                    logging_handles,
                    advanced_settings,
                    notify_controller,
                )
                .await;

                // See <https://github.com/tauri-apps/tauri/issues/8631>
                // This should be the ONLY place we call `app.exit` or `app_handle.exit`,
                // because it exits the entire process without dropping anything.
                //
                // This seems to be a platform limitation that Tauri is unable to hide
                // from us. It was the source of much consternation at time of writing.

                if let Err(e) = result {
                    tracing::error!("run_controller returned an error: {e:#?}");
                    app_handle.exit(1);
                } else {
                    tracing::debug!("GUI controller task exited cleanly");
                    app_handle.exit(0);
                }
            });

            Ok(())
        })
        .build(tauri::generate_context!())?
        .run(|_app_handle, event| {
            if let tauri::RunEvent::ExitRequested { api, .. } = event {
                // Don't exit if we close our main window
                // https://tauri.app/v1/guides/features/system-tray/#preventing-the-app-from-closing

                api.prevent_exit();
            }
        });
    Ok(())
}

/// Worker task to accept deep links from a named pipe forever
///
/// * `server` An initial named pipe server to consume before making new servers. This lets us also use the named pipe to enforce single-instance
async fn accept_deep_links(mut server: deep_link::Server, ctlr_tx: CtlrTx) -> Result<()> {
    loop {
        if let Ok(url) = server.accept().await {
            ctlr_tx
                .send(ControllerRequest::SchemeRequest(url))
                .await
                .ok();
        }
        // We re-create the named pipe server every time we get a link, because of an oddity in the Windows API.
        server = deep_link::Server::new()?;
    }
}

fn handle_system_tray_event(app: &tauri::AppHandle, event: TrayMenuEvent) -> Result<()> {
    let ctlr_tx = &app
        .try_state::<Managed>()
        .ok_or_else(|| anyhow!("can't get Managed struct from Tauri"))?
        .ctlr_tx;

    match event {
        TrayMenuEvent::About => {
            let win = app
                .get_window("about")
                .ok_or_else(|| anyhow!("getting handle to About window"))?;

            if win.is_visible()? {
                win.hide()?;
            } else {
                win.show()?;
            }
        }
        TrayMenuEvent::Resource { id } => {
            ctlr_tx.blocking_send(ControllerRequest::CopyResource(id))?
        }
        TrayMenuEvent::Settings => {
            let win = app
                .get_window("settings")
                .ok_or_else(|| anyhow!("getting handle to Settings window"))?;

            if win.is_visible()? {
                // If we close the window here, we can't re-open it, we'd have to fully re-create it. Not needed for MVP - We agreed 100 MB is fine for the GUI client.
                win.hide()?;
            } else {
                win.show()?;
            }
        }
        TrayMenuEvent::SignIn => ctlr_tx.blocking_send(ControllerRequest::SignIn)?,
        TrayMenuEvent::SignOut => ctlr_tx.blocking_send(ControllerRequest::SignOut)?,
        TrayMenuEvent::Quit => ctlr_tx.blocking_send(ControllerRequest::Quit)?,
    }
    Ok(())
}

pub(crate) enum ControllerRequest {
    CopyResource(String),
    Disconnected,
    DisconnectedTokenExpired,
    ExportLogs { path: PathBuf, stem: PathBuf },
    GetAdvancedSettings(oneshot::Sender<AdvancedSettings>),
    Quit,
    SchemeRequest(url::Url),
    SignIn,
    StartStopLogCounting(bool),
    SignOut,
    TunnelReady,
}

#[derive(Clone)]
struct CallbackHandler {
    logger: file_logger::Handle,
    notify_controller: Arc<Notify>,
    ctlr_tx: CtlrTx,
    resources: Arc<ArcSwap<Vec<ResourceDescription>>>,
}

#[derive(thiserror::Error, Debug)]
enum CallbackError {
    #[error("system DNS resolver problem: {0}")]
    Resolvers(#[from] client::resolvers::Error),
    #[error("can't send to controller task: {0}")]
    SendError(#[from] mpsc::error::TrySendError<ControllerRequest>),
}

// Callbacks must all be non-blocking
impl connlib_client_shared::Callbacks for CallbackHandler {
    type Error = CallbackError;

    fn on_disconnect(
        &self,
        error: Option<&connlib_client_shared::Error>,
    ) -> Result<(), Self::Error> {
        tracing::debug!("on_disconnect {error:?}");
        self.ctlr_tx.try_send(match error {
            Some(connlib_client_shared::Error::TokenExpired) => {
                ControllerRequest::DisconnectedTokenExpired
            }
            _ => ControllerRequest::Disconnected,
        })?;
        Ok(())
    }

    fn on_tunnel_ready(&self) -> Result<(), Self::Error> {
        tracing::info!("on_tunnel_ready");
        self.ctlr_tx.try_send(ControllerRequest::TunnelReady)?;
        Ok(())
    }

    fn on_update_resources(&self, resources: Vec<ResourceDescription>) -> Result<(), Self::Error> {
        tracing::info!("on_update_resources");
        self.resources.store(resources.into());
        self.notify_controller.notify_one();
        Ok(())
    }

    fn get_system_default_resolvers(&self) -> Result<Option<Vec<IpAddr>>, Self::Error> {
        Ok(Some(client::resolvers::get()?))
    }

    fn roll_log_file(&self) -> Option<PathBuf> {
        self.logger.roll_to_new_file().unwrap_or_else(|e| {
            tracing::debug!("Failed to roll over to new file: {e}");

            None
        })
    }
}

struct Controller {
    /// Debugging-only settings like API URL, auth URL, log filter
    advanced_settings: AdvancedSettings,
    app: tauri::AppHandle,
    // Sign-in state with the portal / deep links
    auth: client::auth::Auth,
    ctlr_tx: CtlrTx,
    /// connlib session for the currently signed-in user, if there is one
    session: Option<Session>,
    /// The UUIDv4 device ID persisted to disk
    /// Sent verbatim to Session::connect
    device_id: String,
    log_counting_task: Option<tokio::task::JoinHandle<Result<()>>>,
    logging_handles: client::logging::Handles,
    /// Tells us when to wake up and look for a new resource list. Tokio docs say that memory reads and writes are synchronized when notifying, so we don't need an extra mutex on the resources.
    notify_controller: Arc<Notify>,
    tunnel_ready: bool,
}

/// Everything related to a signed-in user session
struct Session {
    callback_handler: CallbackHandler,
    connlib: connlib_client_shared::Session<CallbackHandler>,
}

impl Controller {
    async fn new(
        app: tauri::AppHandle,
        ctlr_tx: CtlrTx,
        logging_handles: client::logging::Handles,
        advanced_settings: AdvancedSettings,
        notify_controller: Arc<Notify>,
    ) -> Result<Self> {
        let device_id = client::device_id::device_id(&app.config().tauri.bundle.identifier).await?;

        let mut this = Self {
            advanced_settings,
            app,
            auth: client::auth::Auth::new()?,
            ctlr_tx,
            session: None,
            device_id,
            log_counting_task: None,
            logging_handles,
            notify_controller,
            tunnel_ready: false,
        };

        if let Some(token) = this.auth.token()? {
            // Connect immediately if we reloaded the token
            if let Err(e) = this.start_session(token) {
                tracing::error!("couldn't restart session on app start: {e:#?}");
            }
        }

        Ok(this)
    }

    // TODO: Figure out how re-starting sessions automatically will work
    /// Pre-req: the auth module must be signed in
    fn start_session(&mut self, token: SecretString) -> Result<()> {
        if self.session.is_some() {
            bail!("can't start session, we're already in a session");
        }

        let callback_handler = CallbackHandler {
            ctlr_tx: self.ctlr_tx.clone(),
            logger: self.logging_handles.logger.clone(),
            notify_controller: Arc::clone(&self.notify_controller),
            resources: Default::default(),
        };

        let connlib = connlib_client_shared::Session::connect(
            self.advanced_settings.api_url.clone(),
            token,
            self.device_id.clone(),
            None, // TODO: Send device name here (windows computer name)
            None,
            callback_handler.clone(),
            Duration::from_secs(5 * 60),
        )?;

        self.session = Some(Session {
            callback_handler,
            connlib,
        });

        Ok(())
    }

    fn copy_resource(&self, id: &str) -> Result<()> {
        let Some(session) = &self.session else {
            bail!("app is signed out");
        };
        let resources = session.callback_handler.resources.load();
        let id = ResourceId::from_str(id)?;
        let Some(res) = resources.iter().find(|r| r.id() == id) else {
            bail!("resource ID is not in the list");
        };
        let mut clipboard = arboard::Clipboard::new()?;
        // TODO: Make this a method on `ResourceDescription`
        match res {
            ResourceDescription::Dns(x) => clipboard.set_text(&x.address)?,
            ResourceDescription::Cidr(x) => clipboard.set_text(&x.address.to_string())?,
        }
        Ok(())
    }

    async fn handle_deep_link(&mut self, url: &url::Url) -> Result<()> {
        let Some(auth_response) = client::deep_link::parse_auth_callback(url) else {
            // TODO: `bail` is redundant here, just do `.context("")?;` since it's `anyhow`
            bail!("couldn't parse scheme request");
        };

        let token = self.auth.handle_response(auth_response)?;
        if let Err(e) = self.start_session(token) {
            // TODO: Replace `bail` with `context` here too
            bail!("couldn't start session: {e:#?}");
        }
        Ok(())
    }

    /// Returns a new system tray menu
    fn build_system_tray_menu(&self) -> tauri::SystemTrayMenu {
        // TODO: Refactor this and the auth module so that "Are we logged in"
        // doesn't require such complicated control flow to answer.
        if let Some(auth_session) = self.auth.session() {
            if let Some(connlib_session) = &self.session {
                if self.tunnel_ready {
                    // Signed in, tunnel ready
                    let resources = connlib_session.callback_handler.resources.load();
                    system_tray_menu::signed_in(&auth_session.actor_name, &resources)
                } else {
                    // Signed in, raising tunnel
                    system_tray_menu::signing_in()
                }
            } else {
                tracing::error!("We have an auth session but no connlib session");
                system_tray_menu::signed_out()
            }
        } else if self.auth.ongoing_request().is_ok() {
            // Signing in, waiting on deep link callback
            system_tray_menu::signing_in()
        } else {
            system_tray_menu::signed_out()
        }
    }

    /// Builds a new system tray menu and applies it to the app
    fn refresh_system_tray_menu(&self) -> Result<()> {
        Ok(self
            .app
            .tray_handle()
            .set_menu(self.build_system_tray_menu())?)
    }
}

// TODO: After PR #2960 lands, move some of this into `impl Controller`
async fn run_controller(
    app: tauri::AppHandle,
    ctlr_tx: CtlrTx,
    mut rx: mpsc::Receiver<ControllerRequest>,
    logging_handles: client::logging::Handles,
    advanced_settings: AdvancedSettings,
    notify_controller: Arc<Notify>,
) -> Result<()> {
    let mut controller = Controller::new(
        app.clone(),
        ctlr_tx,
        logging_handles,
        advanced_settings,
        notify_controller,
    )
    .await
    .context("couldn't create Controller")?;

    loop {
        tokio::select! {
            () = controller.notify_controller.notified() => if let Err(e) = controller.refresh_system_tray_menu() {
                tracing::error!("couldn't reload resource list: {e:#?}");
            },
            req = rx.recv() => {
                let Some(req) = req else {
                    break;
                };
                match req {
                    Req::CopyResource(id) => if let Err(e) = controller.copy_resource(&id) {
                        tracing::error!("couldn't copy resource to clipboard: {e:#?}");
                    }
                    Req::Disconnected => {
                        tracing::debug!("connlib disconnected, tearing down Session");
                        controller.tunnel_ready = false;
                        if let Some(mut session) = controller.session.take() {
                            tracing::debug!("disconnecting connlib");
                            // This is probably redundant since connlib shuts itself down if it's disconnected.
                            session.connlib.disconnect(None);
                        }
                        controller.refresh_system_tray_menu()?;
                    }
                    Req::DisconnectedTokenExpired | Req::SignOut => {
                        tracing::debug!("Token expired or user signed out");
                        controller.auth.sign_out()?;
                        controller.tunnel_ready = false;
                        if let Some(mut session) = controller.session.take() {
                            tracing::debug!("disconnecting connlib");
                            // This is redundant if the token is expired, in that case
                            // connlib already disconnected itself.
                            session.connlib.disconnect(None);
                        }
                        else {
                            tracing::error!("tried to sign out but there's no session");
                        }
                        controller.refresh_system_tray_menu()?;
                    }
                    Req::ExportLogs{path, stem} => logging::export_logs_to(path, stem).await?,
                    Req::GetAdvancedSettings(tx) => {
                        tx.send(controller.advanced_settings.clone()).ok();
                    }
                    Req::Quit => break,
                    Req::SchemeRequest(url) => if let Err(e) = controller.handle_deep_link(&url).await {
                        tracing::error!("couldn't handle deep link: {e:#?}");
                    }
                    Req::SignIn => {
                        if let Some(req) = controller.auth.start_sign_in()? {
                            let url = req.to_url(&controller.advanced_settings.auth_base_url);
                            controller.refresh_system_tray_menu()?;
                            tauri::api::shell::open(
                                &app.shell_scope(),
                                &url.expose_secret().inner,
                                None,
                            )?;
                        }
                    }
                    Req::StartStopLogCounting(enable) => {
                        if enable {
                            if controller.log_counting_task.is_none() {
                                let app = app.clone();
                                controller.log_counting_task = Some(tokio::spawn(logging::count_logs(app)));
                                tracing::debug!("started log counting");
                            }
                        } else if let Some(t) = controller.log_counting_task {
                            t.abort();
                            controller.log_counting_task = None;
                            tracing::debug!("cancelled log counting");
                        }
                    }
                    Req::TunnelReady => {
                        controller.tunnel_ready = true;
                        controller.refresh_system_tray_menu()?;

                        // May say "Windows Powershell" in dev mode
                        // See https://github.com/tauri-apps/tauri/issues/3700
                        Notification::new(&controller.app.config().tauri.bundle.identifier)
                            .title("Firezone connected")
                            .body("You are now signed in and able to access resources.")
                            .show()?;
                    },
                }
            }
        }
    }

    // Last chance to do any drops / cleanup before the process crashes.

    Ok(())
}<|MERGE_RESOLUTION|>--- conflicted
+++ resolved
@@ -154,21 +154,6 @@
             }
         })
         .setup(move |app| {
-<<<<<<< HEAD
-=======
-            // Change to data dir so the file logger will write there and not in System32 if we're launching from an app link
-            let cwd = app_local_data_dir(&app.handle())?.0.join("data");
-            std::fs::create_dir_all(&cwd)?;
-            std::env::set_current_dir(&cwd)?;
-
-            let advanced_settings =
-                settings::load_advanced_settings(&app.handle()).unwrap_or_default();
-
-            // Set up logger
-            // It's hard to set it up before Tauri's setup, because Tauri knows where all the config and data go in AppData and I don't want to replicate their logic.
-            let logging_handles = client::logging::setup(&advanced_settings.log_filter)?;
-            tracing::info!("started log");
->>>>>>> 0b310a1e
             assert_eq!(
                 BUNDLE_ID,
                 app.handle().config().tauri.bundle.identifier,
