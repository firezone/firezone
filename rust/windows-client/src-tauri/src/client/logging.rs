//! Everything for logging to files, zipping up the files for export, and counting the files

use crate::client::gui::{ControllerRequest, CtlrTx, Managed};
use anyhow::Result;
use connlib_client_shared::file_logger;
use serde::Serialize;
use std::{
    fs, io,
    path::{Path, PathBuf},
    result::Result as StdResult,
    str::FromStr,
    time::Duration,
};
use tauri::Manager;
use tokio::task::spawn_blocking;
use tracing::subscriber::set_global_default;
use tracing_log::LogTracer;
use tracing_subscriber::{fmt, layer::SubscriberExt, reload, EnvFilter, Layer, Registry};

pub(crate) struct Handles {
    pub logger: file_logger::Handle,
    pub _reloader: reload::Handle<EnvFilter, Registry>,
}

/// Set up logs for the first time.
/// Must be called inside Tauri's `setup` callback, after the app has changed directory
pub(crate) fn setup(log_filter: &str) -> Result<Handles> {
    let (layer, logger) = file_logger::layer(Path::new("logs"));
    let filter = EnvFilter::from_str(log_filter)?;
    let (filter, reloader) = reload::Layer::new(filter);
    let subscriber = Registry::default()
        .with(layer.with_filter(filter))
        .with(fmt::layer().with_filter(EnvFilter::from_str(log_filter)?));
    set_global_default(subscriber)?;
    LogTracer::init()?;
    Ok(Handles {
        logger,
        _reloader: reloader,
    })
}

#[tauri::command]
pub(crate) async fn start_stop_log_counting(
    managed: tauri::State<'_, Managed>,
    enable: bool,
) -> StdResult<(), String> {
    // Delegate this to Controller so that it can decide whether to obey.
    // e.g. if there's already a count task running, it may refuse to start another.
    managed
        .ctlr_tx
        .send(ControllerRequest::StartStopLogCounting(enable))
        .await
        .map_err(|e| e.to_string())
}

#[tauri::command]
pub(crate) async fn clear_logs() -> StdResult<(), String> {
    clear_logs_inner().await.map_err(|e| e.to_string())
}

#[tauri::command]
pub(crate) async fn export_logs(managed: tauri::State<'_, Managed>) -> StdResult<(), String> {
    export_logs_inner(managed.ctlr_tx.clone())
        .await
        .map_err(|e| e.to_string())
}

pub(crate) async fn clear_logs_inner() -> Result<()> {
    todo!()
}

/// Pops up the "Save File" dialog
pub(crate) async fn export_logs_inner(ctlr_tx: CtlrTx) -> Result<()> {
    let now = chrono::Local::now();
    let datetime_string = now.format("%Y_%m_%d-%H-%M");
    let stem = format!("connlib-{datetime_string}");
    let filename = format!("{stem}.zip");

    tauri::api::dialog::FileDialogBuilder::new()
        .add_filter("Zip", &["zip"])
        .set_file_name(&filename)
        .save_file(move |file_path| match file_path {
            None => {}
            Some(path) => {
                // blocking_send here because we're in a sync callback within Tauri somewhere
                ctlr_tx
                    .blocking_send(ControllerRequest::ExportLogs { path, stem })
                    .unwrap()
            }
        });
    Ok(())
}

/// Exports logs to a zip file
/// To avoid the ["tar bomb"](https://www.linfo.org/tarbomb.html) problem, all files
/// are put into a subdirectory with the automatically-generated file name of the zip,
/// even if the user customized the zip's file name.
pub(crate) async fn export_logs_to(path: PathBuf, stem: String) -> Result<()> {
    tracing::trace!("Exporting logs to {path:?}");

    spawn_blocking(move || {
        let f = fs::File::create(path)?;
        let mut zip = zip::ZipWriter::new(f);
        // All files will have the same modified time. Doing otherwise seems to be difficult
        let options = zip::write::FileOptions::default();
        for entry in fs::read_dir("logs")? {
            let entry = entry?;
            let name = entry.file_name();
            let name = name.to_string_lossy();
            // TODO: Before merging, don't do sync file I/O in an async fn
            zip.start_file(format!("{stem}/{name}"), options)?;
            let mut f = fs::File::open(entry.path())?;
            io::copy(&mut f, &mut zip)?;
        }
        zip.finish()?;
        Ok::<_, anyhow::Error>(())
    })
    .await??;

    // TODO: Somehow signal back to the GUI to unlock the log buttons when the export completes, or errors out
    Ok(())
}

#[derive(Clone, Default, Serialize)]
struct FileCount {
    bytes: u64,
    files: u64,
}

pub(crate) async fn count_logs(app: tauri::AppHandle) -> Result<()> {
<<<<<<< HEAD
    let mut dir = tokio::fs::read_dir("logs").await?;
    let mut files: u64 = 0;
    let mut bytes: u64 = 0;
=======
    let mut dir = fs::read_dir("logs").await?;
    let mut file_count = FileCount::default();
    // Zero out the GUI
    app.emit_all("file_count_progress", None::<FileCount>)?;
>>>>>>> 3b1667cf
    while let Some(entry) = dir.next_entry().await? {
        let md = entry.metadata().await?;
        file_count.files += 1;
        file_count.bytes += md.len();
    }
    // Show the result on the GUI
    app.emit_all("file_count_progress", Some(&file_count))?;
    Ok(())
}<|MERGE_RESOLUTION|>--- conflicted
+++ resolved
@@ -9,7 +9,6 @@
     path::{Path, PathBuf},
     result::Result as StdResult,
     str::FromStr,
-    time::Duration,
 };
 use tauri::Manager;
 use tokio::task::spawn_blocking;
@@ -128,16 +127,10 @@
 }
 
 pub(crate) async fn count_logs(app: tauri::AppHandle) -> Result<()> {
-<<<<<<< HEAD
     let mut dir = tokio::fs::read_dir("logs").await?;
-    let mut files: u64 = 0;
-    let mut bytes: u64 = 0;
-=======
-    let mut dir = fs::read_dir("logs").await?;
     let mut file_count = FileCount::default();
     // Zero out the GUI
     app.emit_all("file_count_progress", None::<FileCount>)?;
->>>>>>> 3b1667cf
     while let Some(entry) = dir.next_entry().await? {
         let md = entry.metadata().await?;
         file_count.files += 1;
