--- conflicted
+++ resolved
@@ -1,15 +1,7 @@
 //! Everything for logging to files, zipping up the files for export, and counting the files
 
-<<<<<<< HEAD
 use crate::client::gui::{ControllerRequest, CtlrTx, Managed};
-use anyhow::{anyhow, bail, Result};
-=======
-use crate::client::{
-    gui::{ControllerRequest, CtlrTx, Managed},
-    settings::app_local_data_dir,
-};
 use anyhow::{bail, Result};
->>>>>>> 9ea2dac2
 use connlib_client_shared::file_logger;
 use connlib_shared::windows::app_local_data_dir;
 use serde::Serialize;
@@ -29,8 +21,8 @@
 
 #[derive(Debug, thiserror::Error)]
 pub(crate) enum Error {
-    #[error("Couldn't compute our local AppData path: {0}")]
-    AppLocalDataDir(crate::client::settings::Error),
+    #[error("Couldn't compute our local AppData path")]
+    CantFindLocalAppDataFolder,
     #[error("Couldn't create logs dir: {0}")]
     CreateDirAll(std::io::Error),
     #[error("Log filter couldn't be parsed")]
@@ -44,7 +36,7 @@
 /// Set up logs for the first time.
 pub(crate) fn setup(log_filter: &str) -> Result<Handles, Error> {
     let log_path = app_local_data_dir()
-        .map_err(Error::AppLocalDataDir)?
+        .map_err(|_| Error::CantFindLocalAppDataFolder)?
         .join("data")
         .join("logs");
 
