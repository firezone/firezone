//! CLI subcommands used to test features / dependencies before integrating
//! them with the GUI, or to exercise features programmatically.

use crate::client;
use anyhow::Result;

#[derive(clap::Subcommand)]
pub enum Cmd {
    Crash,
    Hostname,
    NetworkChanges,
    Wintun,
}

pub fn run(cmd: Cmd) -> Result<()> {
    match cmd {
        Cmd::Crash => crash(),
        Cmd::Hostname => hostname(),
        Cmd::NetworkChanges => client::network_changes::run_debug(),
        Cmd::Wintun => wintun(),
    }
}

fn crash() -> Result<()> {
    // `_` doesn't seem to work here, the log files end up empty
    let _handles = client::logging::setup("debug")?;
    tracing::info!("started log (DebugCrash)");

    panic!("purposely crashing to see if it shows up in logs");
}

fn hostname() -> Result<()> {
    println!(
        "{:?}",
        hostname::get().ok().and_then(|x| x.into_string().ok())
    );
    Ok(())
}

/// Try to load wintun.dll and throw an error if it's not in the right place
fn wintun() -> Result<()> {
    tracing_subscriber::fmt::init();
<<<<<<< HEAD
    let path = crate::client::wintun_install::dll_path()?;
    // SAFETY: Loading a DLL from disk is unsafe. We're responsible for making sure
    // we're using the DLL's API correctly.
=======
    let path = connlib_shared::windows::wintun_dll_path()?;
>>>>>>> 5b041e31
    unsafe { wintun::load_from_path(&path) }?;
    tracing::info!(?path, "Loaded wintun.dll");

    Ok(())
}<|MERGE_RESOLUTION|>--- conflicted
+++ resolved
@@ -40,13 +40,9 @@
 /// Try to load wintun.dll and throw an error if it's not in the right place
 fn wintun() -> Result<()> {
     tracing_subscriber::fmt::init();
-<<<<<<< HEAD
-    let path = crate::client::wintun_install::dll_path()?;
+    let path = connlib_shared::windows::wintun_dll_path()?;
     // SAFETY: Loading a DLL from disk is unsafe. We're responsible for making sure
     // we're using the DLL's API correctly.
-=======
-    let path = connlib_shared::windows::wintun_dll_path()?;
->>>>>>> 5b041e31
     unsafe { wintun::load_from_path(&path) }?;
     tracing::info!(?path, "Loaded wintun.dll");
 
