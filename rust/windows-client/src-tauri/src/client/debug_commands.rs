--- conflicted
+++ resolved
@@ -8,7 +8,6 @@
 
 // TODO: In tauri-plugin-deep-link, this is the identifier in tauri.conf.json
 const PIPE_NAME: &str = "dev.firezone.client";
-<<<<<<< HEAD
 use std::net::{IpAddr, Ipv4Addr};
 
 pub fn resolvers() -> Result<()> {
@@ -26,8 +25,6 @@
     println!("{resolvers:?}");
     Ok(())
 }
-=======
->>>>>>> 5049c019
 
 /// Test encrypted credential storage
 pub fn token() -> Result<()> {
@@ -89,43 +86,6 @@
 
         let rt = Runtime::new()?;
         rt.block_on(crate::client::deep_link::open(PIPE_NAME, path))?;
-<<<<<<< HEAD
-        Ok(())
-    }
-
-    // Copied the named pipe idea from `interprocess` and `tauri-plugin-deep-link`,
-    // although I believe it's considered best practice on Windows to use named pipes for
-    // single-instance apps.
-    pub fn pipe_server() -> Result<()> {
-        let subscriber = tracing_subscriber::FmtSubscriber::builder()
-            .with_max_level(tracing::Level::TRACE)
-            .finish();
-        tracing::subscriber::set_global_default(subscriber)
-            .expect("setting default subscriber failed");
-
-        let rt = Runtime::new()?;
-        rt.block_on(async {
-            loop {
-                let server = crate::client::deep_link::Server::new(PIPE_NAME)?;
-                server.accept().await?;
-            }
-        })
-    }
-
-    // This is copied almost verbatim from tauri-plugin-deep-link's `register` fn, with an improvement
-    // that we send the deep link to a subcommand so the URL won't confuse `clap`
-    pub fn register_deep_link() -> Result<()> {
-        crate::client::deep_link::register(PIPE_NAME)?;
-        Ok(())
-    }
-
-    pub fn wintun(_: Cli) -> Result<()> {
-        for _ in 0..3 {
-            println!("Creating adapter...");
-            test_wintun_once()?;
-        }
-=======
->>>>>>> 5049c019
         Ok(())
     }
 
