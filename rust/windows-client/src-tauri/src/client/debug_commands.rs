--- conflicted
+++ resolved
@@ -2,8 +2,6 @@
 //! them with the GUI, or to exercise features programmatically.
 
 use anyhow::Result;
-<<<<<<< HEAD
-use windows::Win32::System::Com::{CoInitializeEx, CoUninitialize, COINIT_MULTITHREADED};
 
 #[derive(clap::Subcommand)]
 pub enum Cmd {
@@ -17,12 +15,10 @@
     match cmd {
         Cmd::Crash => crash(),
         Cmd::Hostname => hostname(),
-        Cmd::NetworkChanges => network_changes(),
+        Cmd::NetworkChanges => crate::client::network_changes::run_debug(),
         Cmd::Wintun => wintun(),
     }
 }
-=======
->>>>>>> 0b310a1e
 
 fn crash() -> Result<()> {
     // `_` doesn't seem to work here, the log files end up empty
@@ -40,33 +36,7 @@
     Ok(())
 }
 
-<<<<<<< HEAD
-/// Listen for network change events from Windows
-fn network_changes() -> Result<()> {
-    tracing_subscriber::fmt::init();
-
-    // Must be called for each thread that will do COM stuff
-    unsafe { CoInitializeEx(None, COINIT_MULTITHREADED) }?;
-
-    {
-        let _listener = crate::client::network_changes::Listener::new()?;
-        println!("Listening for network events for 1 minute");
-        std::thread::sleep(std::time::Duration::from_secs(60));
-    }
-
-    unsafe {
-        // Required, per CoInitializeEx docs
-        // Safety: Make sure all the COM objects are dropped before we call
-        // CoUninitialize or the program might segfault.
-        CoUninitialize();
-    }
-    Ok(())
-}
-
 fn wintun() -> Result<()> {
-=======
-pub fn wintun(_: Cli) -> Result<()> {
->>>>>>> 0b310a1e
     tracing_subscriber::fmt::init();
 
     if crate::client::elevation::check()? {
