--- conflicted
+++ resolved
@@ -4,7 +4,6 @@
 use crate::client::cli::Cli;
 use anyhow::Result;
 use keyring::Entry;
-use std::sync::Arc;
 use tokio::runtime::Runtime;
 
 // TODO: In tauri-plugin-deep-link, this is the identifier in tauri.conf.json
@@ -35,10 +34,7 @@
 }
 
 pub fn open_deep_link(path: &url::Url) -> Result<()> {
-    let subscriber = tracing_subscriber::FmtSubscriber::builder()
-        .with_max_level(tracing::Level::TRACE)
-        .finish();
-    tracing::subscriber::set_global_default(subscriber).expect("setting default subscriber failed");
+    tracing_subscriber::fmt::init();
 
     let rt = Runtime::new()?;
     rt.block_on(crate::client::deep_link::open(PIPE_NAME, path))?;
@@ -49,10 +45,7 @@
 // although I believe it's considered best practice on Windows to use named pipes for
 // single-instance apps.
 pub fn pipe_server() -> Result<()> {
-    let subscriber = tracing_subscriber::FmtSubscriber::builder()
-        .with_max_level(tracing::Level::TRACE)
-        .finish();
-    tracing::subscriber::set_global_default(subscriber).expect("setting default subscriber failed");
+    tracing_subscriber::fmt::init();
 
     let rt = Runtime::new()?;
     rt.block_on(async {
@@ -71,100 +64,12 @@
 }
 
 pub fn wintun(_: Cli) -> Result<()> {
-    for _ in 0..3 {
-        println!("Creating adapter...");
-        test_wintun_once()?;
+    tracing_subscriber::fmt::init();
+
+    if crate::client::elevation::check()? {
+        tracing::info!("Elevated");
+    } else {
+        tracing::warn!("Not elevated")
     }
     Ok(())
-}
-
-<<<<<<< HEAD
-#[cfg(target_os = "windows")]
-mod details {
-    use super::*;
-
-    pub fn open_deep_link(path: &url::Url) -> Result<()> {
-        tracing_subscriber::fmt::init();
-
-        let rt = Runtime::new()?;
-        rt.block_on(crate::client::deep_link::open(PIPE_NAME, path))?;
-        Ok(())
-    }
-
-    // Copied the named pipe idea from `interprocess` and `tauri-plugin-deep-link`,
-    // although I believe it's considered best practice on Windows to use named pipes for
-    // single-instance apps.
-    pub fn pipe_server() -> Result<()> {
-        tracing_subscriber::fmt::init();
-
-        let rt = Runtime::new()?;
-        rt.block_on(async {
-            loop {
-                let server = crate::client::deep_link::Server::new(PIPE_NAME)?;
-                server.accept().await?;
-            }
-        })
-    }
-=======
-fn test_wintun_once() -> Result<()> {
-    //Must be run as Administrator because we create network adapters
-    //Load the wintun dll file so that we can call the underlying C functions
-    //Unsafe because we are loading an arbitrary dll file
-    let wintun = unsafe { wintun::load_from_path("./wintun.dll") }?;
-
-    //Try to open an adapter with the name "Demo"
-    let adapter = match wintun::Adapter::open(&wintun, "Demo") {
-        Ok(a) => a,
-        Err(_) => {
-            //If loading failed (most likely it didn't exist), create a new one
-            wintun::Adapter::create(&wintun, "Demo", "Example manor hatch stash", None)?
-        }
-    };
-    //Specify the size of the ring buffer the wintun driver should use.
-    let session = Arc::new(adapter.start_session(wintun::MAX_RING_CAPACITY)?);
-
-    //Get a 20 byte packet from the ring buffer
-    let mut packet = session.allocate_send_packet(20)?;
-    let bytes: &mut [u8] = packet.bytes_mut();
-    //Write IPV4 version and header length
-    bytes[0] = 0x40;
->>>>>>> a40d550b
-
-    //Finish writing IP header
-    bytes[9] = 0x69;
-    bytes[10] = 0x04;
-    bytes[11] = 0x20;
-    //...
-
-<<<<<<< HEAD
-    pub fn wintun(_: Cli) -> Result<()> {
-        tracing_subscriber::fmt::init();
-
-        if crate::client::elevation::check()? {
-            tracing::info!("Elevated");
-        } else {
-            tracing::warn!("Not elevated")
-        }
-        Ok(())
-    }
-=======
-    //Send the packet to wintun virtual adapter for processing by the system
-    session.send_packet(packet);
-
-    // Sleep for a few seconds in case we want to confirm the adapter shows up in Device Manager.
-    std::thread::sleep(std::time::Duration::from_secs(5));
-
-    //Stop any readers blocking for data on other threads
-    //Only needed when a blocking reader is preventing shutdown Ie. it holds an Arc to the
-    //session, blocking it from being dropped
-    session.shutdown()?;
-
-    //the session is stopped on drop
-    //drop(session);
-
-    //drop(adapter)
-    //And the adapter closes its resources when dropped
-
-    Ok(())
->>>>>>> a40d550b
 }