//! "Installs" wintun.dll at runtime by copying it into whatever folder the exe is in

use connlib_shared::windows::wintun_dll_path;
use ring::digest;
use std::{
    fs,
    io::{self, Read},
    path::{Path, PathBuf},
};

struct DllBytes {
    /// Bytes embedded in the client with `include_bytes`
    bytes: &'static [u8],
    /// Expected SHA256 hash
    expected_sha256: &'static str,
}

#[derive(thiserror::Error, Debug)]
pub(crate) enum Error {
    #[error("Can't compute path where wintun.dll should be installed")]
    CantComputeWintunPath,
    #[error("create_dir_all failed")]
    CreateDirAll,
    #[error("Computed DLL path is invalid")]
    DllPathInvalid,
    #[error("permission denied")]
    PermissionDenied,
    #[error("platform not supported")]
    PlatformNotSupported,
    #[error("write failed: `{0:?}`")]
    WriteFailed(io::Error),
}

/// Installs the DLL in %LOCALAPPDATA% and returns the DLL's absolute path
///
/// e.g. `C:\Users\User\AppData\Local\dev.firezone.client\data\wintun.dll`
pub(crate) fn ensure_dll() -> Result<PathBuf, Error> {
    let dll_bytes = get_dll_bytes().ok_or(Error::PlatformNotSupported)?;

    let path = wintun_dll_path().map_err(|_| Error::CantComputeWintunPath)?;
    // The DLL path should always have a parent
    let dir = path.parent().ok_or(Error::DllPathInvalid)?;
    std::fs::create_dir_all(dir).map_err(|_| Error::CreateDirAll)?;
    tracing::info!(?path, "wintun.dll path");

    // This hash check is not meant to protect against attacks. It only lets us skip redundant disk writes, and it updates the DLL if needed.
    // `tun_windows.rs` in connlib, and `elevation.rs`, rely on thia.
    if !dll_already_exists(&path, &dll_bytes) {
        fs::write(&path, dll_bytes.bytes).map_err(|e| match e.kind() {
            io::ErrorKind::PermissionDenied => Error::PermissionDenied,
            _ => Error::WriteFailed(e),
        })?;
    }
    Ok(path)
}

<<<<<<< HEAD
/// Returns the absolute path where the DLL should be
///
/// e.g. `C:\Users\User\AppData\Local\dev.firezone.client\data\wintun.dll`
pub(crate) fn dll_path() -> Result<PathBuf, Error> {
    let path = app_local_data_dir()?.join("data").join("wintun.dll");
    Ok(path)
}

/// Verifies the SHA256 of the DLL on-disk with the expected bytes packed into the exe
=======
>>>>>>> 5b041e31
fn dll_already_exists(path: &Path, dll_bytes: &DllBytes) -> bool {
    let mut f = match fs::File::open(path) {
        Err(_) => return false,
        Ok(x) => x,
    };

    let actual_len = usize::try_from(f.metadata().unwrap().len()).unwrap();
    let expected_len = dll_bytes.bytes.len();
    // If the dll is 100 MB instead of 0.5 MB, this allows us to skip a 100 MB read
    if actual_len != expected_len {
        return false;
    }

    let mut buf = vec![0u8; expected_len];
    if f.read_exact(&mut buf).is_err() {
        return false;
    }

    let expected = ring::test::from_hex(dll_bytes.expected_sha256).unwrap();
    let actual = digest::digest(&digest::SHA256, &buf);
    expected == actual.as_ref()
}

/// Returns the platform-specific bytes of wintun.dll, or None if we don't support the compiled platform.
fn get_dll_bytes() -> Option<DllBytes> {
    get_platform_dll_bytes()
}

#[cfg(target_arch = "x86_64")]
fn get_platform_dll_bytes() -> Option<DllBytes> {
    Some(DllBytes {
        bytes: include_bytes!("../../../wintun/bin/amd64/wintun.dll"),
        expected_sha256: "e5da8447dc2c320edc0fc52fa01885c103de8c118481f683643cacc3220dafce",
    })
}

#[cfg(target_arch = "aarch64")]
fn get_platform_dll_bytes() -> Option<DllBytes> {
    Some(DllBytes {
        bytes: include_bytes!("../../../wintun/bin/arm64/wintun.dll"),
        expected_sha256: "f7ba89005544be9d85231a9e0d5f23b2d15b3311667e2dad0debd344918a3f80",
    })
}<|MERGE_RESOLUTION|>--- conflicted
+++ resolved
@@ -34,6 +34,7 @@
 /// Installs the DLL in %LOCALAPPDATA% and returns the DLL's absolute path
 ///
 /// e.g. `C:\Users\User\AppData\Local\dev.firezone.client\data\wintun.dll`
+/// Also verifies the SHA256 of the DLL on-disk with the expected bytes packed into the exe
 pub(crate) fn ensure_dll() -> Result<PathBuf, Error> {
     let dll_bytes = get_dll_bytes().ok_or(Error::PlatformNotSupported)?;
 
@@ -54,18 +55,6 @@
     Ok(path)
 }
 
-<<<<<<< HEAD
-/// Returns the absolute path where the DLL should be
-///
-/// e.g. `C:\Users\User\AppData\Local\dev.firezone.client\data\wintun.dll`
-pub(crate) fn dll_path() -> Result<PathBuf, Error> {
-    let path = app_local_data_dir()?.join("data").join("wintun.dll");
-    Ok(path)
-}
-
-/// Verifies the SHA256 of the DLL on-disk with the expected bytes packed into the exe
-=======
->>>>>>> 5b041e31
 fn dll_already_exists(path: &Path, dll_bytes: &DllBytes) -> bool {
     let mut f = match fs::File::open(path) {
         Err(_) => return false,
