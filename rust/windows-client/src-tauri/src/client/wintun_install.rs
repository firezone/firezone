//! "Installs" wintun.dll at runtime by copying it into whatever folder the exe is in

use firezone_windows_common::wintun_dll_path;
use ring::digest;
use std::{
    fs,
    io::{self, Read},
    path::{Path, PathBuf},
};

struct DllBytes {
    /// Bytes embedded in the client with `include_bytes`
    bytes: &'static [u8],
    /// Expected SHA256 hash
    expected_sha256: &'static str,
}

#[derive(thiserror::Error, Debug)]
pub(crate) enum Error {
    #[error("Can't compute path where wintun.dll should be installed")]
    CantComputeWintunPath,
    #[error("create_dir_all failed")]
    CreateDirAll,
    #[error("Computed DLL path is invalid")]
    DllPathInvalid,
    #[error("permission denied")]
    PermissionDenied,
    #[error("platform not supported")]
    PlatformNotSupported,
    #[error("write failed: `{0:?}`")]
    WriteFailed(io::Error),
}

/// Installs the DLL in %LOCALAPPDATA% and returns the DLL's absolute path
///
/// e.g. `C:\Users\User\AppData\Local\dev.firezone.client\data\wintun.dll`
pub(crate) fn ensure_dll() -> Result<PathBuf, Error> {
    let dll_bytes = get_dll_bytes().ok_or(Error::PlatformNotSupported)?;

<<<<<<< HEAD
    let path = wintun_dll_path().ok_or(Error::CantComputeWintunPath)?;
    std::fs::create_dir_all(path.parent()).map_err(|_| Error::CreateDirAll)?;
=======
    let path = dll_path()?;
    // The DLL path should always have a parent
    let dir = path.parent().ok_or(Error::DllPathInvalid)?;
    std::fs::create_dir_all(dir).map_err(|_| Error::CreateDirAll)?;
>>>>>>> c2c13faf
    tracing::info!(?path, "wintun.dll path");

    // This hash check is not meant to protect against attacks. It only lets us skip redundant disk writes, and it updates the DLL if needed.
    if !dll_already_exists(&path, &dll_bytes) {
        fs::write(&path, dll_bytes.bytes).map_err(|e| match e.kind() {
            io::ErrorKind::PermissionDenied => Error::PermissionDenied,
            _ => Error::WriteFailed(e),
        })?;
    }
    Ok(path)
}

fn dll_already_exists(path: &Path, dll_bytes: &DllBytes) -> bool {
    let mut f = match fs::File::open(path) {
        Err(_) => return false,
        Ok(x) => x,
    };

    let actual_len = usize::try_from(f.metadata().unwrap().len()).unwrap();
    let expected_len = dll_bytes.bytes.len();
    // If the dll is 100 MB instead of 0.5 MB, this allows us to skip a 100 MB read
    if actual_len != expected_len {
        return false;
    }

    let mut buf = vec![0u8; expected_len];
    if f.read_exact(&mut buf).is_err() {
        return false;
    }

    let expected = ring::test::from_hex(dll_bytes.expected_sha256).unwrap();
    let actual = digest::digest(&digest::SHA256, &buf);
    expected == actual.as_ref()
}

/// Returns the platform-specific bytes of wintun.dll, or None if we don't support the compiled platform.
fn get_dll_bytes() -> Option<DllBytes> {
    get_platform_dll_bytes()
}

#[cfg(target_arch = "x86_64")]
fn get_platform_dll_bytes() -> Option<DllBytes> {
    Some(DllBytes {
        bytes: include_bytes!("../../../wintun/bin/amd64/wintun.dll"),
        expected_sha256: "e5da8447dc2c320edc0fc52fa01885c103de8c118481f683643cacc3220dafce",
    })
}

#[cfg(target_arch = "aarch64")]
fn get_platform_dll_bytes() -> Option<DllBytes> {
    Some(DllBytes {
        bytes: include_bytes!("../../../wintun/bin/arm64/wintun.dll"),
        expected_sha256: "f7ba89005544be9d85231a9e0d5f23b2d15b3311667e2dad0debd344918a3f80",
    })
}<|MERGE_RESOLUTION|>--- conflicted
+++ resolved
@@ -37,15 +37,10 @@
 pub(crate) fn ensure_dll() -> Result<PathBuf, Error> {
     let dll_bytes = get_dll_bytes().ok_or(Error::PlatformNotSupported)?;
 
-<<<<<<< HEAD
     let path = wintun_dll_path().ok_or(Error::CantComputeWintunPath)?;
-    std::fs::create_dir_all(path.parent()).map_err(|_| Error::CreateDirAll)?;
-=======
-    let path = dll_path()?;
     // The DLL path should always have a parent
     let dir = path.parent().ok_or(Error::DllPathInvalid)?;
     std::fs::create_dir_all(dir).map_err(|_| Error::CreateDirAll)?;
->>>>>>> c2c13faf
     tracing::info!(?path, "wintun.dll path");
 
     // This hash check is not meant to protect against attacks. It only lets us skip redundant disk writes, and it updates the DLL if needed.
