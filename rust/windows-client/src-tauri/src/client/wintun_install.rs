--- conflicted
+++ resolved
@@ -29,25 +29,6 @@
     WriteFailed(io::Error),
 }
 
-<<<<<<< HEAD
-/// Installs the DLL alongside the current exe, if needed
-/// The reason not to do it in the current working dir is that deep links may launch
-/// with a current working dir of `C:\Windows\System32`
-/// The reason not to do it in AppData is that learning our AppData path before Tauri
-/// setup is difficult.
-/// The reason not to do it in `C:\Program Files` is that running in portable mode
-/// is useful for development, even though it's not supported for production.
-pub(crate) fn ensure_dll() -> Result<PathBuf, Error> {
-    let dll_bytes = get_dll_bytes().ok_or(Error::PlatformNotSupported)?;
-
-    let path = tauri_utils::platform::current_exe()
-        .map_err(|_| Error::CurrentExePathUnknown)?
-        .with_file_name("wintun.dll");
-    tracing::info!(
-        "wintun.dll path = {path:?}, current_dir = {:?}",
-        std::env::current_dir()
-    );
-=======
 /// Installs the DLL in %LOCALAPPDATA% and returns the DLL's absolute path
 ///
 /// e.g. `C:\Users\User\AppData\Local\dev.firezone.client\data\wintun.dll`
@@ -57,7 +38,6 @@
     let path = wintun_dll_path().ok_or(Error::CantComputeWintunPath)?;
     std::fs::create_dir_all(path.with_file_name("")).map_err(|_| Error::CreateDirAll)?;
     tracing::info!(?path, "wintun.dll path");
->>>>>>> 3592b9fd
 
     // This hash check is not meant to protect against attacks. It only lets us skip redundant disk writes, and it updates the DLL if needed.
     if !dll_already_exists(&path, &dll_bytes) {
