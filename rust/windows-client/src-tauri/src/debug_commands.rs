//! CLI subcommands used to test features / dependencies before integrating
//! them with the GUI, or to exercise features programmatically.

use crate::cli::Cli;
use anyhow::Result;
use connlib_client_shared::{file_logger, Callbacks, Error, ResourceDescription, Session};
use firezone_cli_utils::{block_on_ctrl_c, setup_global_subscriber, CommonArgs};
use keyring::Entry;
use secrecy::SecretString;
use smbioslib::SMBiosSystemInformation as SysInfo;
use std::path::PathBuf;

/// Test connlib and its callbacks.
pub fn connlib(common_args: CommonArgs) -> Result<()> {
<<<<<<< HEAD
    use connlib_client_shared::ResourceDescription;

=======
>>>>>>> 3d301b5c
    #[derive(Clone)]
    struct CallbackHandler {
        handle: Option<file_logger::Handle>,
    }

    impl Callbacks for CallbackHandler {
        type Error = std::convert::Infallible;

        fn on_disconnect(&self, error: Option<&Error>) -> Result<(), Self::Error> {
            tracing::error!("on_disconnect not implemented. Error: {error:?}");
            Ok(())
        }

        fn on_error(&self, error: &Error) -> Result<(), Self::Error> {
            tracing::error!("on_error not implemented. Error: {error}");
            Ok(())
        }

        fn on_update_resources(
            &self,
            _resource_list: Vec<ResourceDescription>,
        ) -> Result<(), Self::Error> {
            tracing::error!("on_update_resources not implemented");
            Ok(())
        }

        fn roll_log_file(&self) -> Option<PathBuf> {
            self.handle
                .as_ref()?
                .roll_to_new_file()
                .unwrap_or_else(|e| {
                    tracing::debug!("Failed to roll over to new file: {e}");
                    let _ = self.on_error(&Error::LogFileRollError(e));

                    None
                })
        }
    }

    let (layer, handle) = file_logger::layer(std::path::Path::new("."));
    setup_global_subscriber(layer);

    let device_id = crate::device_id::get();

    let mut session = Session::connect(
        common_args.api_url,
        SecretString::from(common_args.token),
        device_id,
        CallbackHandler {
            handle: Some(handle),
        },
    )
    .unwrap();

    tracing::info!("new_session");

    block_on_ctrl_c();

    session.disconnect(None);
    Ok(())
}

/// Test encrypted credential storage
pub fn token() -> Result<()> {
    // TODO: Remove placeholder email
    let entry = Entry::new_with_target("token", "firezone_windows_client", "username@example.com")?;
    match entry.get_password() {
        Ok(password) => {
            println!("Placeholder password is '{password}'");

            println!("Deleting password");
            entry.delete_password()?;
        }
        Err(keyring::Error::NoEntry) => {
            println!("No password in credential manager");

            let new_password = "top_secret_password";
            println!("Setting password to {new_password}");
            entry.set_password(new_password)?;
        }
        Err(e) => return Err(e.into()),
    }

    Ok(())
}

/// Test generating a device ID from the BIOS or MAC address. This should survive OS re-installs and uniquely identify a device.
pub fn device_id() -> Result<()> {
    let data = smbioslib::table_load_from_device()?;
    if let Some(uuid) = data.find_map(|sys_info: SysInfo| sys_info.uuid()) {
        println!("SMBios uuid: {uuid}");
    } else {
        println!("SMBios couldn't find uuid");
    }

    Ok(())
}

pub use details::wintun;

#[cfg(target_os = "linux")]
mod details {
    use super::*;

    pub fn wintun(_: Cli) -> Result<()> {
        panic!("Wintun not implemented for Linux.");
    }
}

#[cfg(target_os = "windows")]
mod details {
    use super::*;
    use std::sync::Arc;

    pub fn wintun(_: Cli) -> Result<()> {
        //Must be run as Administrator because we create network adapters
        //Load the wintun dll file so that we can call the underlying C functions
        //Unsafe because we are loading an arbitrary dll file
        let wintun = unsafe { wintun::load_from_path("./wintun.dll") }?;

        //Try to open an adapter with the name "Demo"
        let adapter = match wintun::Adapter::open(&wintun, "Demo") {
            Ok(a) => a,
            Err(_) => {
                //If loading failed (most likely it didn't exist), create a new one
                wintun::Adapter::create(&wintun, "Demo", "Example manor hatch stash", None)?
            }
        };
        //Specify the size of the ring buffer the wintun driver should use.
        let session = Arc::new(adapter.start_session(wintun::MAX_RING_CAPACITY)?);

        //Get a 20 byte packet from the ring buffer
        let mut packet = session.allocate_send_packet(20)?;
        let bytes: &mut [u8] = packet.bytes_mut();
        //Write IPV4 version and header length
        bytes[0] = 0x40;

        //Finish writing IP header
        bytes[9] = 0x69;
        bytes[10] = 0x04;
        bytes[11] = 0x20;
        //...

        //Send the packet to wintun virtual adapter for processing by the system
        session.send_packet(packet);

        //Stop any readers blocking for data on other threads
        //Only needed when a blocking reader is preventing shutdown Ie. it holds an Arc to the
        //session, blocking it from being dropped
        session.shutdown()?;

        //the session is stopped on drop
        //drop(session);

        //drop(adapter)
        //And the adapter closes its resources when dropped

        Ok(())
    }
}<|MERGE_RESOLUTION|>--- conflicted
+++ resolved
@@ -12,11 +12,6 @@
 
 /// Test connlib and its callbacks.
 pub fn connlib(common_args: CommonArgs) -> Result<()> {
-<<<<<<< HEAD
-    use connlib_client_shared::ResourceDescription;
-
-=======
->>>>>>> 3d301b5c
     #[derive(Clone)]
     struct CallbackHandler {
         handle: Option<file_logger::Handle>,
