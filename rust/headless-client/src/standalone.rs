--- conflicted
+++ resolved
@@ -247,28 +247,17 @@
                 ConnlibMsg::Common(CommonMsg::OnDisconnect {
                     error_msg,
                     is_authentication_error: _,
-<<<<<<< HEAD
-                }) => return Err(anyhow!(error_msg).context("Firezone disconnected")),
+                }) => break Err(anyhow!(error_msg).context("Firezone disconnected")),
                 ConnlibMsg::Common(CommonMsg::OnUpdateResources(_)) => {
-                    // On every resources update, flush DNS to mitigate <https://github.com/firezone/firezone/issues/5052>
-=======
-                }) => break Err(anyhow!(error_msg).context("Firezone disconnected")),
-                InternalServerMsg::Ipc(IpcServerMsg::OnUpdateResources(_)) => {
                     // On every Resources update, flush DNS to mitigate <https://github.com/firezone/firezone/issues/5052>
->>>>>>> 181b81d2
                     dns_controller.flush()?;
                 }
                 ConnlibMsg::OnSetInterfaceConfig { ipv4, ipv6, dns } => {
                     tun_device.set_ips(ipv4, ipv6).await?;
                     dns_controller.set_dns(&dns).await?;
-<<<<<<< HEAD
-                }
-                ConnlibMsg::OnUpdateRoutes { ipv4, ipv6 } => {
-                    tun_device.set_routes(ipv4, ipv6).await?;
-=======
+
                     // `on_set_interface_config` is guaranteed to be called when the tunnel is completely ready
                     // <https://github.com/firezone/firezone/pull/6026#discussion_r1692297438>
->>>>>>> 181b81d2
                     if let Some(instant) = last_connlib_start_instant.take() {
                         // `OnUpdateResources` appears to be the latest callback that happens during startup
                         tracing::info!(elapsed = ?instant.elapsed(), "Tunnel ready");
@@ -279,7 +268,7 @@
                         break Ok(());
                     }
                 }
-                InternalServerMsg::OnUpdateRoutes { ipv4, ipv6 } => {
+                ConnlibMsg::OnUpdateRoutes { ipv4, ipv6 } => {
                     tun_device.set_routes(ipv4, ipv6).await?;
                 }
             }
