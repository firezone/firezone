//! Implementation, Linux-specific

use super::{CliCommon, SignalKind, FIREZONE_GROUP, TOKEN_ENV_KEY};
use anyhow::{bail, Context as _, Result};
use futures::future::{select, Either};
use std::{
    path::{Path, PathBuf},
    pin::pin,
};
use tokio::signal::unix::{signal, Signal, SignalKind as TokioSignalKind};

// The Client currently must run as root to control DNS
// Root group and user are used to check file ownership on the token
const ROOT_GROUP: u32 = 0;
const ROOT_USER: u32 = 0;

pub(crate) struct Signals {
    sighup: Signal,
    sigint: Signal,
}

impl Signals {
    pub(crate) fn new() -> Result<Self> {
        let sighup = signal(TokioSignalKind::hangup())?;
        let sigint = signal(TokioSignalKind::interrupt())?;

        Ok(Self { sighup, sigint })
    }

    pub(crate) async fn recv(&mut self) -> SignalKind {
        match select(pin!(self.sighup.recv()), pin!(self.sigint.recv())).await {
            Either::Left((_, _)) => SignalKind::Hangup,
            Either::Right((_, _)) => SignalKind::Interrupt,
        }
    }
}

pub(crate) fn default_token_path() -> PathBuf {
    PathBuf::from("/etc")
        .join(connlib_shared::BUNDLE_ID)
        .join("token")
}

pub(crate) fn check_token_permissions(path: &Path) -> Result<()> {
    let Ok(stat) = nix::sys::stat::fstatat(None, path, nix::fcntl::AtFlags::empty()) else {
        // File doesn't exist or can't be read
        tracing::info!(
            ?path,
            ?TOKEN_ENV_KEY,
            "No token found in env var or on disk"
        );
        bail!("Token file doesn't exist");
    };
    if stat.st_uid != ROOT_USER {
        bail!(
            "Token file `{}` should be owned by root user",
            path.display()
        );
    }
    if stat.st_gid != ROOT_GROUP {
        bail!(
            "Token file `{}` should be owned by root group",
            path.display()
        );
    }
    if stat.st_mode & 0o177 != 0 {
        bail!(
            "Token file `{}` should have mode 0o400 or 0x600",
            path.display()
        );
    }
    Ok(())
}

/// The path for our Unix Domain Socket
///
/// Docker keeps theirs in `/run` and also appears to use filesystem permissions
/// for security, so we're following their lead. `/run` and `/var/run` are symlinked
/// on some systems, `/run` should be the newer version.
///
/// Also systemd can create this dir with the `RuntimeDir=` directive which is nice.
pub fn sock_path() -> PathBuf {
    PathBuf::from("/run")
        .join(connlib_shared::BUNDLE_ID)
        .join("ipc.sock")
}

/// Cross-platform entry point for systemd / Windows services
///
/// Linux uses the CLI args from here, Windows does not
pub(crate) fn run_ipc_service(cli: CliCommon) -> Result<()> {
    let _handle = crate::setup_ipc_service_logging(cli.log_dir)?;
    if !nix::unistd::getuid().is_root() {
        anyhow::bail!("This is the IPC service binary, it's not meant to run interactively.");
    }
    let rt = tokio::runtime::Runtime::new()?;
    rt.spawn(crate::heartbeat::heartbeat());
    if let Err(error) = rt.block_on(crate::ipc_listen()) {
        tracing::error!(?error, "`ipc_listen` failed");
    }
    Ok(())
}

pub fn firezone_group() -> Result<nix::unistd::Group> {
    let group = nix::unistd::Group::from_name(FIREZONE_GROUP)
        .context("can't get group by name")?
        .with_context(|| format!("`{FIREZONE_GROUP}` group must exist on the system"))?;
    Ok(group)
}

<<<<<<< HEAD
pub(crate) fn install_ipc_service() -> Result<()> {
    bail!("`install_ipc_service` not implemented and not needed on Linux")
}

pub(crate) struct IpcServer {
    listener: UnixListener,
}

/// Opaque wrapper around platform-specific IPC stream
pub(crate) type IpcStream = UnixStream;

impl IpcServer {
    /// Platform-specific setup
    pub(crate) async fn new() -> Result<Self> {
        Self::new_with_path(&sock_path()).await
    }

    /// Uses a test path instead of what prod uses
    ///
    /// The test path doesn't need admin powers and won't conflict with the prod
    /// IPC service on a dev machine.
    #[cfg(test)]
    pub(crate) async fn new_for_test() -> Result<Self> {
        let dir = crate::known_dirs::runtime().context("Can't find runtime dir")?;
        // On a CI runner, the dir might not exist yet
        tokio::fs::create_dir_all(&dir).await?;
        let sock_path = dir.join("ipc_test.sock");
        Self::new_with_path(&sock_path).await
    }

    async fn new_with_path(sock_path: &Path) -> Result<Self> {
        // Remove the socket if a previous run left it there
        tokio::fs::remove_file(sock_path).await.ok();
        let listener = UnixListener::bind(sock_path)
            .with_context(|| format!("Couldn't bind UDS `{}`", sock_path.display()))?;
        let perms = std::fs::Permissions::from_mode(0o660);
        tokio::fs::set_permissions(sock_path, perms).await?;
        sd_notify::notify(true, &[sd_notify::NotifyState::Ready])?;
        Ok(Self { listener })
    }

    pub(crate) async fn next_client(&mut self) -> Result<IpcStream> {
        tracing::info!("Listening for GUI to connect over IPC...");
        let (stream, _) = self.listener.accept().await?;
        let cred = stream.peer_cred()?;
        tracing::info!(
            uid = cred.uid(),
            gid = cred.gid(),
            pid = cred.pid(),
            "Accepted an IPC connection"
        );
        Ok(stream)
    }
}

=======
>>>>>>> dc0f29b4
pub(crate) fn notify_service_controller() -> Result<()> {
    Ok(sd_notify::notify(true, &[sd_notify::NotifyState::Ready])?)
}

/// Platform-specific setup needed for connlib
///
/// On Linux this does nothing
#[allow(clippy::unnecessary_wraps)]
pub(crate) fn setup_before_connlib() -> Result<()> {
    Ok(())
}<|MERGE_RESOLUTION|>--- conflicted
+++ resolved
@@ -108,64 +108,6 @@
     Ok(group)
 }
 
-<<<<<<< HEAD
-pub(crate) fn install_ipc_service() -> Result<()> {
-    bail!("`install_ipc_service` not implemented and not needed on Linux")
-}
-
-pub(crate) struct IpcServer {
-    listener: UnixListener,
-}
-
-/// Opaque wrapper around platform-specific IPC stream
-pub(crate) type IpcStream = UnixStream;
-
-impl IpcServer {
-    /// Platform-specific setup
-    pub(crate) async fn new() -> Result<Self> {
-        Self::new_with_path(&sock_path()).await
-    }
-
-    /// Uses a test path instead of what prod uses
-    ///
-    /// The test path doesn't need admin powers and won't conflict with the prod
-    /// IPC service on a dev machine.
-    #[cfg(test)]
-    pub(crate) async fn new_for_test() -> Result<Self> {
-        let dir = crate::known_dirs::runtime().context("Can't find runtime dir")?;
-        // On a CI runner, the dir might not exist yet
-        tokio::fs::create_dir_all(&dir).await?;
-        let sock_path = dir.join("ipc_test.sock");
-        Self::new_with_path(&sock_path).await
-    }
-
-    async fn new_with_path(sock_path: &Path) -> Result<Self> {
-        // Remove the socket if a previous run left it there
-        tokio::fs::remove_file(sock_path).await.ok();
-        let listener = UnixListener::bind(sock_path)
-            .with_context(|| format!("Couldn't bind UDS `{}`", sock_path.display()))?;
-        let perms = std::fs::Permissions::from_mode(0o660);
-        tokio::fs::set_permissions(sock_path, perms).await?;
-        sd_notify::notify(true, &[sd_notify::NotifyState::Ready])?;
-        Ok(Self { listener })
-    }
-
-    pub(crate) async fn next_client(&mut self) -> Result<IpcStream> {
-        tracing::info!("Listening for GUI to connect over IPC...");
-        let (stream, _) = self.listener.accept().await?;
-        let cred = stream.peer_cred()?;
-        tracing::info!(
-            uid = cred.uid(),
-            gid = cred.gid(),
-            pid = cred.pid(),
-            "Accepted an IPC connection"
-        );
-        Ok(stream)
-    }
-}
-
-=======
->>>>>>> dc0f29b4
 pub(crate) fn notify_service_controller() -> Result<()> {
     Ok(sd_notify::notify(true, &[sd_notify::NotifyState::Ready])?)
 }
