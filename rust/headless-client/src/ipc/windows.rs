--- conflicted
+++ resolved
@@ -13,24 +13,16 @@
     pipe_path: String,
 }
 
-<<<<<<< HEAD
-/// Opaque wrapper around the client's half of a platform-specific IPC stream
-pub type ClientStream = named_pipe::NamedPipeClient;
-
-/// Opaque wrapper around the server's half of a platform-specific IPC stream
-=======
 /// Alias for the client's half of a platform-specific IPC stream
 pub type ClientStream = named_pipe::NamedPipeClient;
 
 /// Alias for the server's half of a platform-specific IPC stream
->>>>>>> 48960d37
 pub(crate) type ServerStream = named_pipe::NamedPipeServer;
 
 /// Connect to the IPC service
 ///
 /// This is async on Linux
 #[allow(clippy::unused_async)]
-<<<<<<< HEAD
 #[allow(clippy::wildcard_enum_match_arm)]
 pub(crate) async fn connect_to_service(id: ServiceId) -> Result<ClientStream, Error> {
     let path = ipc_path(id);
@@ -40,24 +32,13 @@
             ErrorKind::NotFound => Error::NotFound(path),
             _ => Error::Other(error.into()),
         })?;
-=======
-pub(crate) async fn connect_to_service(id: ServiceId) -> Result<ClientStream> {
-    let path = ipc_path(id);
-    let stream = named_pipe::ClientOptions::new()
-        .open(&path)
-        .with_context(|| format!("Couldn't connect to named pipe server at `{path}`"))?;
->>>>>>> 48960d37
     let handle = HANDLE(stream.as_raw_handle() as isize);
     let mut server_pid: u32 = 0;
     // SAFETY: Windows doesn't store this pointer or handle, and we just got the handle
     // from Tokio, so it should be valid.
     unsafe { GetNamedPipeServerProcessId(handle, &mut server_pid) }
-<<<<<<< HEAD
         .context("Couldn't get PID of named pipe server")
         .map_err(Error::Other)?;
-=======
-        .context("Couldn't get PID of named pipe server")?;
->>>>>>> 48960d37
     tracing::info!(?server_pid, "Made IPC connection");
     Ok(stream)
 }
