--- conflicted
+++ resolved
@@ -1,9 +1,5 @@
 use crate::{IpcClientMsg, IpcServerMsg};
-<<<<<<< HEAD
 use anyhow::{Context as _, Result};
-=======
-use anyhow::{anyhow, Context as _, Result};
->>>>>>> 48960d37
 use tokio::io::{ReadHalf, WriteHalf};
 use tokio_util::{
     bytes::BytesMut,
@@ -27,7 +23,6 @@
 pub type ClientWrite = FramedWrite<WriteHalf<ClientStream>, Encoder<IpcClientMsg>>;
 pub(crate) type ServerRead = FramedRead<ReadHalf<ServerStream>, Decoder<IpcClientMsg>>;
 pub(crate) type ServerWrite = FramedWrite<WriteHalf<ServerStream>, Encoder<IpcServerMsg>>;
-<<<<<<< HEAD
 
 // pub so that the GUI can display a human-friendly message
 #[derive(Debug, thiserror::Error)]
@@ -40,8 +35,6 @@
     #[error(transparent)]
     Other(anyhow::Error),
 }
-=======
->>>>>>> 48960d37
 
 /// A name that both the server and client can use to find each other
 ///
@@ -137,15 +130,11 @@
 /// Connect to the IPC service
 ///
 /// Public because the GUI Client will need it
-<<<<<<< HEAD
 pub async fn connect_to_service(id: ServiceId) -> Result<(ClientRead, ClientWrite), Error> {
     // This is how ChatGPT recommended, and I couldn't think of any more clever
     // way before I asked it.
     let mut last_err = None;
 
-=======
-pub async fn connect_to_service(id: ServiceId) -> Result<(ClientRead, ClientWrite)> {
->>>>>>> 48960d37
     for _ in 0..10 {
         match platform::connect_to_service(id).await {
             Ok(stream) => {
@@ -159,23 +148,14 @@
                     ?error,
                     "Couldn't connect to IPC service, will sleep and try again"
                 );
-<<<<<<< HEAD
                 last_err = Some(error);
-=======
->>>>>>> 48960d37
                 // This won't come up much for humans but it helps the automated
                 // tests pass
                 tokio::time::sleep(std::time::Duration::from_millis(100)).await;
             }
         }
     }
-<<<<<<< HEAD
     Err(last_err.expect("Impossible - Exhausted all retries but didn't get any errors"))
-=======
-    Err(anyhow!(
-        "Failed to connect to IPC server after multiple attempts"
-    ))
->>>>>>> 48960d37
 }
 
 impl platform::Server {
@@ -191,16 +171,11 @@
 mod tests {
     use super::{platform::Server, ServiceId};
     use crate::{IpcClientMsg, IpcServerMsg};
-<<<<<<< HEAD
     use anyhow::{bail, ensure, Context as _, Result};
-=======
-    use anyhow::{ensure, Context as _, Result};
->>>>>>> 48960d37
     use futures::{SinkExt, StreamExt};
     use std::time::Duration;
     use tokio::{task::JoinHandle, time::timeout};
 
-<<<<<<< HEAD
     #[tokio::test]
     async fn no_such_service() -> Result<()> {
         let _ = tracing_subscriber::fmt().with_test_writer().try_init();
@@ -212,8 +187,6 @@
         Ok(())
     }
 
-=======
->>>>>>> 48960d37
     /// Make sure the IPC client and server can exchange messages
     #[tokio::test]
     async fn smoke() -> Result<()> {
@@ -223,26 +196,13 @@
 
         let mut server = Server::new(ID)
             .await
-<<<<<<< HEAD
-            .context("Error while starting IPC server")?;
-=======
             .expect("Error while starting IPC server");
->>>>>>> 48960d37
 
         let server_task: tokio::task::JoinHandle<Result<()>> = tokio::spawn(async move {
             for _ in 0..loops {
                 let (mut rx, mut tx) = server
                     .next_client_split()
                     .await
-<<<<<<< HEAD
-                    .context("Error while waiting for next IPC client")?;
-                while let Some(req) = rx.next().await {
-                    let req = req.context("Error while reading from IPC client")?;
-                    ensure!(req == IpcClientMsg::Reconnect);
-                    tx.send(&IpcServerMsg::OnTunnelReady)
-                        .await
-                        .context("Error while writing to IPC client")?;
-=======
                     .expect("Error while waiting for next IPC client");
                 while let Some(req) = rx.next().await {
                     let req = req.expect("Error while reading from IPC client");
@@ -250,7 +210,6 @@
                     tx.send(&IpcServerMsg::OnTunnelReady)
                         .await
                         .expect("Error while writing to IPC client");
->>>>>>> 48960d37
                 }
                 tracing::info!("Client disconnected");
             }
@@ -267,21 +226,12 @@
                 for _ in 0..10 {
                     tx.send(&req)
                         .await
-<<<<<<< HEAD
-                        .context("Error while writing to IPC server")?;
-                    let resp = rx
-                        .next()
-                        .await
-                        .context("Should have gotten a reply from the IPC server")?
-                        .context("Error while reading from IPC server")?;
-=======
                         .expect("Error while writing to IPC server");
                     let resp = rx
                         .next()
                         .await
                         .expect("Should have gotten a reply from the IPC server")
                         .expect("Error while reading from IPC server");
->>>>>>> 48960d37
                     ensure!(resp == IpcServerMsg::OnTunnelReady);
                 }
             }
