//! Implementation, Linux-specific

use super::{Cli, Cmd, TOKEN_ENV_KEY};
use anyhow::{bail, Context, Result};
use clap::Parser;
use connlib_client_shared::{file_logger, Callbacks, Session, Sockets};
use connlib_shared::{
    keypair,
    linux::{etc_resolv_conf, get_dns_control_from_env, DnsControlMethod},
    LoginUrl,
};
use firezone_cli_utils::setup_global_subscriber;
use futures::{SinkExt, StreamExt};
use secrecy::SecretString;
use std::{future, net::IpAddr, path::PathBuf, str::FromStr, task::Poll};
use tokio::{
    net::{UnixListener, UnixStream},
    signal::unix::SignalKind,
};
use tokio_util::codec::LengthDelimitedCodec;

// The Client currently must run as root to control DNS
// Root group and user are used to check file ownership on the token
const ROOT_GROUP: u32 = 0;
const ROOT_USER: u32 = 0;

pub fn default_token_path() -> PathBuf {
    PathBuf::from("/etc")
        .join(connlib_shared::BUNDLE_ID)
        .join("token")
}

pub fn run() -> Result<()> {
    let mut cli = Cli::parse();

    // Modifying the environment of a running process is unsafe. If any other
    // thread is reading or writing the environment, something bad can happen.
    // So `run` must take over as early as possible during startup, and
    // take the token env var before any other threads spawn.

    let token_env_var = cli.token.take().map(SecretString::from);
    let cli = cli;

    // Docs indicate that `remove_var` should actually be marked unsafe
    // SAFETY: We haven't spawned any other threads, this code should be the first
    // thing to run after entering `main`. So nobody else is reading the environment.
    #[allow(unused_unsafe)]
    unsafe {
        // This removes the token from the environment per <https://security.stackexchange.com/a/271285>. We run as root so it may not do anything besides defense-in-depth.
        std::env::remove_var(TOKEN_ENV_KEY);
    }
    assert!(std::env::var(TOKEN_ENV_KEY).is_err());

    let (layer, _handle) = cli.log_dir.as_deref().map(file_logger::layer).unzip();
    setup_global_subscriber(layer);

    tracing::info!(git_version = crate::GIT_VERSION);

    match cli.command() {
        Cmd::Auto => {
            if let Some(token) = get_token(token_env_var, &cli)? {
                run_standalone(cli, &token)
            } else {
                run_ipc_service(cli)
            }
        }
        Cmd::IpcService => run_ipc_service(cli),
        Cmd::Standalone => {
            let token = get_token(token_env_var, &cli)?.with_context(|| {
                format!(
                    "Can't find the Firezone token in ${TOKEN_ENV_KEY} or in `{}`",
                    cli.token_path
                )
            })?;
            run_standalone(cli, &token)
        }
        Cmd::StubIpcClient => run_debug_ipc_client(cli),
    }
}

/// Read the token from disk if it was not in the environment
///
/// # Returns
/// - `Ok(None)` if there is no token to be found
/// - `Ok(Some(_))` if we found the token
/// - `Err(_)` if we found the token on disk but failed to read it
fn get_token(token_env_var: Option<SecretString>, cli: &Cli) -> Result<Option<SecretString>> {
    // This is very simple but I don't want to write it twice
    if let Some(token) = token_env_var {
        return Ok(Some(token));
    }
    read_token_file(cli)
}

/// Try to retrieve the token from disk
///
/// Sync because we do blocking file I/O
fn read_token_file(cli: &Cli) -> Result<Option<SecretString>> {
    let path = PathBuf::from(&cli.token_path);

    if let Ok(token) = std::env::var(TOKEN_ENV_KEY) {
        std::env::remove_var(TOKEN_ENV_KEY);

        let token = SecretString::from(token);
        // Token was provided in env var
        tracing::info!(
            ?path,
            ?TOKEN_ENV_KEY,
            "Found token in env var, ignoring any token that may be on disk."
        );
        return Ok(Some(token));
    }

    let Ok(stat) = nix::sys::stat::fstatat(None, &path, nix::fcntl::AtFlags::empty()) else {
        // File doesn't exist or can't be read
        tracing::info!(
            ?path,
            ?TOKEN_ENV_KEY,
            "No token found in env var or on disk"
        );
        return Ok(None);
    };
    if stat.st_uid != ROOT_USER {
        bail!(
            "Token file `{}` should be owned by root user",
            path.display()
        );
    }
    if stat.st_gid != ROOT_GROUP {
        bail!(
            "Token file `{}` should be owned by root group",
            path.display()
        );
    }
    if stat.st_mode & 0o177 != 0 {
        bail!(
            "Token file `{}` should have mode 0o400 or 0x600",
            path.display()
        );
    }

    let Ok(bytes) = std::fs::read(&path) else {
        // We got the metadata a second ago, but can't read the file itself.
        // Pretty strange, would have to be a disk fault or TOCTOU.
        tracing::info!(?path, "Token file existed but now is unreadable");
        return Ok(None);
    };
    let token = String::from_utf8(bytes)?.trim().to_string();
    let token = SecretString::from(token);

    tracing::info!(?path, "Loaded token from disk");
    Ok(Some(token))
}

fn run_standalone(cli: Cli, token: &SecretString) -> Result<()> {
    tracing::info!("Running in standalone mode");
    let rt = tokio::runtime::Builder::new_current_thread()
        .enable_all()
        .build()?;
    let _guard = rt.enter();
    let max_partition_time = cli.max_partition_time.map(|d| d.into());

    // AKA "Device ID", not the Firezone slug
    let firezone_id = match cli.firezone_id {
        Some(id) => id,
        None => connlib_shared::device_id::get().context("Could not get `firezone_id` from CLI, could not read it from disk, could not generate it and save it to disk")?.id,
    };

    let (private_key, public_key) = keypair();
    let login = LoginUrl::client(cli.api_url, token, firezone_id, None, public_key.to_bytes())?;

    if cli.check {
        tracing::info!("Check passed");
        return Ok(());
    }

    let session = Session::connect(
        login,
        Sockets::new(),
        private_key,
        None,
        CallbackHandler,
        max_partition_time,
        rt.handle().clone(),
    );
    // TODO: this should be added dynamically
    session.set_dns(system_resolvers(get_dns_control_from_env()).unwrap_or_default());

    let mut sigint = tokio::signal::unix::signal(SignalKind::interrupt())?;
    let mut sighup = tokio::signal::unix::signal(SignalKind::hangup())?;

    let result = rt.block_on(async {
        future::poll_fn(|cx| loop {
            if sigint.poll_recv(cx).is_ready() {
                tracing::debug!("Received SIGINT");

                return Poll::Ready(std::io::Result::Ok(()));
            }

            if sighup.poll_recv(cx).is_ready() {
                tracing::debug!("Received SIGHUP");

                session.reconnect();
                continue;
            }

            return Poll::Pending;
        })
        .await
    });

    session.disconnect();

    Ok(result?)
}

fn system_resolvers(dns_control_method: Option<DnsControlMethod>) -> Result<Vec<IpAddr>> {
    match dns_control_method {
        None => get_system_default_resolvers_resolv_conf(),
        Some(DnsControlMethod::EtcResolvConf) => get_system_default_resolvers_resolv_conf(),
        Some(DnsControlMethod::NetworkManager) => get_system_default_resolvers_network_manager(),
        Some(DnsControlMethod::Systemd) => get_system_default_resolvers_systemd_resolved(),
    }
}

#[derive(Clone)]
struct CallbackHandler;

impl Callbacks for CallbackHandler {
    fn on_disconnect(&self, error: &connlib_client_shared::Error) {
        tracing::error!("Disconnected: {error}");

        std::process::exit(1);
    }

    fn on_update_resources(&self, resources: Vec<connlib_client_shared::ResourceDescription>) {
        // See easily with `export RUST_LOG=firezone_headless_client=debug`
        tracing::debug!(len = resources.len(), "Printing the resource list one time");
        for resource in &resources {
            tracing::debug!(?resource);
        }
    }
}

fn get_system_default_resolvers_resolv_conf() -> Result<Vec<IpAddr>> {
    // Assume that `configure_resolv_conf` has run in `tun_linux.rs`

    let s = std::fs::read_to_string(etc_resolv_conf::ETC_RESOLV_CONF_BACKUP)
        .or_else(|_| std::fs::read_to_string(etc_resolv_conf::ETC_RESOLV_CONF))
        .context("`resolv.conf` should be readable")?;
    let parsed = resolv_conf::Config::parse(s).context("`resolv.conf` should be parsable")?;

    // Drop the scoping info for IPv6 since connlib doesn't take it
    let nameservers = parsed
        .nameservers
        .into_iter()
        .map(|addr| addr.into())
        .collect();
    Ok(nameservers)
}

#[allow(clippy::unnecessary_wraps)]
fn get_system_default_resolvers_network_manager() -> Result<Vec<IpAddr>> {
    tracing::error!("get_system_default_resolvers_network_manager not implemented yet");
    Ok(vec![])
}

/// Returns the DNS servers listed in `resolvectl dns`
fn get_system_default_resolvers_systemd_resolved() -> Result<Vec<IpAddr>> {
    // Unfortunately systemd-resolved does not have a machine-readable
    // text output for this command: <https://github.com/systemd/systemd/issues/29755>
    //
    // The officially supported way is probably to use D-Bus.
    let output = std::process::Command::new("resolvectl")
        .arg("dns")
        .output()
        .context("Failed to run `resolvectl dns` and read output")?;
    if !output.status.success() {
        anyhow::bail!("`resolvectl dns` returned non-zero exit code");
    }
    let output = String::from_utf8(output.stdout).context("`resolvectl` output was not UTF-8")?;
    Ok(parse_resolvectl_output(&output))
}

/// Parses the text output of `resolvectl dns`
///
/// Cannot fail. If the parsing code is wrong, the IP address vec will just be incomplete.
fn parse_resolvectl_output(s: &str) -> Vec<IpAddr> {
    s.lines()
        .flat_map(|line| line.split(' '))
        .filter_map(|word| IpAddr::from_str(word).ok())
        .collect()
}

<<<<<<< HEAD
/// The path for our Unix Domain Socket
///
/// Docker keeps theirs in `/run` and also appears to use filesystem permissions
/// for security, so we're following their lead. `/run` and `/var/run` are symlinked
/// on some systems, `/run` should be the newer version.
///
/// Also systemd can create this dir with the `RuntimeDir=` directive which is nice.
fn sock_path() -> PathBuf {
    PathBuf::from("/run")
        .join(connlib_shared::BUNDLE_ID)
        .join("ipc.sock")
}

async fn run_debug_ipc_client(_cli: Cli) -> Result<()> {
    tracing::info!(pid = std::process::id(), "run_debug_ipc_client");
    let sock_path = sock_path();
    let stream = UnixStream::connect(&sock_path)
        .await
        .with_context(|| format!("couldn't connect to UDS at {}", sock_path.display()))?;
    let mut stream = IpcStream::new(stream, LengthDelimitedCodec::new());
=======
fn run_debug_ipc_client(_cli: Cli) -> Result<()> {
    let rt = tokio::runtime::Runtime::new()?;
    rt.block_on(async {
        tracing::info!(pid = std::process::id(), "run_debug_ipc_client");
        let stream = UnixStream::connect(SOCK_PATH)
            .await
            .with_context(|| format!("couldn't connect to UDS at {SOCK_PATH}"))?;
        let mut stream = IpcStream::new(stream, LengthDelimitedCodec::new());
>>>>>>> 0b83b12f

        stream.send(serde_json::to_string("Hello")?.into()).await?;
        Ok::<_, anyhow::Error>(())
    })?;
    Ok(())
}

fn run_ipc_service(_cli: Cli) -> Result<()> {
    let rt = tokio::runtime::Runtime::new()?;
    tracing::info!("run_daemon");
    rt.block_on(async { ipc_listen().await })
}

async fn ipc_listen() -> Result<()> {
    // Find the `firezone` group
    let fz_gid = nix::unistd::Group::from_name("firezone")
        .context("can't get group by name")?
        .context("firezone group must exist on the system")?
        .gid;

    // Remove the socket if a previous run left it there
    let sock_path = sock_path();
    tokio::fs::remove_file(&sock_path).await.ok();
    let listener = UnixListener::bind(&sock_path).context("Couldn't bind UDS")?;
    std::os::unix::fs::chown(&sock_path, Some(ROOT_USER), Some(fz_gid.into()))
        .context("can't set firezone as the group for the UDS")?;
    sd_notify::notify(true, &[sd_notify::NotifyState::Ready])?;

    loop {
        tracing::info!("Listening for GUI to connect over IPC...");
        let (stream, _) = listener.accept().await?;
        let cred = stream.peer_cred()?;
        tracing::info!(
            uid = cred.uid(),
            gid = cred.gid(),
            pid = cred.pid(),
            "Got an IPC connection"
        );

        // I'm not sure if we can enforce group membership here - Docker
        // might just be enforcing it with filesystem permissions.
        // Checking the secondary groups of another user looks complicated.

        let stream = IpcStream::new(stream, LengthDelimitedCodec::new());
        if let Err(error) = handle_ipc_client(stream).await {
            tracing::error!(?error, "Error while handling IPC client");
        }
    }
}

type IpcStream = tokio_util::codec::Framed<UnixStream, LengthDelimitedCodec>;

async fn handle_ipc_client(mut stream: IpcStream) -> Result<()> {
    tracing::info!("Waiting for an IPC message from the GUI...");

    let v = stream
        .next()
        .await
        .context("Error while reading IPC message")?
        .context("IPC stream empty")?;
    let decoded: String = serde_json::from_slice(&v)?;

    tracing::debug!(?decoded, "Received message");
    stream.send("OK".to_string().into()).await?;
    tracing::info!("Replied. Connection will close");
    Ok(())
}

#[cfg(test)]
mod tests {
    use super::IpcStream;
    use futures::{SinkExt, StreamExt};
    use std::net::IpAddr;
    use tokio::net::{UnixListener, UnixStream};
    use tokio_util::codec::LengthDelimitedCodec;

    const MESSAGE_ONE: &str = "message one";
    const MESSAGE_TWO: &str = "message two";

    #[tokio::test]
    async fn ipc() {
        let sock_path = dirs::runtime_dir()
            .unwrap()
            .join("dev.firezone.client_ipc_test");

        // Remove the socket if a previous run left it there
        tokio::fs::remove_file(&sock_path).await.ok();
        let listener = UnixListener::bind(&sock_path).unwrap();

        let ipc_server_task = tokio::spawn(async move {
            let (stream, _) = listener.accept().await.unwrap();
            let cred = stream.peer_cred().unwrap();
            // TODO: Check that the user is in the `firezone` group
            // For now, to make it work well in CI where that group isn't created,
            // just check if it matches our own UID.
            let actual_peer_uid = cred.uid();
            let expected_peer_uid = nix::unistd::Uid::current().as_raw();
            assert_eq!(actual_peer_uid, expected_peer_uid);

            let mut stream = IpcStream::new(stream, LengthDelimitedCodec::new());

            let v = stream
                .next()
                .await
                .expect("Error while reading IPC message")
                .expect("IPC stream empty");
            let decoded: String = serde_json::from_slice(&v).unwrap();
            assert_eq!(MESSAGE_ONE, decoded);

            let v = stream
                .next()
                .await
                .expect("Error while reading IPC message")
                .expect("IPC stream empty");
            let decoded: String = serde_json::from_slice(&v).unwrap();
            assert_eq!(MESSAGE_TWO, decoded);
        });

        tracing::info!(pid = std::process::id(), "Connecting to IPC server");
        let stream = UnixStream::connect(&sock_path).await.unwrap();
        let mut stream = IpcStream::new(stream, LengthDelimitedCodec::new());

        stream
            .send(serde_json::to_string(MESSAGE_ONE).unwrap().into())
            .await
            .unwrap();
        stream
            .send(serde_json::to_string(MESSAGE_TWO).unwrap().into())
            .await
            .unwrap();

        tokio::time::timeout(std::time::Duration::from_millis(2_000), ipc_server_task)
            .await
            .unwrap()
            .unwrap();
    }

    #[test]
    fn parse_resolvectl_output() {
        let cases = [
            // WSL
            (
                r"Global: 172.24.80.1
Link 2 (eth0):
Link 3 (docker0):
Link 24 (br-fc0b71997a3c):
Link 25 (br-0c129dafb204):
Link 26 (br-e67e83b19dce):
",
                [IpAddr::from([172, 24, 80, 1])],
            ),
            // Ubuntu 20.04
            (
                r"Global:
Link 2 (enp0s3): 192.168.1.1",
                [IpAddr::from([192, 168, 1, 1])],
            ),
        ];

        for (i, (input, expected)) in cases.iter().enumerate() {
            let actual = super::parse_resolvectl_output(input);
            assert_eq!(actual, expected, "Case {i} failed");
        }
    }
}<|MERGE_RESOLUTION|>--- conflicted
+++ resolved
@@ -292,7 +292,6 @@
         .collect()
 }
 
-<<<<<<< HEAD
 /// The path for our Unix Domain Socket
 ///
 /// Docker keeps theirs in `/run` and also appears to use filesystem permissions
@@ -306,23 +305,15 @@
         .join("ipc.sock")
 }
 
-async fn run_debug_ipc_client(_cli: Cli) -> Result<()> {
-    tracing::info!(pid = std::process::id(), "run_debug_ipc_client");
-    let sock_path = sock_path();
-    let stream = UnixStream::connect(&sock_path)
-        .await
-        .with_context(|| format!("couldn't connect to UDS at {}", sock_path.display()))?;
-    let mut stream = IpcStream::new(stream, LengthDelimitedCodec::new());
-=======
 fn run_debug_ipc_client(_cli: Cli) -> Result<()> {
     let rt = tokio::runtime::Runtime::new()?;
     rt.block_on(async {
         tracing::info!(pid = std::process::id(), "run_debug_ipc_client");
-        let stream = UnixStream::connect(SOCK_PATH)
+        let sock_path = sock_path();
+        let stream = UnixStream::connect(&sock_path)
             .await
-            .with_context(|| format!("couldn't connect to UDS at {SOCK_PATH}"))?;
+            .with_context(|| format!("couldn't connect to UDS at {}", sock_path.display()))?;
         let mut stream = IpcStream::new(stream, LengthDelimitedCodec::new());
->>>>>>> 0b83b12f
 
         stream.send(serde_json::to_string("Hello")?.into()).await?;
         Ok::<_, anyhow::Error>(())
