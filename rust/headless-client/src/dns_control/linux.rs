--- conflicted
+++ resolved
@@ -54,13 +54,9 @@
     ///
     /// The `mut` in `&mut self` is not needed by Rust's rules, but
     /// it would be bad if this was called from 2 threads at once.
-<<<<<<< HEAD
+    ///
+    /// Cancel safety: Try not to cancel this.
     pub(super) async fn set_dns(&mut self, dns_config: &[IpAddr]) -> Result<()> {
-=======
-    ///
-    /// Cancel safety: Try not to cancel this.
-    pub(crate) async fn set_dns(&mut self, dns_config: &[IpAddr]) -> Result<()> {
->>>>>>> 7a943c1c
         match self.dns_control_method {
             None => Ok(()),
             Some(DnsControlMethod::EtcResolvConf) => etc_resolv_conf::configure(dns_config).await,
