--- conflicted
+++ resolved
@@ -235,13 +235,6 @@
 
     // `&mut self` needed to match the Linux signature
     pub(crate) async fn next_client(&mut self) -> Result<IpcStream> {
-<<<<<<< HEAD
-        let server = create_pipe_server()?;
-        tracing::info!(
-            server_pid = std::process::id(),
-            "Listening for GUI to connect over IPC..."
-        );
-=======
         // Fixes #5143. In the IPC service, if we close the pipe and immediately re-open
         // it, Tokio may not get a chance to clean up the pipe. Yielding seems to fix
         // this in tests, but `yield_now` doesn't make any such guarantees, so
@@ -252,8 +245,10 @@
             .bind_to_pipe()
             .await
             .context("Couldn't bind to named pipe")?;
-        tracing::info!("Listening for GUI to connect over IPC...");
->>>>>>> fd27f0d7
+        tracing::info!(
+            server_pid = std::process::id(),
+            "Listening for GUI to connect over IPC..."
+        );
         server
             .connect()
             .await
