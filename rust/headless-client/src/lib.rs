//! A library for the privileged tunnel process for a Linux Firezone Client
//!
//! This is built both standalone and as part of the GUI package. Building it
//! standalone is faster and skips all the GUI dependencies. We can use that build for
//! CLI use cases.
//!
//! Building it as a binary within the `gui-client` package allows the
//! Tauri deb bundler to pick it up easily.
//! Otherwise we would just make it a normal binary crate.

use anyhow::{anyhow, bail, Context as _, Result};
use clap::Parser;
use connlib_client_shared::{
    file_logger, keypair, Callbacks, Error as ConnlibError, LoginUrl, Session, Sockets,
};
use connlib_shared::{callbacks, tun_device_manager, Cidrv4, Cidrv6};
use firezone_cli_utils::setup_global_subscriber;
use futures::{future, SinkExt, StreamExt};
use secrecy::SecretString;
use std::{
    net::{IpAddr, Ipv4Addr, Ipv6Addr},
    path::{Path, PathBuf},
    pin::pin,
};
use tokio::sync::mpsc;
use tokio_util::codec::{FramedRead, FramedWrite, LengthDelimitedCodec};
use tracing::subscriber::set_global_default;
use tracing_subscriber::{fmt, layer::SubscriberExt, EnvFilter, Layer as _, Registry};
use url::Url;

use platform::default_token_path;
/// SIGINT and, on Linux, SIGHUP.
///
/// Must be constructed inside a Tokio runtime context.
use platform::Signals;

/// Generate a persistent device ID, stores it to disk, and reads it back.
pub(crate) mod device_id;
pub mod dns_control;
pub mod known_dirs;

#[cfg(target_os = "linux")]
pub mod linux;
#[cfg(target_os = "linux")]
pub use linux as platform;

#[cfg(target_os = "windows")]
pub mod windows;
#[cfg(target_os = "windows")]
pub(crate) use windows as platform;

/// Only used on Linux
pub const FIREZONE_GROUP: &str = "firezone-client";

/// Output of `git describe` at compile time
/// e.g. `1.0.0-pre.4-20-ged5437c88-modified` where:
///
/// * `1.0.0-pre.4` is the most recent ancestor tag
/// * `20` is the number of commits since then
/// * `g` doesn't mean anything
/// * `ed5437c88` is the Git commit hash
/// * `-modified` is present if the working dir has any changes from that commit number
pub(crate) const GIT_VERSION: &str = git_version::git_version!(
    args = ["--always", "--dirty=-modified", "--tags"],
    fallback = "unknown"
);

const TOKEN_ENV_KEY: &str = "FIREZONE_TOKEN";

/// Command-line args for the headless Client
#[derive(clap::Parser)]
#[command(author, version, about, long_about = None)]
struct Cli {
    // Needed to preserve CLI arg compatibility
    // TODO: Remove
    #[command(subcommand)]
    _command: Option<Cmd>,

    #[command(flatten)]
    common: CliCommon,

    #[arg(
        short = 'u',
        long,
        hide = true,
        env = "FIREZONE_API_URL",
        default_value = "wss://api.firezone.dev"
    )]
    api_url: url::Url,

    /// Check the configuration and return 0 before connecting to the API
    ///
    /// Returns 1 if the configuration is wrong. Mostly non-destructive but may
    /// write a device ID to disk if one is not found.
    #[arg(long)]
    check: bool,

    /// Friendly name for this client to display in the UI.
    #[arg(long, env = "FIREZONE_NAME")]
    firezone_name: Option<String>,

    /// Identifier used by the portal to identify and display the device.

    // AKA `device_id` in the Windows and Linux GUI clients
    // Generated automatically if not provided
    #[arg(short = 'i', long, env = "FIREZONE_ID")]
    firezone_id: Option<String>,

    /// Token generated by the portal to authorize websocket connection.
    // systemd recommends against passing secrets through env vars:
    // <https://www.freedesktop.org/software/systemd/man/latest/systemd.exec.html#Environment=>
    #[arg(env = TOKEN_ENV_KEY, hide = true)]
    token: Option<String>,

    /// A filesystem path where the token can be found

    // Apparently passing secrets through stdin is the most secure method, but
    // until anyone asks for it, env vars are okay and files on disk are slightly better.
    // (Since we run as root and the env var on a headless system is probably stored
    // on disk somewhere anyway.)
    #[arg(default_value = default_token_path().display().to_string(), env = "FIREZONE_TOKEN_PATH", long)]
    token_path: PathBuf,
}

#[derive(clap::Parser)]
#[command(author, version, about, long_about = None)]
struct CliIpcService {
    #[command(subcommand)]
    command: CmdIpc,

    #[command(flatten)]
    common: CliCommon,
}

#[derive(clap::Subcommand, Debug, PartialEq, Eq)]
enum CmdIpc {
    #[command(hide = true)]
    DebugIpcService,
    IpcService,
}

impl Default for CmdIpc {
    fn default() -> Self {
        Self::IpcService
    }
}

/// CLI args common to both the IPC service and the headless Client
#[derive(clap::Args)]
struct CliCommon {
    /// File logging directory. Should be a path that's writeable by the current user.
    #[arg(short, long, env = "LOG_DIR")]
    log_dir: Option<PathBuf>,

    /// Maximum length of time to retry connecting to the portal if we're having internet issues or
    /// it's down. Accepts human times. e.g. "5m" or "1h" or "30d".
    #[arg(short, long, env = "MAX_PARTITION_TIME")]
    max_partition_time: Option<humantime::Duration>,
}

#[derive(clap::Subcommand, Clone, Copy)]
enum Cmd {
    #[command(hide = true)]
    IpcService,
    Standalone,
}

#[derive(Debug, serde::Deserialize, serde::Serialize)]
pub enum IpcClientMsg {
    Connect { api_url: String, token: String },
    Disconnect,
    Reconnect,
    SetDns(Vec<IpAddr>),
}

enum InternalServerMsg {
    Ipc(IpcServerMsg),
    OnSetInterfaceConfig {
        ipv4: Ipv4Addr,
        ipv6: Ipv6Addr,
        dns: Vec<IpAddr>,
    },
    OnUpdateRoutes {
        ipv4: Vec<Cidrv4>,
        ipv6: Vec<Cidrv6>,
    },
}

#[derive(Debug, serde::Deserialize, serde::Serialize)]
pub enum IpcServerMsg {
    Ok,
    OnDisconnect {
        error_msg: String,
        is_authentication_error: bool,
    },
    OnTunnelReady,
    OnUpdateResources(Vec<callbacks::ResourceDescription>),
}

pub fn run_only_headless_client() -> Result<()> {
    let mut cli = Cli::try_parse()?;

    // Modifying the environment of a running process is unsafe. If any other
    // thread is reading or writing the environment, something bad can happen.
    // So `run` must take over as early as possible during startup, and
    // take the token env var before any other threads spawn.

    let token_env_var = cli.token.take().map(SecretString::from);
    let cli = cli;

    // Docs indicate that `remove_var` should actually be marked unsafe
    // SAFETY: We haven't spawned any other threads, this code should be the first
    // thing to run after entering `main` and parsing CLI args.
    // So nobody else is reading the environment.
    #[allow(unused_unsafe)]
    unsafe {
        // This removes the token from the environment per <https://security.stackexchange.com/a/271285>. We run as root so it may not do anything besides defense-in-depth.
        std::env::remove_var(TOKEN_ENV_KEY);
    }
    assert!(std::env::var(TOKEN_ENV_KEY).is_err());

    let (layer, _handle) = cli
        .common
        .log_dir
        .as_deref()
        .map(file_logger::layer)
        .unzip();
    setup_global_subscriber(layer);

    tracing::info!(git_version = crate::GIT_VERSION);

    let rt = tokio::runtime::Builder::new_current_thread()
        .enable_all()
        .build()?;

    let token = get_token(token_env_var, &cli.token_path)?.with_context(|| {
        format!(
            "Can't find the Firezone token in ${TOKEN_ENV_KEY} or in `{}`",
            cli.token_path.display()
        )
    })?;
    tracing::info!("Running in headless / standalone mode");
    let _guard = rt.enter();
    // TODO: Should this default to 30 days?
    let max_partition_time = cli.common.max_partition_time.map(|d| d.into());

    // AKA "Device ID", not the Firezone slug
    let firezone_id = match cli.firezone_id {
        Some(id) => id,
        None => device_id::get().context("Could not get `firezone_id` from CLI, could not read it from disk, could not generate it and save it to disk")?.id,
    };

    let (private_key, public_key) = keypair();
    let login = LoginUrl::client(
        cli.api_url,
        &token,
        firezone_id,
        cli.firezone_name,
        public_key.to_bytes(),
    )?;

    if cli.check {
        tracing::info!("Check passed");
        return Ok(());
    }

    let (cb_tx, mut cb_rx) = mpsc::channel(10);
    let callback_handler = CallbackHandler { cb_tx };

    platform::setup_before_connlib()?;
    let session = Session::connect(
        login,
        Sockets::new(),
        private_key,
        None,
        callback_handler,
        max_partition_time,
        rt.handle().clone(),
    );
    // TODO: this should be added dynamically
    session.set_dns(dns_control::system_resolvers().unwrap_or_default());
    platform::notify_service_controller()?;

    let result = rt.block_on(async {
        let mut dns_controller = dns_control::DnsController::new();
        let mut tun_device = tun_device_manager::TunDeviceManager::new()?;
        let mut signals = Signals::new()?;

        loop {
            match future::select(pin!(signals.recv()), pin!(cb_rx.recv())).await {
                future::Either::Left((SignalKind::Hangup, _)) => {
                    tracing::info!("Caught Hangup signal");
                    session.reconnect();
                }
                future::Either::Left((SignalKind::Interrupt, _)) => {
                    tracing::info!("Caught Interrupt signal");
                    return Ok(());
                }
                future::Either::Right((None, _)) => {
                    return Err(anyhow::anyhow!("cb_rx unexpectedly ran empty"));
                }
                future::Either::Right((Some(msg), _)) => match msg {
                    InternalServerMsg::Ipc(IpcServerMsg::OnDisconnect {
                        error_msg,
                        is_authentication_error: _,
                    }) => return Err(anyhow!(error_msg).context("Firezone disconnected")),
                    InternalServerMsg::Ipc(IpcServerMsg::Ok)
                    | InternalServerMsg::Ipc(IpcServerMsg::OnTunnelReady)
                    | InternalServerMsg::Ipc(IpcServerMsg::OnUpdateResources(_)) => {}
                    InternalServerMsg::OnSetInterfaceConfig { ipv4, ipv6, dns } => {
                        tun_device.set_ips(ipv4, ipv6).await?;
                        dns_controller.set_dns(&dns).await?;
                    }
                    InternalServerMsg::OnUpdateRoutes { ipv4, ipv6 } => {
                        tun_device.set_routes(ipv4, ipv6).await?
                    }
                },
            }
        }
    });

    session.disconnect();

    result
}

/// Only called from the GUI Client's build of the IPC service
pub fn run_only_ipc_service() -> Result<()> {
    // Docs indicate that `remove_var` should actually be marked unsafe
    // SAFETY: We haven't spawned any other threads, this code should be the first
    // thing to run after entering `main` and parsing CLI args.
    // So nobody else is reading the environment.
    #[allow(unused_unsafe)]
    unsafe {
        // This removes the token from the environment per <https://security.stackexchange.com/a/271285>. We run as root so it may not do anything besides defense-in-depth.
        std::env::remove_var(TOKEN_ENV_KEY);
    }
    assert!(std::env::var(TOKEN_ENV_KEY).is_err());
    let cli = CliIpcService::try_parse()?;
    match cli.command {
        CmdIpc::DebugIpcService => run_debug_ipc_service(),
        CmdIpc::IpcService => platform::run_ipc_service(cli.common),
    }
}

pub(crate) fn run_debug_ipc_service() -> Result<()> {
    debug_command_setup()?;
    let rt = tokio::runtime::Runtime::new()?;
    let _guard = rt.enter();
    let mut signals = Signals::new()?;

    // Couldn't get the loop to work here yet, so SIGHUP is not implemented
    rt.block_on(async {
        let ipc_service = pin!(ipc_listen());

        match future::select(pin!(signals.recv()), ipc_service).await {
            future::Either::Left((SignalKind::Hangup, _)) => {
                bail!("Exiting, SIGHUP not implemented for the IPC service");
            }
            future::Either::Left((SignalKind::Interrupt, _)) => {
                tracing::info!("Caught Interrupt signal");
                Ok(())
            }
            future::Either::Right((Ok(impossible), _)) => match impossible {},
            future::Either::Right((Err(error), _)) => Err(error).context("ipc_listen failed"),
        }
    })
}

#[derive(Clone)]
struct CallbackHandler {
    cb_tx: mpsc::Sender<InternalServerMsg>,
}

impl Callbacks for CallbackHandler {
    fn on_disconnect(&self, error: &connlib_client_shared::Error) {
        tracing::error!(?error, "Got `on_disconnect` from connlib");
        let is_authentication_error = if let ConnlibError::PortalConnectionFailed(error) = error {
            error.is_authentication_error()
        } else {
            false
        };
        self.cb_tx
            .try_send(InternalServerMsg::Ipc(IpcServerMsg::OnDisconnect {
                error_msg: error.to_string(),
                is_authentication_error,
            }))
            .expect("should be able to send OnDisconnect");
    }

    fn on_set_interface_config(
        &self,
        ipv4: Ipv4Addr,
        ipv6: Ipv6Addr,
        dns: Vec<IpAddr>,
    ) -> Option<i32> {
        tracing::info!("TunnelReady (on_set_interface_config)");
        self.cb_tx
            .try_send(InternalServerMsg::OnSetInterfaceConfig { ipv4, ipv6, dns })
            .expect("Should be able to send TunnelReady");
        None
    }

    fn on_update_resources(&self, resources: Vec<callbacks::ResourceDescription>) {
        tracing::debug!(len = resources.len(), "New resource list");
        self.cb_tx
            .try_send(InternalServerMsg::Ipc(IpcServerMsg::OnUpdateResources(
                resources,
            )))
            .expect("Should be able to send OnUpdateResources");
    }

    fn on_update_routes(&self, ipv4: Vec<Cidrv4>, ipv6: Vec<Cidrv6>) -> Option<i32> {
        self.cb_tx
            .try_send(InternalServerMsg::OnUpdateRoutes { ipv4, ipv6 })
            .expect("Should be able to send messages");
        None
    }
}

async fn ipc_listen() -> Result<std::convert::Infallible> {
    let mut server = platform::IpcServer::new().await?;
    loop {
<<<<<<< HEAD
        connlib_shared::deactivate_dns_control()?;
        let stream = server
            .next_client()
            .await
            .context("Failed to wait for incoming IPC connection from a GUI")?;
=======
        dns_control::deactivate()?;
        let stream = server.next_client().await?;
>>>>>>> 63d7c357
        if let Err(error) = handle_ipc_client(stream).await {
            tracing::error!(?error, "Error while handling IPC client");
        }
    }
}

async fn handle_ipc_client(stream: platform::IpcStream) -> Result<()> {
    let (rx, tx) = tokio::io::split(stream);
    let mut rx = FramedRead::new(rx, LengthDelimitedCodec::new());
    let mut tx = FramedWrite::new(tx, LengthDelimitedCodec::new());
    let (cb_tx, mut cb_rx) = mpsc::channel(10);

    let send_task = tokio::spawn(async move {
        let mut dns_controller = dns_control::DnsController::new();
        let mut tun_device = tun_device_manager::TunDeviceManager::new()?;

        while let Some(msg) = cb_rx.recv().await {
            match msg {
                InternalServerMsg::Ipc(msg) => tx.send(serde_json::to_string(&msg)?.into()).await?,
                InternalServerMsg::OnSetInterfaceConfig { ipv4, ipv6, dns } => {
                    tun_device.set_ips(ipv4, ipv6).await?;
                    dns_controller.set_dns(&dns).await?;
                    tx.send(serde_json::to_string(&IpcServerMsg::OnTunnelReady)?.into())
                        .await?;
                }
                InternalServerMsg::OnUpdateRoutes { ipv4, ipv6 } => {
                    tun_device.set_routes(ipv4, ipv6).await?
                }
            }
        }
        Ok::<_, anyhow::Error>(())
    });

    let mut connlib = None;
    let callback_handler = CallbackHandler { cb_tx };
    while let Some(msg) = rx.next().await {
        let msg = msg?;
        let msg: IpcClientMsg = serde_json::from_slice(&msg)?;

        match msg {
            IpcClientMsg::Connect { api_url, token } => {
                let token = secrecy::SecretString::from(token);
                assert!(connlib.is_none());
                let device_id = device_id::get().context("Failed to read / create device ID")?;
                let (private_key, public_key) = keypair();

                let login = LoginUrl::client(
                    Url::parse(&api_url)?,
                    &token,
                    device_id.id,
                    None,
                    public_key.to_bytes(),
                )?;

                let new_session = connlib_client_shared::Session::connect(
                    login,
                    Sockets::new(),
                    private_key,
                    None,
                    callback_handler.clone(),
                    Some(std::time::Duration::from_secs(60 * 60 * 24 * 30)),
                    tokio::runtime::Handle::try_current()?,
                );
                new_session.set_dns(dns_control::system_resolvers().unwrap_or_default());
                connlib = Some(new_session);
            }
            IpcClientMsg::Disconnect => {
                if let Some(connlib) = connlib.take() {
                    connlib.disconnect();
                }
            }
            IpcClientMsg::Reconnect => connlib.as_mut().context("No connlib session")?.reconnect(),
            IpcClientMsg::SetDns(v) => connlib.as_mut().context("No connlib session")?.set_dns(v),
        }
    }

    send_task.abort();

    Ok(())
}

#[allow(dead_code)]
enum SignalKind {
    /// SIGHUP
    ///
    /// Not caught on Windows
    Hangup,
    /// SIGINT
    Interrupt,
}

/// Read the token from disk if it was not in the environment
///
/// # Returns
/// - `Ok(None)` if there is no token to be found
/// - `Ok(Some(_))` if we found the token
/// - `Err(_)` if we found the token on disk but failed to read it
fn get_token(
    token_env_var: Option<SecretString>,
    token_path: &Path,
) -> Result<Option<SecretString>> {
    // This is very simple but I don't want to write it twice
    if let Some(token) = token_env_var {
        return Ok(Some(token));
    }
    read_token_file(token_path)
}

/// Try to retrieve the token from disk
///
/// Sync because we do blocking file I/O
fn read_token_file(path: &Path) -> Result<Option<SecretString>> {
    if let Ok(token) = std::env::var(TOKEN_ENV_KEY) {
        std::env::remove_var(TOKEN_ENV_KEY);

        let token = SecretString::from(token);
        // Token was provided in env var
        tracing::info!(
            ?path,
            ?TOKEN_ENV_KEY,
            "Found token in env var, ignoring any token that may be on disk."
        );
        return Ok(Some(token));
    }

    if std::fs::metadata(path).is_err() {
        return Ok(None);
    }
    platform::check_token_permissions(path)?;

    let Ok(bytes) = std::fs::read(path) else {
        // We got the metadata a second ago, but can't read the file itself.
        // Pretty strange, would have to be a disk fault or TOCTOU.
        tracing::info!(?path, "Token file existed but now is unreadable");
        return Ok(None);
    };
    let token = String::from_utf8(bytes)?.trim().to_string();
    let token = SecretString::from(token);

    tracing::info!(?path, "Loaded token from disk");
    Ok(Some(token))
}

/// Sets up logging for stderr only, with INFO level by default
pub fn debug_command_setup() -> Result<()> {
    let filter = EnvFilter::builder()
        .with_default_directive(tracing_subscriber::filter::LevelFilter::INFO.into())
        .from_env_lossy();
    let layer = fmt::layer().with_filter(filter);
    let subscriber = Registry::default().with(layer);
    set_global_default(subscriber)?;
    Ok(())
}

#[cfg(test)]
mod tests {
    use super::{Cli, CliIpcService, CmdIpc};
    use anyhow::Context as _;
    use clap::Parser;
    use std::{path::PathBuf, time::Duration};
    use tokio::time::timeout;
    use url::Url;

    // Can't remember how Clap works sometimes
    // Also these are examples
    #[test]
    fn cli() -> anyhow::Result<()> {
        let exe_name = "firezone-headless-client";

        let actual = Cli::parse_from([exe_name, "--api-url", "wss://api.firez.one"]);
        assert_eq!(actual.api_url, Url::parse("wss://api.firez.one")?);
        assert!(!actual.check);

        let actual = Cli::parse_from([exe_name, "--check", "--log-dir", "bogus_log_dir"]);
        assert!(actual.check);
        assert_eq!(actual.common.log_dir, Some(PathBuf::from("bogus_log_dir")));

        let actual = CliIpcService::parse_from([
            exe_name,
            "--log-dir",
            "bogus_log_dir",
            "debug-ipc-service",
        ]);
        assert_eq!(actual.command, CmdIpc::DebugIpcService);
        assert_eq!(actual.common.log_dir, Some(PathBuf::from("bogus_log_dir")));

        let actual = CliIpcService::parse_from([exe_name, "ipc-service"]);
        assert_eq!(actual.command, CmdIpc::IpcService);

        Ok(())
    }

    /// Replicate #5143
    ///
    /// When the IPC service has disconnected from a GUI and loops over, sometimes
    /// the named pipe is not ready. If our IPC code doesn't handle this right,
    /// this test will fail.
    #[tokio::test]
    async fn ipc_server() -> anyhow::Result<()> {
        let _ = tracing_subscriber::fmt().with_test_writer().try_init();

        let mut server = crate::platform::IpcServer::new_for_test().await?;
        for i in 0..5 {
            if let Ok(Err(err)) = timeout(Duration::from_secs(1), server.next_client()).await {
                Err(err).with_context(|| {
                    format!("Couldn't listen for next IPC client, iteration {i}")
                })?;
            }
        }
        Ok(())
    }
}<|MERGE_RESOLUTION|>--- conflicted
+++ resolved
@@ -421,16 +421,11 @@
 async fn ipc_listen() -> Result<std::convert::Infallible> {
     let mut server = platform::IpcServer::new().await?;
     loop {
-<<<<<<< HEAD
-        connlib_shared::deactivate_dns_control()?;
+        dns_control::deactivate()?;
         let stream = server
             .next_client()
             .await
             .context("Failed to wait for incoming IPC connection from a GUI")?;
-=======
-        dns_control::deactivate()?;
-        let stream = server.next_client().await?;
->>>>>>> 63d7c357
         if let Err(error) = handle_ipc_client(stream).await {
             tracing::error!(?error, "Error while handling IPC client");
         }
