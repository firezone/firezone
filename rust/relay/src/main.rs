use anyhow::{anyhow, bail, Context, Result};
use clap::Parser;
use futures::channel::mpsc;
use futures::{future, FutureExt, SinkExt, StreamExt};
use phoenix_channel::{Error, Event, PhoenixChannel};
use prometheus_client::registry::Registry;
use rand::rngs::StdRng;
use rand::{Rng, SeedableRng};
use relay::{
    AddressFamily, Allocation, AllocationId, Command, IpStack, Server, Sleep, SocketAddrExt,
    UdpSocket,
};
use std::collections::hash_map::Entry;
use std::collections::HashMap;
use std::convert::Infallible;
use std::net::{IpAddr, Ipv4Addr, Ipv6Addr, SocketAddr};
use std::pin::Pin;
use std::task::Poll;
use std::time::SystemTime;
use tracing::level_filters::LevelFilter;
use tracing_subscriber::layer::SubscriberExt;
use tracing_subscriber::util::SubscriberInitExt;
use tracing_subscriber::{EnvFilter, Layer};
use url::Url;

#[derive(Parser, Debug)]
struct Args {
    /// The public (i.e. internet-reachable) IPv4 address of the relay server.
    ///
    /// Must route to the local IPv4 interface we listen on.
    #[arg(long, env)]
    public_ip4_addr: Option<Ipv4Addr>,
    /// The address of the local IPv4 interface we should listen on.
    ///
    /// Must not be a wildcard-address.
    #[arg(long, env)]
    listen_ip4_addr: Option<Ipv4Addr>,
    /// The public (i.e. internet-reachable) IPv6 address of the relay server.
    ///
    /// Must route to the local IP6 interface we listen on.
    #[arg(long, env)]
    public_ip6_addr: Option<Ipv6Addr>,
    /// The address of the local IP6 interface we should listen on.
    ///
    /// Must not be a wildcard-address.
    #[arg(long, env)]
    listen_ip6_addr: Option<Ipv6Addr>,
    /// The websocket URL of the portal server to connect to.
    #[arg(long, env, default_value = "wss://api.firezone.dev")]
    portal_ws_url: Url,
    /// Token generated by the portal to authorize websocket connection.
    ///
    /// If omitted, we won't connect to the portal on startup.
    #[arg(long, env)]
    portal_token: Option<String>,
    /// Whether to allow connecting to the portal over an insecure connection.
    #[arg(long)]
    allow_insecure_ws: bool,
    /// A seed to use for all randomness operations.
    ///
    /// Only available in debug builds.
    #[arg(long, env)]
    rng_seed: Option<u64>,
    /// Whether to log in JSON format.
    #[arg(long, env = "JSON_LOG")]
    json: bool,
}

#[tokio::main]
async fn main() -> Result<()> {
    let args = Args::parse();

    let env_filter = EnvFilter::builder()
        .with_default_directive(LevelFilter::INFO.into())
        .from_env_lossy();

    if args.json {
        tracing_subscriber::registry()
            .with(tracing_stackdriver::layer().with_filter(env_filter))
            .init()
    } else {
        tracing_subscriber::fmt().with_env_filter(env_filter).init()
    }

<<<<<<< HEAD
    let listen_addr = match (args.listen_ip4_addr, args.listen_ip6_addr) {
        (Some(ip4), Some(ip6)) => IpStack::Dual { ip4, ip6 },
        (Some(ip4), None) => IpStack::Ip4(ip4),
        (None, Some(ip6)) => IpStack::Ip6(ip6),
        (None, None) => {
            bail!("Must listen on at least one of IPv4 or IPv6")
        }
    };
    let public_addr = match (args.public_ip4_addr, args.public_ip6_addr, listen_addr) {
        (Some(ip4), Some(ip6), IpStack::Dual { .. }) => IpStack::Dual { ip4, ip6 },
        (Some(ip4), None, IpStack::Ip4(_)) => IpStack::Ip4(ip4),
        (None, Some(ip6), IpStack::Ip6(_)) => IpStack::Ip6(ip6),
        _ => {
            bail!("Must specify a public address for each listen address")
        }
    };

    let server = Server::new(public_addr, make_rng(args.rng_seed));
=======
    let mut metric_registry = Registry::with_prefix("relay");

    let server = Server::new(
        args.public_ip4_addr,
        make_rng(args.rng_seed),
        &mut metric_registry,
    );
>>>>>>> 686ccf31

    let channel = if let Some(token) = args.portal_token {
        let mut url = args.portal_ws_url.clone();
        if url.scheme() == "ws" && !args.allow_insecure_ws {
            bail!("Refusing to connect to portal over insecure connection, pass --allow-insecure-ws to override")
        }
        if !url.path().is_empty() {
            tracing::warn!("Overwriting path component of portal URL with '/relay/websocket'");
        }

        url.set_path("relay/websocket");
        url.query_pairs_mut().append_pair("token", &token);

        if let Some(listen_ip4_addr) = args.listen_ip4_addr {
            url.query_pairs_mut()
                .append_pair("ipv4", &listen_ip4_addr.to_string());
        }
        if let Some(listen_ip6_addr) = args.listen_ip6_addr {
            url.query_pairs_mut()
                .append_pair("ipv6", &listen_ip6_addr.to_string());
        }

        let mut channel = PhoenixChannel::<InboundPortalMessage, ()>::connect(
            url,
            format!("relay/{}", env!("CARGO_PKG_VERSION")),
        )
        .await
        .context("Failed to connect to the portal")?;

        tracing::info!("Connected to portal, waiting for init message",);

        loop {
            channel.join(
                "relay",
                JoinMessage {
                    stamp_secret: server.auth_secret().to_string(),
                },
            );

            let event = future::poll_fn(|cx| channel.poll(cx))
                .await
                .context("portal connection failed")?;

            match event {
                Event::JoinedRoom { topic } if topic == "relay" => {
                    tracing::info!("Joined relay room on portal")
                }
                Event::InboundMessage {
                    topic,
                    msg: InboundPortalMessage::Init {},
                } => {
                    tracing::info!("Received init message from portal on topic {topic}, starting relay activities");
                    break Some(channel);
                }
                other => {
                    tracing::debug!("Unhandled message from portal: {other:?}");
                }
            }
        }
    } else {
        None
    };

<<<<<<< HEAD
    let mut eventloop = Eventloop::new(server, channel, listen_addr)?;
=======
    let mut eventloop =
        Eventloop::new(server, channel, args.listen_ip4_addr, &mut metric_registry).await?;
    tokio::spawn(relay::metrics::serve(args.listen_ip4_addr, metric_registry));
>>>>>>> 686ccf31

    tracing::info!("Listening for incoming traffic on UDP port 3478");

    future::poll_fn(|cx| eventloop.poll(cx))
        .await
        .context("event loop failed")?;

    Ok(())
}

#[derive(serde::Serialize, PartialEq, Debug)]
struct JoinMessage {
    stamp_secret: String,
}

#[derive(serde::Deserialize, PartialEq, Debug)]
#[serde(rename_all = "snake_case", tag = "event", content = "payload")]
enum InboundPortalMessage {
    Init {},
}

#[cfg(debug_assertions)]
fn make_rng(seed: Option<u64>) -> StdRng {
    let Some(seed) = seed else {
        return StdRng::from_entropy();
    };

    tracing::info!("Seeding RNG from '{seed}'");

    StdRng::seed_from_u64(seed)
}

#[cfg(not(debug_assertions))]
fn make_rng(seed: Option<u64>) -> StdRng {
    if seed.is_some() {
        tracing::debug!("Ignoring rng-seed because we are running in release mode");
    }

    StdRng::from_entropy()
}

struct Eventloop<R> {
    inbound_data_receiver: mpsc::Receiver<(Vec<u8>, SocketAddr)>,
    outbound_ip4_data_sender: mpsc::Sender<(Vec<u8>, SocketAddr)>,
    outbound_ip6_data_sender: mpsc::Sender<(Vec<u8>, SocketAddr)>,
    listen_address: IpStack<Ipv4Addr, Ipv6Addr>,
    server: Server<R>,
    channel: Option<PhoenixChannel<InboundPortalMessage, ()>>,
    allocations: HashMap<(AllocationId, AddressFamily), Allocation>,
    relay_data_sender: mpsc::Sender<(Vec<u8>, SocketAddr, AllocationId)>,
    relay_data_receiver: mpsc::Receiver<(Vec<u8>, SocketAddr, AllocationId)>,
    sleep: Sleep,
}

impl<R> Eventloop<R>
where
    R: Rng,
{
    fn new(
        server: Server<R>,
        channel: Option<PhoenixChannel<InboundPortalMessage, ()>>,
<<<<<<< HEAD
        listen_address: IpStack<Ipv4Addr, Ipv6Addr>,
=======
        listen_ip4_address: Ipv4Addr,
        _: &mut Registry,
>>>>>>> 686ccf31
    ) -> Result<Self> {
        let (relay_data_sender, relay_data_receiver) = mpsc::channel(1);
        let (inbound_data_sender, inbound_data_receiver) = mpsc::channel(10);
        let (outbound_ip4_data_sender, outbound_ip4_data_receiver) =
            mpsc::channel::<(Vec<u8>, SocketAddr)>(10);
        let (outbound_ip6_data_sender, outbound_ip6_data_receiver) =
            mpsc::channel::<(Vec<u8>, SocketAddr)>(10);

        if let Some(ip4) = listen_address.as_v4() {
            tokio::spawn(main_udp_socket_task(
                (*ip4).into(),
                inbound_data_sender.clone(),
                outbound_ip4_data_receiver,
            ));
        }
        if let Some(ip6) = listen_address.as_v6() {
            tokio::spawn(main_udp_socket_task(
                (*ip6).into(),
                inbound_data_sender.clone(),
                outbound_ip6_data_receiver,
            ));
        }

        Ok(Self {
            inbound_data_receiver,
            outbound_ip4_data_sender,
            outbound_ip6_data_sender,
            listen_address,
            server,
            channel,
            allocations: Default::default(),
            relay_data_sender,
            relay_data_receiver,
            sleep: Sleep::default(),
        })
    }

    fn poll(&mut self, cx: &mut std::task::Context<'_>) -> Poll<Result<()>> {
        loop {
            // Priority 1: Execute the pending commands of the server.
            if let Some(next_command) = self.server.next_command() {
                match next_command {
                    Command::SendMessage { payload, recipient } => {
                        let sender = match recipient.family() {
                            AddressFamily::V4 => &mut self.outbound_ip4_data_sender,
                            AddressFamily::V6 => &mut self.outbound_ip6_data_sender,
                        };

                        if let Err(e) = sender.try_send((payload, recipient)) {
                            if e.is_disconnected() {
                                return Poll::Ready(Err(anyhow!(
                                    "Channel to primary UDP socket task has been closed"
                                )));
                            }

                            if e.is_full() {
                                tracing::warn!(%recipient, "Dropping message because channel to primary UDP socket task is full");
                            }
                        }
                    }
                    Command::CreateAllocation { id, family, port } => {
                        let listen_addr = match family {
                            AddressFamily::V4 => (*self.listen_address.as_v4().expect("to have listen address for IP4 if we are creating an IP4 allocation")).into(),
                            AddressFamily::V6 => (*self.listen_address.as_v6().expect("to have listen address for IP6 if we are creating an IP6 allocation")).into(),
                        };

                        self.allocations.insert(
                            (id, family),
                            Allocation::new(self.relay_data_sender.clone(), id, listen_addr, port),
                        );
                    }
                    Command::FreeAllocation { id, family } => {
                        if self.allocations.remove(&(id, family)).is_none() {
                            tracing::debug!("Unknown allocation {id}");
                            continue;
                        };

                        tracing::info!("Freeing addresses of allocation {id}");
                    }
                    Command::Wake { deadline } => {
                        Pin::new(&mut self.sleep).reset(deadline);
                    }
                    Command::ForwardData { id, data, receiver } => {
                        let mut allocation = match self.allocations.entry((id, receiver.family())) {
                            Entry::Occupied(entry) => entry,
                            Entry::Vacant(_) => {
                                tracing::debug!(allocation = %id, family = %receiver.family(), "Unknown allocation");
                                continue;
                            }
                        };

                        if allocation.get_mut().send(data, receiver).is_err() {
                            self.server.handle_allocation_failed(id);
                            allocation.remove();
                        }
                    }
                }

                continue; // Attempt to process more commands.
            }

            // Priority 4: Handle time-sensitive tasks:
            if self.sleep.poll_unpin(cx).is_ready() {
                self.server.handle_deadline_reached(SystemTime::now());
                continue; // Handle potentially new commands.
            }

            // Priority 4: Handle relayed data (we prioritize latency for existing allocations over making new ones)
            if let Poll::Ready(Some((data, sender, allocation))) =
                self.relay_data_receiver.poll_next_unpin(cx)
            {
                self.server.handle_relay_input(&data, sender, allocation);
                continue; // Handle potentially new commands.
            }

            // Priority 5: Accept new allocations / answer STUN requests etc
            if let Poll::Ready((buffer, sender)) = self
                .inbound_data_receiver
                .poll_next_unpin(cx)
                .map(|maybe_item| {
                    maybe_item.context("Channel to primary UDP socket task has been closed")
                })?
            {
                self.server
                    .handle_client_input(&buffer, sender, SystemTime::now());
                continue; // Handle potentially new commands.
            }

            // Priority 6: Handle portal messages
            match self.channel.as_mut().map(|c| c.poll(cx)) {
                Some(Poll::Ready(Ok(Event::InboundMessage {
                    msg: InboundPortalMessage::Init {},
                    ..
                }))) => {
                    tracing::warn!("Received init message during operation");
                    continue;
                }
                Some(Poll::Ready(Err(Error::Serde(e)))) => {
                    tracing::warn!("Failed to deserialize portal message: {e}");
                    continue; // This is not a hard-error, we can continue.
                }
                Some(Poll::Ready(Err(e))) => {
                    return Poll::Ready(Err(anyhow!("Portal connection failed: {e}")));
                }
                Some(Poll::Ready(Ok(Event::SuccessResponse { res: (), .. }))) => {
                    continue;
                }
                Some(Poll::Ready(Ok(Event::JoinedRoom { topic }))) => {
                    tracing::info!("Successfully joined room '{topic}'");
                    continue;
                }
                Some(Poll::Ready(Ok(Event::ErrorResponse {
                    topic,
                    req_id,
                    reason,
                }))) => {
                    tracing::warn!("Request with ID {req_id} on topic {topic} failed: {reason}");
                    continue;
                }
                Some(Poll::Ready(Ok(Event::InboundReq {
                    req: InboundPortalMessage::Init {},
                    ..
                }))) => {
                    return Poll::Ready(Err(anyhow!("Init message is not a request")));
                }
                Some(Poll::Ready(Ok(Event::HeartbeatSent))) => {
                    tracing::debug!("Heartbeat sent to relay");
                    continue;
                }
                Some(Poll::Pending) | None => {}
            }

            return Poll::Pending;
        }
    }
}

async fn main_udp_socket_task(
    listen_address: IpAddr,
    mut inbound_data_sender: mpsc::Sender<(Vec<u8>, SocketAddr)>,
    mut outbound_data_receiver: mpsc::Receiver<(Vec<u8>, SocketAddr)>,
) -> Result<Infallible> {
    let mut socket = UdpSocket::bind((listen_address, 3478))?;

    loop {
        tokio::select! {
            result = socket.recv() => {
                let (data, sender) = result?;
                inbound_data_sender.send((data.to_vec(), sender)).await?;
            }
            maybe_item = outbound_data_receiver.next() => {
                let (data, recipient) = maybe_item.context("Outbound data channel closed")?;
                socket.send_to(data.as_ref(), recipient).await?;
            }
        }
    }
}<|MERGE_RESOLUTION|>--- conflicted
+++ resolved
@@ -82,7 +82,6 @@
         tracing_subscriber::fmt().with_env_filter(env_filter).init()
     }
 
-<<<<<<< HEAD
     let listen_addr = match (args.listen_ip4_addr, args.listen_ip6_addr) {
         (Some(ip4), Some(ip6)) => IpStack::Dual { ip4, ip6 },
         (Some(ip4), None) => IpStack::Ip4(ip4),
@@ -100,16 +99,8 @@
         }
     };
 
-    let server = Server::new(public_addr, make_rng(args.rng_seed));
-=======
     let mut metric_registry = Registry::with_prefix("relay");
-
-    let server = Server::new(
-        args.public_ip4_addr,
-        make_rng(args.rng_seed),
-        &mut metric_registry,
-    );
->>>>>>> 686ccf31
+    let server = Server::new(public_addr, make_rng(args.rng_seed), &mut metric_registry);
 
     let channel = if let Some(token) = args.portal_token {
         let mut url = args.portal_ws_url.clone();
@@ -173,13 +164,8 @@
         None
     };
 
-<<<<<<< HEAD
-    let mut eventloop = Eventloop::new(server, channel, listen_addr)?;
-=======
-    let mut eventloop =
-        Eventloop::new(server, channel, args.listen_ip4_addr, &mut metric_registry).await?;
-    tokio::spawn(relay::metrics::serve(args.listen_ip4_addr, metric_registry));
->>>>>>> 686ccf31
+    let mut eventloop = Eventloop::new(server, channel, listen_addr, &mut metric_registry)?;
+    // tokio::spawn(relay::metrics::serve(args.listen_ip4_addr, metric_registry));
 
     tracing::info!("Listening for incoming traffic on UDP port 3478");
 
@@ -241,12 +227,8 @@
     fn new(
         server: Server<R>,
         channel: Option<PhoenixChannel<InboundPortalMessage, ()>>,
-<<<<<<< HEAD
         listen_address: IpStack<Ipv4Addr, Ipv6Addr>,
-=======
-        listen_ip4_address: Ipv4Addr,
         _: &mut Registry,
->>>>>>> 686ccf31
     ) -> Result<Self> {
         let (relay_data_sender, relay_data_receiver) = mpsc::channel(1);
         let (inbound_data_sender, inbound_data_receiver) = mpsc::channel(10);
