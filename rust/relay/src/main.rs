--- conflicted
+++ resolved
@@ -2,13 +2,10 @@
 use clap::Parser;
 use futures::channel::mpsc;
 use futures::{future, FutureExt, SinkExt, StreamExt};
-<<<<<<< HEAD
 use opentelemetry::metrics::noop::NoopMeterProvider;
 use opentelemetry::metrics::{Meter, MeterProvider as _};
 use opentelemetry::sdk::export::metrics;
 use opentelemetry::sdk::metrics::controllers::BasicController;
-=======
->>>>>>> 178b68d7
 use opentelemetry_otlp::WithExportConfig;
 use phoenix_channel::{Error, Event, PhoenixChannel};
 use rand::rngs::StdRng;
@@ -92,25 +89,11 @@
     GoogleCloud,
 }
 
-<<<<<<< HEAD
-=======
-#[derive(clap::ValueEnum, Debug, Clone, Copy)]
-enum TraceCollector {
-    /// Sends traces to an OTLP collector.
-    Otlp,
-}
-
->>>>>>> 178b68d7
 #[tokio::main]
 async fn main() -> Result<()> {
     let args = Args::parse();
 
-<<<<<<< HEAD
-    let (root_span, controller) = setup_tracing(&args).await?;
-    let _guard = root_span.enter();
-=======
-    setup_tracing(&args).await?;
->>>>>>> 178b68d7
+    let controller = setup_tracing(&args).await?;
 
     let meter = controller
         .map(|c| c.meter("relay"))
@@ -213,18 +196,13 @@
 /// ## Integration with OTLP
 ///
 /// If the user has specified [`TraceCollector::Otlp`], we will set up an OTLP-exporter that connects to an OTLP collector specified at `Args.otlp_grpc_endpoint`.
-<<<<<<< HEAD
-async fn setup_tracing(args: &Args) -> Result<(Span, Option<BasicController>)> {
-=======
-async fn setup_tracing(args: &Args) -> Result<()> {
->>>>>>> 178b68d7
+async fn setup_tracing(args: &Args) -> Result<Option<BasicController>> {
     // Use `tracing_core` directly for the temp logger because that one does not initialize a `log` logger.
     // A `log` Logger cannot be unset once set, so we can't use that for our temp logger during the setup.
     let temp_logger_guard = tracing_core::dispatcher::set_default(
         &tracing_subscriber::registry().with(log_layer(args)).into(),
     );
 
-<<<<<<< HEAD
     let (dispatch, controller): (Dispatch, _) = match args.otlp_grpc_endpoint {
         None => (
             tracing_subscriber::registry().with(log_layer(args)).into(),
@@ -232,12 +210,6 @@
         ),
         Some(endpoint) => {
             let grpc_endpoint = format!("http://{endpoint}");
-=======
-    let dispatch: Dispatch = match args.trace_collector {
-        None => tracing_subscriber::registry().with(log_layer(args)).into(),
-        Some(TraceCollector::Otlp) => {
-            let grpc_endpoint = format!("http://{}", args.otlp_grpc_endpoint);
->>>>>>> 178b68d7
 
             tracing::trace!(%grpc_endpoint, "Setting up OTLP exporter for collector");
 
@@ -267,7 +239,6 @@
                 .build()
                 .context("Failed to create OTLP metrics pipeline")?;
 
-<<<<<<< HEAD
             controller
                 .start(
                     &opentelemetry::Context::current(),
@@ -276,9 +247,6 @@
                 .context("Failed to start OTLP metrics controller")?;
 
             let dispatch = tracing_subscriber::registry()
-=======
-            tracing_subscriber::registry()
->>>>>>> 178b68d7
                 .with(log_layer(args))
                 .with(tracing_opentelemetry::layer().with_tracer(tracer))
                 .into();
@@ -293,18 +261,7 @@
         .try_init()
         .context("Failed to initialize tracing")?;
 
-<<<<<<< HEAD
-    // If we have a trace collector, we must define a root span, otherwise traces will not be sampled, i.e. discarded.
-    let root_span = if args.otlp_grpc_endpoint.is_some() {
-        tracing::error_span!("root")
-    } else {
-        Span::none()
-    };
-
-    Ok((root_span, controller))
-=======
-    Ok(())
->>>>>>> 178b68d7
+    Ok(controller)
 }
 
 /// Constructs the base log layer.
