mod allocation;
mod auth;
mod net_ext;
mod rfc8656;
mod server;
mod sleep;
mod stun_codec_ext;
mod time_events;
mod udp_socket;

#[cfg(feature = "proptest")]
pub mod proptest;

<<<<<<< HEAD
pub use net_ext::{IpAddrExt, SocketAddrExt};
pub use rfc8656::AddressFamily;
=======
pub use allocation::Allocation;
>>>>>>> 50748427
pub use server::{
    Allocate, AllocationId, Attribute, Binding, ChannelBind, ChannelData, ClientMessage, Command,
    CreatePermission, Refresh, Server,
};
pub use sleep::Sleep;
pub use udp_socket::UdpSocket;

pub(crate) use time_events::TimeEvents;

use std::net::{Ipv4Addr, Ipv6Addr};

/// Enumerates all possible IP address types, including dual-stack operation of IPv4 and IPv6.
#[derive(Debug, Copy, Clone)]
pub enum IpAddr {
    Ip4Only(Ipv4Addr),
    Ip6Only(Ipv6Addr),
    DualStack { ip4: Ipv4Addr, ip6: Ipv6Addr },
}

impl From<Ipv4Addr> for IpAddr {
    fn from(value: Ipv4Addr) -> Self {
        IpAddr::Ip4Only(value)
    }
}

impl From<Ipv6Addr> for IpAddr {
    fn from(value: Ipv6Addr) -> Self {
        IpAddr::Ip6Only(value)
    }
}

impl From<(Ipv4Addr, Ipv6Addr)> for IpAddr {
    fn from((ip4, ip6): (Ipv4Addr, Ipv6Addr)) -> Self {
        IpAddr::DualStack { ip4, ip6 }
    }
}<|MERGE_RESOLUTION|>--- conflicted
+++ resolved
@@ -11,12 +11,9 @@
 #[cfg(feature = "proptest")]
 pub mod proptest;
 
-<<<<<<< HEAD
+pub use allocation::Allocation;
 pub use net_ext::{IpAddrExt, SocketAddrExt};
 pub use rfc8656::AddressFamily;
-=======
-pub use allocation::Allocation;
->>>>>>> 50748427
 pub use server::{
     Allocate, AllocationId, Attribute, Binding, ChannelBind, ChannelData, ClientMessage, Command,
     CreatePermission, Refresh, Server,
