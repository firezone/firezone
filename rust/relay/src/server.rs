mod channel_data;
mod client_message;

pub use crate::server::channel_data::ChannelData;
pub use crate::server::client_message::{
    Allocate, Binding, ChannelBind, ClientMessage, CreatePermission, Refresh,
};

use crate::auth::{MessageIntegrityExt, Nonces, FIREZONE};
use crate::net_ext::IpAddrExt;
use crate::rfc8656::{
    AdditionalAddressFamily, AddressFamily, AddressFamilyNotSupported, PeerAddressFamilyMismatch,
    RequestedAddressFamily,
};
use crate::stun_codec_ext::{MessageClassExt, MethodExt};
use crate::{IpStack, TimeEvents};
use anyhow::Result;
use bytecodec::EncodeExt;
use core::fmt;
use prometheus_client::metrics::counter::Counter;
use prometheus_client::metrics::family::Family;
use prometheus_client::metrics::gauge::Gauge;
use prometheus_client::registry::Registry;
use rand::Rng;
use std::collections::{HashMap, VecDeque};
use std::hash::Hash;
use std::net::{Ipv4Addr, Ipv6Addr, SocketAddr};
use std::time::{Duration, SystemTime};
use stun_codec::rfc5389::attributes::{
    ErrorCode, MessageIntegrity, Nonce, Realm, Username, XorMappedAddress,
};
use stun_codec::rfc5389::errors::{BadRequest, Unauthorized};
use stun_codec::rfc5389::methods::BINDING;
use stun_codec::rfc5766::attributes::{
    ChannelNumber, Lifetime, RequestedTransport, XorPeerAddress, XorRelayAddress,
};
use stun_codec::rfc5766::errors::{AllocationMismatch, InsufficientCapacity};
use stun_codec::rfc5766::methods::{ALLOCATE, CHANNEL_BIND, CREATE_PERMISSION, REFRESH};
use stun_codec::{Message, MessageClass, MessageEncoder, Method, TransactionId};
use tracing::{field, log};
use uuid::Uuid;

/// A sans-IO STUN & TURN server.
///
/// A [`Server`] is bound to an IPv4 address and assumes to only operate on UDP.
/// Thus, 3 out of the 5 components of a "5-tuple" are unique to an instance of [`Server`] and
/// we can index data simply by the sender's [`SocketAddr`].
///
/// Additionally, we assume to have complete ownership over the port range `LOWEST_PORT` - `HIGHEST_PORT`.
pub struct Server<R> {
    decoder: client_message::Decoder,
    encoder: MessageEncoder<Attribute>,

    public_address: IpStack<Ipv4Addr, Ipv6Addr>,

    /// All client allocations, indexed by client's socket address.
    allocations: HashMap<SocketAddr, Allocation>,
    clients_by_allocation: HashMap<AllocationId, SocketAddr>,
    allocations_by_port: HashMap<u16, AllocationId>,

    channels_by_number: HashMap<u16, Channel>,
    channel_numbers_by_peer: HashMap<SocketAddr, u16>,

    pending_commands: VecDeque<Command>,
    next_allocation_id: AllocationId,

    rng: R,

    auth_secret: String,

    nonces: Nonces,

    time_events: TimeEvents<TimedAction>,

    allocations_gauge: Gauge,
    responses_counter: Family<ResponsesTotalLabels, Counter>,
    data_relayed_counter: Counter,
}

/// The commands returned from a [`Server`].
///
/// The [`Server`] itself is sans-IO, meaning it is the caller responsibility to cause the side-effects described by these commands.
#[derive(Debug, PartialEq)]
pub enum Command {
    SendMessage {
        payload: Vec<u8>,
        recipient: SocketAddr,
    },
    /// Listen for traffic on the provided port [AddressFamily].
    ///
    /// Any incoming data should be handed to the [`Server`] via [`Server::handle_relay_input`].
    /// A single allocation can reference one of either [AddressFamily]s or both.
    /// Only the combination of [AllocationId] and [AddressFamily] is unique.
    CreateAllocation {
        id: AllocationId,
        family: AddressFamily,
        port: u16,
    },
    /// Free the allocation associated with the given [`AllocationId`] and [AddressFamily]
    FreeAllocation {
        id: AllocationId,
        family: AddressFamily,
    },

    ForwardData {
        id: AllocationId,
        data: Vec<u8>,
        receiver: SocketAddr,
    },
    /// At the latest, the [`Server`] needs to be woken at the specified deadline to execute time-based actions correctly.
    Wake { deadline: SystemTime },
}

#[derive(Debug, Clone, Copy, PartialEq, Eq, Hash, Default)]
pub struct AllocationId(u64);

impl AllocationId {
    fn next(&mut self) -> Self {
        let id = self.0;

        self.0 += 1;

        AllocationId(id)
    }
}

impl fmt::Display for AllocationId {
    fn fmt(&self, f: &mut fmt::Formatter<'_>) -> fmt::Result {
        write!(f, "AID-{}", self.0)
    }
}

/// See <https://www.rfc-editor.org/rfc/rfc8656#name-requested-transport>.
const UDP_TRANSPORT: u8 = 17;

const LOWEST_PORT: u16 = 49152;
const HIGHEST_PORT: u16 = 65535;

/// The maximum number of ports available for allocation.
const MAX_AVAILABLE_PORTS: u16 = HIGHEST_PORT - LOWEST_PORT;

/// The duration of a channel binding.
///
/// See <https://www.rfc-editor.org/rfc/rfc8656#name-channels-2>.
const CHANNEL_BINDING_DURATION: Duration = Duration::from_secs(600);

impl<R> Server<R>
where
    R: Rng,
{
<<<<<<< HEAD
    pub fn new(public_address: impl Into<IpStack<Ipv4Addr, Ipv6Addr>>, mut rng: R) -> Self {
=======
    pub fn new(public_ip4_address: Ipv4Addr, mut rng: R, registry: &mut Registry) -> Self {
>>>>>>> 686ccf31
        // TODO: Validate that local IP isn't multicast / loopback etc.

        let allocations_gauge = Gauge::default();
        registry.register(
            "allocations_total",
            "The number of active allocations",
            allocations_gauge.clone(),
        );

        let responses_counter = Family::<ResponsesTotalLabels, Counter>::default();
        registry.register(
            "responses",
            "The number of responses",
            responses_counter.clone(),
        );

        let data_relayed_counter = Counter::default();
        registry.register(
            "data_relayed_bytes",
            "The number of bytes relayed",
            data_relayed_counter.clone(),
        );

        Self {
            decoder: Default::default(),
            encoder: Default::default(),
            public_address: public_address.into(),
            allocations: Default::default(),
            clients_by_allocation: Default::default(),
            allocations_by_port: Default::default(),
            channels_by_number: Default::default(),
            channel_numbers_by_peer: Default::default(),
            pending_commands: Default::default(),
            next_allocation_id: AllocationId(1),
            auth_secret: hex::encode(rng.gen::<[u8; 32]>()),
            rng,
            time_events: TimeEvents::default(),
            nonces: Default::default(),
            allocations_gauge,
            responses_counter,
            data_relayed_counter,
        }
    }

    pub fn auth_secret(&self) -> &str {
        &self.auth_secret
    }

    /// Registers a new, valid nonce.
    ///
    /// Each nonce is valid for 10 requests.
    pub fn add_nonce(&mut self, nonce: Uuid) {
        self.nonces.add_new(nonce);
    }

    /// Process the bytes received from a client.
    ///
    /// After calling this method, you should call [`Server::next_command`] until it returns `None`.
    pub fn handle_client_input(&mut self, bytes: &[u8], sender: SocketAddr, now: SystemTime) {
        let span = tracing::error_span!("client", %sender,  transaction_id = field::Empty);
        let _guard = span.enter();

        if tracing::enabled!(target: "wire", tracing::Level::TRACE) {
            let hex_bytes = hex::encode(bytes);
            tracing::trace!(target: "wire", %hex_bytes, "receiving bytes");
        }

        match self.decoder.decode(bytes) {
            Ok(Ok(message)) => {
                if let Some(id) = message.transaction_id() {
                    span.record("transaction_id", hex::encode(id.as_bytes()));
                }

                self.handle_client_message(message, sender, now);
            }
            // Could parse the bytes but message was semantically invalid (like missing attribute).
            Ok(Err(error_code)) => {
                self.queue_error_response(sender, error_code);
            }
            // Parsing the bytes failed.
            Err(client_message::Error::BadChannelData(_)) => {}
            Err(client_message::Error::DecodeStun(_)) => {}
            Err(client_message::Error::UnknownMessageType(_)) => {}
            Err(client_message::Error::Eof) => {}
        };
    }

    pub fn handle_client_message(
        &mut self,
        message: ClientMessage,
        sender: SocketAddr,
        now: SystemTime,
    ) {
        let result = match message {
            ClientMessage::Allocate(request) => self.handle_allocate_request(request, sender, now),
            ClientMessage::Refresh(request) => self.handle_refresh_request(request, sender, now),
            ClientMessage::ChannelBind(request) => {
                self.handle_channel_bind_request(request, sender, now)
            }
            ClientMessage::CreatePermission(request) => {
                self.handle_create_permission_request(request, sender, now)
            }
            ClientMessage::Binding(request) => {
                self.handle_binding_request(request, sender);
                return;
            }
            ClientMessage::ChannelData(msg) => {
                self.handle_channel_data_message(msg, sender, now);
                return;
            }
        };

        let Err(error_response) = result else {
            return;
        };

        self.queue_error_response(sender, error_response)
    }

    fn queue_error_response(&mut self, sender: SocketAddr, mut error_response: Message<Attribute>) {
        // In case of a 401 response, attach a realm and nonce.
        if error_response
            .get_attribute::<ErrorCode>()
            .map_or(false, |error| error == &ErrorCode::from(Unauthorized))
        {
            let new_nonce = Uuid::from_u128(self.rng.gen());

            self.add_nonce(new_nonce);

            error_response.add_attribute(Nonce::new(new_nonce.to_string()).unwrap().into());
            error_response.add_attribute((*FIREZONE).clone().into());
        }

        self.send_message(error_response, sender);
    }

    /// Process the bytes received from an allocation.
    pub fn handle_relay_input(
        &mut self,
        bytes: &[u8],
        sender: SocketAddr,
        allocation_id: AllocationId,
    ) {
        let span = tracing::error_span!("peer", %sender, %allocation_id, recipient = field::Empty, channel = field::Empty);
        let _guard = span.enter();

        if tracing::enabled!(target: "wire", tracing::Level::TRACE) {
            let hex_bytes = hex::encode(bytes);
            tracing::trace!(target: "wire", %hex_bytes, "receiving bytes");
        }

        let Some(recipient) = self.clients_by_allocation.get(&allocation_id) else {
            tracing::debug!(target: "relay", "unknown allocation");
            return;
        };

        span.record("recipient", field::display(&recipient));

        let Some(channel_number) = self.channel_numbers_by_peer.get(&sender) else {
            tracing::debug!(target: "relay", "no active channel, refusing to relay {} bytes", bytes.len());
            return;
        };

        span.record("channel", channel_number);

        let Some(channel) = self.channels_by_number.get(channel_number) else {
            debug_assert!(false, "unknown channel {}", channel_number);
            return
        };

        if !channel.bound {
            tracing::debug!(target: "relay", "channel existed but is unbound");
            return;
        }

        if channel.allocation != allocation_id {
            tracing::debug!(target: "relay", "channel is not associated with allocation");
            return;
        }

        tracing::debug!(target: "relay", "Relaying {} bytes", bytes.len());

        self.data_relayed_counter.inc_by(bytes.len() as u64);

        let data = ChannelData::new(*channel_number, bytes).to_bytes();

        if tracing::enabled!(target: "wire", tracing::Level::TRACE) {
            let hex_bytes = hex::encode(&data);
            tracing::trace!(target: "wire", %hex_bytes, "sending bytes");
        }

        self.pending_commands.push_back(Command::SendMessage {
            payload: data,
            recipient: *recipient,
        })
    }

    pub fn handle_deadline_reached(&mut self, now: SystemTime) {
        for action in self.time_events.pending_actions(now) {
            match action {
                TimedAction::ExpireAllocation(id) => {
                    let Some(allocation) = self.get_allocation(&id) else {
                        tracing::debug!(target: "relay", "Cannot expire non-existing allocation {id}");

                        continue;
                    };

                    if allocation.is_expired(now) {
                        self.delete_allocation(id)
                    }
                }
                TimedAction::UnbindChannel(chan) => {
                    let Some(channel) = self.channels_by_number.get_mut(&chan) else {
                        tracing::debug!(target: "relay", "Cannot expire non-existing channel binding {chan}");

                        continue;
                    };

                    if channel.is_expired(now) {
                        tracing::info!(target: "relay", "Channel {chan} is now expired");

                        channel.bound = false;

                        self.time_events.add(
                            now + Duration::from_secs(5 * 60),
                            TimedAction::DeleteChannel(chan),
                        );
                    }
                }
                TimedAction::DeleteChannel(chan) => {
                    self.delete_channel_binding(chan);
                }
            }
        }
    }

    /// An allocation failed.
    pub fn handle_allocation_failed(&mut self, id: AllocationId) {
        self.delete_allocation(id)
    }

    /// Return the next command to be executed.
    pub fn next_command(&mut self) -> Option<Command> {
        self.pending_commands.pop_front()
    }

    fn handle_binding_request(&mut self, message: Binding, sender: SocketAddr) {
        let mut message = Message::new(
            MessageClass::SuccessResponse,
            BINDING,
            message.transaction_id(),
        );
        message.add_attribute(XorMappedAddress::new(sender).into());

        self.send_message(message, sender);
    }

    /// Handle a TURN allocate request.
    ///
    /// See <https://www.rfc-editor.org/rfc/rfc8656#name-receiving-an-allocate-reque> for details.
    fn handle_allocate_request(
        &mut self,
        request: Allocate,
        sender: SocketAddr,
        now: SystemTime,
    ) -> Result<(), Message<Attribute>> {
        let effective_lifetime = request.effective_lifetime();

        let span =
            tracing::error_span!("allocate", lifetime = %effective_lifetime.lifetime().as_secs());
        let _guard = span.enter();

        self.verify_auth(&request, now)?;

        if self.allocations.contains_key(&sender) {
            return Err(error_response(AllocationMismatch, &request));
        }

        if self.allocations_by_port.len() == MAX_AVAILABLE_PORTS as usize {
            return Err(error_response(InsufficientCapacity, &request));
        }

        if request.requested_transport().protocol() != UDP_TRANSPORT {
            return Err(error_response(BadRequest, &request));
        }

        let (first_relay_address, maybe_second_relay_addr) = derive_relay_addresses(
            self.public_address,
            request.requested_address_family(),
            request.additional_address_family(),
        )
        .map_err(|e| error_response(e, &request))?;

        // TODO: Do we need to handle DONT-FRAGMENT?
        // TODO: Do we need to handle EVEN/ODD-PORT?

        let allocation = self.create_new_allocation(
            now,
            &effective_lifetime,
            first_relay_address,
            maybe_second_relay_addr,
        );

        let mut message = Message::new(
            MessageClass::SuccessResponse,
            ALLOCATE,
            request.transaction_id(),
        );

        let port = allocation.port;

        message
            .add_attribute(XorRelayAddress::new(SocketAddr::new(first_relay_address, port)).into());
        if let Some(second_relay_address) = maybe_second_relay_addr {
            message.add_attribute(
                XorRelayAddress::new(SocketAddr::new(second_relay_address, port)).into(),
            );
        }

        message.add_attribute(XorMappedAddress::new(sender).into());
        message.add_attribute(effective_lifetime.clone().into());

        let wake_deadline = self.time_events.add(
            allocation.expires_at,
            TimedAction::ExpireAllocation(allocation.id),
        );
        self.pending_commands.push_back(Command::Wake {
            deadline: wake_deadline,
        });
        self.pending_commands.push_back(Command::CreateAllocation {
            id: allocation.id,
            family: first_relay_address.family(),
            port,
        });
        if let Some(second_relay_addr) = maybe_second_relay_addr {
            self.pending_commands.push_back(Command::CreateAllocation {
                id: allocation.id,
                family: second_relay_addr.family(),
                port,
            });
        }
        self.send_message(message, sender);

        if let Some(second_relay_addr) = maybe_second_relay_addr {
            tracing::info!(
                target: "relay",
                first_relay_address = field::display(first_relay_address),
                second_relay_address = field::display(second_relay_addr),
                "Created new allocation",
            )
        } else {
            tracing::info!(
                target: "relay",
                first_relay_address = field::display(first_relay_address),
                "Created new allocation",
            )
        }

        self.clients_by_allocation.insert(allocation.id, sender);
        self.allocations.insert(sender, allocation);
        self.allocations_gauge.inc();

        Ok(())
    }

    /// Handle a TURN refresh request.
    ///
    /// See <https://www.rfc-editor.org/rfc/rfc8656#name-receiving-a-refresh-request> for details.
    fn handle_refresh_request(
        &mut self,
        request: Refresh,
        sender: SocketAddr,
        now: SystemTime,
    ) -> Result<(), Message<Attribute>> {
        let effective_lifetime = request.effective_lifetime();

        let span =
            tracing::error_span!("refresh", lifetime = %effective_lifetime.lifetime().as_secs());
        let _guard = span.enter();

        self.verify_auth(&request, now)?;

        // TODO: Verify that this is the correct error code.
        let allocation = self
            .allocations
            .get_mut(&sender)
            .ok_or(error_response(AllocationMismatch, &request))?;

        if effective_lifetime.lifetime().is_zero() {
            let id = allocation.id;

            self.delete_allocation(id);
            self.send_message(
                refresh_success_response(effective_lifetime, request.transaction_id()),
                sender,
            );

            return Ok(());
        }

        allocation.expires_at = now + effective_lifetime.lifetime();

        tracing::info!(
            target: "relay",
            port = %allocation.port,
            "Refreshed allocation",
        );

        let wake_deadline = self.time_events.add(
            allocation.expires_at,
            TimedAction::ExpireAllocation(allocation.id),
        );
        self.pending_commands.push_back(Command::Wake {
            deadline: wake_deadline,
        });
        self.send_message(
            refresh_success_response(effective_lifetime, request.transaction_id()),
            sender,
        );

        Ok(())
    }

    /// Handle a TURN channel bind request.
    ///
    /// See <https://www.rfc-editor.org/rfc/rfc8656#name-receiving-a-channelbind-req> for details.
    fn handle_channel_bind_request(
        &mut self,
        request: ChannelBind,
        sender: SocketAddr,
        now: SystemTime,
    ) -> Result<(), Message<Attribute>> {
        // Note: `channel_number` is enforced to be in the correct range.
        let requested_channel = request.channel_number().value();
        let peer_address = request.xor_peer_address().address();

        let span = tracing::error_span!("channel_bind", %requested_channel, %peer_address, allocation = field::Empty);
        let _guard = span.enter();

        self.verify_auth(&request, now)?;

        let allocation = self
            .allocations
            .get_mut(&sender)
            .ok_or(error_response(AllocationMismatch, &request))?;

        span.record("allocation", allocation.id.to_string());

        // Check that our allocation can handle the requested peer addr.
        if !allocation.can_relay_to(peer_address) {
            return Err(error_response(PeerAddressFamilyMismatch, &request));
        }

        // Ensure the same address isn't already bound to a different channel.
        if let Some(number) = self.channel_numbers_by_peer.get(&peer_address) {
            if number != &requested_channel {
                return Err(error_response(BadRequest, &request));
            }
        }

        // Ensure the channel is not already bound to a different address.
        if let Some(channel) = self.channels_by_number.get_mut(&requested_channel) {
            if channel.peer_address != peer_address {
                return Err(error_response(BadRequest, &request));
            }

            // Binding requests for existing channels act as a refresh for the binding.

            channel.refresh(now);

            tracing::info!(target: "relay", "Refreshed channel binding");

            self.time_events.add(
                channel.expiry,
                TimedAction::UnbindChannel(requested_channel),
            );
            self.send_message(
                channel_bind_success_response(request.transaction_id()),
                sender,
            );

            return Ok(());
        }

        // Channel binding does not exist yet, create it.

        // TODO: Any additional validations would go here.
        // TODO: Capacity checking would go here.

        let allocation_id = allocation.id;
        self.create_channel_binding(requested_channel, peer_address, allocation_id, now);
        self.send_message(
            channel_bind_success_response(request.transaction_id()),
            sender,
        );

        tracing::info!(target: "relay", "Successfully bound channel");

        Ok(())
    }

    /// Handle a TURN create permission request.
    ///
    /// See <https://www.rfc-editor.org/rfc/rfc8656#name-receiving-a-createpermissio> for details.
    ///
    /// This TURN server implementation does not support relaying data other than through channels.
    /// Thus, creating a permission is a no-op that always succeeds.
    fn handle_create_permission_request(
        &mut self,
        message: CreatePermission,
        sender: SocketAddr,
        now: SystemTime,
    ) -> Result<(), Message<Attribute>> {
        self.verify_auth(&message, now)?;

        self.send_message(
            create_permission_success_response(message.transaction_id()),
            sender,
        );

        Ok(())
    }

    fn handle_channel_data_message(&mut self, message: ChannelData, _: SocketAddr, _: SystemTime) {
        let channel_number = message.channel();
        let data = message.data();

        let span = tracing::error_span!("channel_data", channel = %channel_number, recipient = field::Empty);
        let _guard = span.enter();

        let Some(channel) = self.channels_by_number.get(&channel_number) else {
            tracing::debug!(target: "relay", "Channel does not exist, refusing to forward data");
            return;
        };

        // TODO: Do we need to enforce that only the creator of the channel can relay data?
        // The sender of a UDP packet can be spoofed, so why would we bother?

        if !channel.bound {
            tracing::debug!(target: "relay", "Channel exists but is unbound");
            return;
        }

        let recipient = channel.peer_address;
        span.record("recipient", field::display(&recipient));

        tracing::debug!(target: "relay", "Relaying {} bytes", data.len());

        self.data_relayed_counter.inc_by(data.len() as u64);

        if tracing::enabled!(target: "wire", tracing::Level::TRACE) {
            let hex_bytes = hex::encode(data);
            tracing::trace!(target: "wire", %hex_bytes, "sending bytes");
        }

        self.pending_commands.push_back(Command::ForwardData {
            id: channel.allocation,
            data: data.to_vec(),
            receiver: recipient,
        });
    }

    fn verify_auth(
        &mut self,
        request: &(impl StunRequest + ProtectedRequest),
        now: SystemTime,
    ) -> Result<(), Message<Attribute>> {
        let message_integrity = request
            .message_integrity()
            .map_err(|e| error_response(e, request))?;
        let username = request.username().map_err(|e| error_response(e, request))?;
        let nonce = request
            .nonce()
            .map_err(|e| error_response(e, request))?
            .value()
            .parse::<Uuid>()
            .map_err(|e| {
                log::debug!("failed to parse nonce: {e}");

                error_response(Unauthorized, request)
            })?;

        self.nonces
            .handle_nonce_used(nonce)
            .map_err(|_| error_response(Unauthorized, request))?;

        message_integrity
            .verify(&self.auth_secret, username.name(), now)
            .map_err(|_| error_response(Unauthorized, request))?;

        Ok(())
    }

    fn create_new_allocation(
        &mut self,
        now: SystemTime,
        lifetime: &Lifetime,
        first_relay_addr: std::net::IpAddr,
        second_relay_addr: Option<std::net::IpAddr>,
    ) -> Allocation {
        // First, find an unused port.

        assert!(
            self.allocations_by_port.len() < MAX_AVAILABLE_PORTS as usize,
            "No more ports available; this would loop forever"
        );

        let port = loop {
            let candidate = self.rng.gen_range(LOWEST_PORT..HIGHEST_PORT);

            if !self.allocations_by_port.contains_key(&candidate) {
                break candidate;
            }
        };

        // Second, grab a new allocation ID.
        let id = self.next_allocation_id.next();

        self.allocations_by_port.insert(port, id);

        Allocation {
            id,
            port,
            expires_at: now + lifetime.lifetime(),
            first_relay_addr,
            second_relay_addr,
        }
    }

    fn create_channel_binding(
        &mut self,
        requested_channel: u16,
        peer_address: SocketAddr,
        id: AllocationId,
        now: SystemTime,
    ) {
        self.channels_by_number.insert(
            requested_channel,
            Channel {
                expiry: now + CHANNEL_BINDING_DURATION,
                peer_address,
                allocation: id,
                bound: true,
            },
        );
        self.channel_numbers_by_peer
            .insert(peer_address, requested_channel);
    }

    fn send_message(&mut self, message: Message<Attribute>, recipient: SocketAddr) {
        let method = message.method();
        let class = message.class();
        tracing::trace!(target: "relay",  method = %message.method().as_str(), class = %message.class().as_str(), "Sending message");

        let Ok(bytes) = self.encoder.encode_into_bytes(message) else {
            debug_assert!(false, "Encoding should never fail");
            return;
        };

        if tracing::enabled!(target: "wire", tracing::Level::TRACE) {
            let hex_bytes = hex::encode(&bytes);
            tracing::trace!(target: "wire", %hex_bytes, "sending bytes");
        }

        self.pending_commands.push_back(Command::SendMessage {
            payload: bytes,
            recipient,
        });

        // record metrics
        let response_class = match class {
            MessageClass::SuccessResponse => ResponseClass::Success,
            MessageClass::ErrorResponse => ResponseClass::Error,
            _ => return,
        };
        let message_type = match method {
            BINDING => MessageType::Binding,
            ALLOCATE => MessageType::Allocate,
            REFRESH => MessageType::Refresh,
            CHANNEL_BIND => MessageType::ChannelBind,
            CREATE_PERMISSION => MessageType::CreatePermission,
            _ => return,
        };
        self.responses_counter
            .get_or_create(&ResponsesTotalLabels {
                class: response_class,
                message: message_type,
            })
            .inc();
    }

    fn get_allocation(&self, id: &AllocationId) -> Option<&Allocation> {
        self.clients_by_allocation
            .get(id)
            .and_then(|client| self.allocations.get(client))
    }

    fn delete_allocation(&mut self, id: AllocationId) {
        let Some(client) = self.clients_by_allocation.remove(&id) else {
            return;
        };
        let allocation = self
            .allocations
            .remove(&client)
            .expect("internal state mismatch");

        let port = allocation.port;

        self.allocations_by_port.remove(&port);
<<<<<<< HEAD

        self.pending_commands.push_back(Command::FreeAllocation {
            id,
            family: allocation.first_relay_addr.family(),
        });
        if let Some(second_relay_addr) = allocation.second_relay_addr {
            self.pending_commands.push_back(Command::FreeAllocation {
                id,
                family: second_relay_addr.family(),
            })
        }
=======
        self.allocations_gauge.dec();
        self.pending_commands
            .push_back(Command::FreeAddresses { id });
>>>>>>> 686ccf31

        tracing::info!(target: "relay", %port, "Deleted allocation");
    }

    fn delete_channel_binding(&mut self, chan: u16) {
        let Some(channel) = self.channels_by_number.get(&chan) else {
            return;
        };

        let addr = channel.peer_address;

        self.channel_numbers_by_peer.remove(&addr);
        self.channels_by_number.remove(&chan);
    }
}

fn refresh_success_response(
    effective_lifetime: Lifetime,
    transaction_id: TransactionId,
) -> Message<Attribute> {
    let mut message = Message::new(MessageClass::SuccessResponse, REFRESH, transaction_id);
    message.add_attribute(effective_lifetime.into());
    message
}

fn channel_bind_success_response(transaction_id: TransactionId) -> Message<Attribute> {
    Message::new(MessageClass::SuccessResponse, CHANNEL_BIND, transaction_id)
}

fn create_permission_success_response(transaction_id: TransactionId) -> Message<Attribute> {
    Message::new(
        MessageClass::SuccessResponse,
        CREATE_PERMISSION,
        transaction_id,
    )
}

/// Represents an allocation of a client.
struct Allocation {
    id: AllocationId,
    /// Data arriving on this port will be forwarded to the client iff there is an active data channel.
    port: u16,
    expires_at: SystemTime,

    first_relay_addr: std::net::IpAddr,
    second_relay_addr: Option<std::net::IpAddr>,
}

struct Channel {
    /// When the channel expires.
    expiry: SystemTime,

    /// The address of the peer that the channel is bound to.
    peer_address: SocketAddr,

    /// The allocation this channel belongs to.
    allocation: AllocationId,

    /// Whether the channel is currently bound.
    ///
    /// Channels are active for 10 minutes. During this time, data can be relayed through the channel.
    /// After 10 minutes, the channel is considered unbound.
    ///
    /// To prevent race conditions, we MUST NOT use the same channel number for a different peer and vice versa for another 5 minutes after the channel becomes unbound.
    /// Once it becomes unbound, we simply flip this bool and only completely remove the channel after another 5 minutes.
    ///
    /// With the data structure still existing while the channel is unbound, our existing validations cover the above requirement.
    bound: bool,
}

impl Channel {
    fn refresh(&mut self, now: SystemTime) {
        self.expiry = now + CHANNEL_BINDING_DURATION;
    }

    fn is_expired(&self, now: SystemTime) -> bool {
        self.expiry <= now
    }
}

impl Allocation {
    fn can_relay_to(&self, addr: SocketAddr) -> bool {
        // Currently, we only support IPv4, thus any IPv6 address is invalid.
        addr.is_ipv4()
    }
}

impl Allocation {
    fn is_expired(&self, now: SystemTime) -> bool {
        self.expires_at <= now
    }
}

#[derive(PartialEq)]
enum TimedAction {
    ExpireAllocation(AllocationId),
    UnbindChannel(u16),
    DeleteChannel(u16),
}

fn error_response(
    error_code: impl Into<ErrorCode>,
    request: &impl StunRequest,
) -> Message<Attribute> {
    let mut message = Message::new(
        MessageClass::ErrorResponse,
        request.method(),
        request.transaction_id(),
    );
    message.add_attribute(Attribute::from(error_code.into()));

    message
}

fn derive_relay_addresses(
    public_address: IpStack<Ipv4Addr, Ipv6Addr>,
    requested_addr_family: Option<&RequestedAddressFamily>,
    additional_addr_family: Option<&AdditionalAddressFamily>,
) -> Result<(std::net::IpAddr, Option<std::net::IpAddr>), ErrorCode> {
    match (
        public_address,
        requested_addr_family.map(|r| r.address_family()),
        additional_addr_family.map(|a| a.address_family()),
    ) {
        (
            IpStack::Ip4(addr) | IpStack::Dual { ip4: addr, .. },
            None | Some(AddressFamily::V4),
            None,
        ) => Ok((addr.into(), None)),
        (IpStack::Ip6(addr) | IpStack::Dual { ip6: addr, .. }, Some(AddressFamily::V6), None) => {
            Ok((addr.into(), None))
        }
        (IpStack::Dual { ip4, ip6 }, None, Some(AddressFamily::V6)) => {
            Ok((ip4.into(), Some(ip6.into())))
        }
        (_, Some(_), Some(_)) => Err(BadRequest.into()),
        (_, _, Some(AddressFamily::V4)) => Err(BadRequest.into()),
        _ => Err(AddressFamilyNotSupported.into()),
    }
}

/// Private helper trait to make [`error_response`] more ergonomic to use.
trait StunRequest {
    fn transaction_id(&self) -> TransactionId;
    fn method(&self) -> Method;
}

macro_rules! impl_stun_request_for {
    ($t:ty, $m:expr) => {
        impl StunRequest for $t {
            fn transaction_id(&self) -> TransactionId {
                self.transaction_id()
            }

            fn method(&self) -> Method {
                $m
            }
        }
    };
}

impl_stun_request_for!(Allocate, ALLOCATE);
impl_stun_request_for!(ChannelBind, CHANNEL_BIND);
impl_stun_request_for!(CreatePermission, CREATE_PERMISSION);
impl_stun_request_for!(Refresh, REFRESH);

/// Private helper trait to make [`Server::verify_auth`] more ergonomic to use.
trait ProtectedRequest {
    fn message_integrity(&self) -> Result<&MessageIntegrity, Unauthorized>;
    fn username(&self) -> Result<&Username, Unauthorized>;
    fn nonce(&self) -> Result<&Nonce, Unauthorized>;
}

macro_rules! impl_protected_request_for {
    ($t:ty) => {
        impl ProtectedRequest for $t {
            fn message_integrity(&self) -> Result<&MessageIntegrity, Unauthorized> {
                self.message_integrity().ok_or(Unauthorized)
            }

            fn username(&self) -> Result<&Username, Unauthorized> {
                self.username().ok_or(Unauthorized)
            }

            fn nonce(&self) -> Result<&Nonce, Unauthorized> {
                self.nonce().ok_or(Unauthorized)
            }
        }
    };
}

impl_protected_request_for!(Allocate);
impl_protected_request_for!(ChannelBind);
impl_protected_request_for!(CreatePermission);
impl_protected_request_for!(Refresh);

// Define an enum of all attributes that we care about for our server.
stun_codec::define_attribute_enums!(
    Attribute,
    AttributeDecoder,
    AttributeEncoder,
    [
        MessageIntegrity,
        XorMappedAddress,
        ErrorCode,
        RequestedTransport,
        XorRelayAddress,
        Lifetime,
        ChannelNumber,
        XorPeerAddress,
        Nonce,
        Realm,
        Username,
        RequestedAddressFamily,
        AdditionalAddressFamily
    ]
);

<<<<<<< HEAD
#[cfg(test)]
mod tests {
    use super::*;
    use std::net::{Ipv4Addr, Ipv6Addr};

    // Tests for requirements listed in https://www.rfc-editor.org/rfc/rfc8656#name-receiving-an-allocate-reque.

    // 6. The server checks if the request contains both REQUESTED-ADDRESS-FAMILY and ADDITIONAL-ADDRESS-FAMILY attributes. If yes, then the server rejects the request with a 400 (Bad Request) error.
    #[test]
    fn requested_and_additional_is_bad_request() {
        let error_code = derive_relay_addresses(
            IpStack::Ip4(Ipv4Addr::LOCALHOST),
            Some(&RequestedAddressFamily::new(AddressFamily::V4)),
            Some(&AdditionalAddressFamily::new(AddressFamily::V6)),
        )
        .unwrap_err();

        assert_eq!(error_code.code(), BadRequest::CODEPOINT)
    }

    // 7. If the server does not support the address family requested by the client in REQUESTED-ADDRESS-FAMILY, or if the allocation of the requested address family is disabled by local policy, it MUST generate an Allocate error response, and it MUST include an ERROR-CODE attribute with the 440 (Address Family not Supported) response code.
    // If the REQUESTED-ADDRESS-FAMILY attribute is absent and the server does not support the IPv4 address family, the server MUST include an ERROR-CODE attribute with the 440 (Address Family not Supported) response code.
    #[test]
    fn requested_address_family_not_available_is_not_supported() {
        let error_code = derive_relay_addresses(
            IpStack::Ip4(Ipv4Addr::LOCALHOST),
            Some(&RequestedAddressFamily::new(AddressFamily::V6)),
            None,
        )
        .unwrap_err();

        assert_eq!(error_code.code(), AddressFamilyNotSupported::CODEPOINT);

        let error_code = derive_relay_addresses(
            IpStack::Ip6(Ipv6Addr::LOCALHOST),
            Some(&RequestedAddressFamily::new(AddressFamily::V4)),
            None,
        )
        .unwrap_err();

        assert_eq!(error_code.code(), AddressFamilyNotSupported::CODEPOINT);

        let error_code =
            derive_relay_addresses(IpStack::Ip6(Ipv6Addr::LOCALHOST), None, None).unwrap_err();

        assert_eq!(error_code.code(), AddressFamilyNotSupported::CODEPOINT)
    }

    //9. The server checks if the request contains an ADDITIONAL-ADDRESS-FAMILY attribute. If yes, and the attribute value is 0x01 (IPv4 address family), then the server rejects the request with a 400 (Bad Request) error.
    #[test]
    fn additional_address_family_ip4_is_bad_request() {
        let error_code = derive_relay_addresses(
            IpStack::Ip4(Ipv4Addr::LOCALHOST),
            None,
            Some(&AdditionalAddressFamily::new(AddressFamily::V4)),
        )
        .unwrap_err();

        assert_eq!(error_code.code(), BadRequest::CODEPOINT)
    }
=======
#[derive(Clone, Debug, Hash, PartialEq, Eq, prometheus_client::encoding::EncodeLabelSet)]
struct ResponsesTotalLabels {
    class: ResponseClass,
    message: MessageType,
}

#[derive(Clone, Debug, Hash, PartialEq, Eq, prometheus_client::encoding::EncodeLabelValue)]
enum ResponseClass {
    Success,
    Error,
}

#[derive(Clone, Debug, Hash, PartialEq, Eq, prometheus_client::encoding::EncodeLabelValue)]
enum MessageType {
    Binding,
    Allocate,
    ChannelBind,
    CreatePermission,
    Refresh,
>>>>>>> 686ccf31
}<|MERGE_RESOLUTION|>--- conflicted
+++ resolved
@@ -148,11 +148,11 @@
 where
     R: Rng,
 {
-<<<<<<< HEAD
-    pub fn new(public_address: impl Into<IpStack<Ipv4Addr, Ipv6Addr>>, mut rng: R) -> Self {
-=======
-    pub fn new(public_ip4_address: Ipv4Addr, mut rng: R, registry: &mut Registry) -> Self {
->>>>>>> 686ccf31
+    pub fn new(
+        public_address: impl Into<IpStack<Ipv4Addr, Ipv6Addr>>,
+        mut rng: R,
+        registry: &mut Registry,
+    ) -> Self {
         // TODO: Validate that local IP isn't multicast / loopback etc.
 
         let allocations_gauge = Gauge::default();
@@ -862,8 +862,8 @@
         let port = allocation.port;
 
         self.allocations_by_port.remove(&port);
-<<<<<<< HEAD
-
+
+        self.allocations_gauge.dec();
         self.pending_commands.push_back(Command::FreeAllocation {
             id,
             family: allocation.first_relay_addr.family(),
@@ -874,11 +874,6 @@
                 family: second_relay_addr.family(),
             })
         }
-=======
-        self.allocations_gauge.dec();
-        self.pending_commands
-            .push_back(Command::FreeAddresses { id });
->>>>>>> 686ccf31
 
         tracing::info!(target: "relay", %port, "Deleted allocation");
     }
@@ -1097,7 +1092,27 @@
     ]
 );
 
-<<<<<<< HEAD
+#[derive(Clone, Debug, Hash, PartialEq, Eq, prometheus_client::encoding::EncodeLabelSet)]
+struct ResponsesTotalLabels {
+    class: ResponseClass,
+    message: MessageType,
+}
+
+#[derive(Clone, Debug, Hash, PartialEq, Eq, prometheus_client::encoding::EncodeLabelValue)]
+enum ResponseClass {
+    Success,
+    Error,
+}
+
+#[derive(Clone, Debug, Hash, PartialEq, Eq, prometheus_client::encoding::EncodeLabelValue)]
+enum MessageType {
+    Binding,
+    Allocate,
+    ChannelBind,
+    CreatePermission,
+    Refresh,
+}
+
 #[cfg(test)]
 mod tests {
     use super::*;
@@ -1158,25 +1173,4 @@
 
         assert_eq!(error_code.code(), BadRequest::CODEPOINT)
     }
-=======
-#[derive(Clone, Debug, Hash, PartialEq, Eq, prometheus_client::encoding::EncodeLabelSet)]
-struct ResponsesTotalLabels {
-    class: ResponseClass,
-    message: MessageType,
-}
-
-#[derive(Clone, Debug, Hash, PartialEq, Eq, prometheus_client::encoding::EncodeLabelValue)]
-enum ResponseClass {
-    Success,
-    Error,
-}
-
-#[derive(Clone, Debug, Hash, PartialEq, Eq, prometheus_client::encoding::EncodeLabelValue)]
-enum MessageType {
-    Binding,
-    Allocate,
-    ChannelBind,
-    CreatePermission,
-    Refresh,
->>>>>>> 686ccf31
 }