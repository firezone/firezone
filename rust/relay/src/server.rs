mod channel_data;
mod client_message;

use crate::auth::MessageIntegrityExt;
use crate::rfc8656::PeerAddressFamilyMismatch;
use crate::server::channel_data::ChannelData;
use crate::server::client_message::{
    Allocate, Binding, ChannelBind, ClientMessage, CreatePermission, Refresh,
};
use crate::stun_codec_ext::{MessageClassExt, MethodExt};
use crate::TimeEvents;
use anyhow::Result;
use bytecodec::EncodeExt;
use core::fmt;
use rand::rngs::mock::StepRng;
use rand::Rng;
use std::collections::{HashMap, VecDeque};
use std::hash::Hash;
use std::net::{Ipv4Addr, SocketAddr, SocketAddrV4};
use std::time::{Duration, SystemTime};
use stun_codec::rfc5389::attributes::{
    ErrorCode, MessageIntegrity, Nonce, Realm, Username, XorMappedAddress,
};
use stun_codec::rfc5389::errors::{BadRequest, Unauthorized};
use stun_codec::rfc5389::methods::BINDING;
use stun_codec::rfc5766::attributes::{
    ChannelNumber, Lifetime, RequestedTransport, XorPeerAddress, XorRelayAddress,
};
use stun_codec::rfc5766::errors::{AllocationMismatch, InsufficientCapacity};
use stun_codec::rfc5766::methods::{ALLOCATE, CHANNEL_BIND, CREATE_PERMISSION, REFRESH};
use stun_codec::{Message, MessageClass, MessageEncoder, Method, TransactionId};

/// A sans-IO STUN & TURN server.
///
/// A [`Server`] is bound to an IPv4 address and assumes to only operate on UDP.
/// Thus, 3 out of the 5 components of a "5-tuple" are unique to an instance of [`Server`] and
/// we can index data simply by the sender's [`SocketAddr`].
///
/// Additionally, we assume to have complete ownership over the port range `LOWEST_PORT` - `HIGHEST_PORT`.
<<<<<<< HEAD
pub struct Server<R> {
=======
pub struct Server<R = ThreadRng> {
>>>>>>> d27856a8
    decoder: client_message::Decoder,
    encoder: MessageEncoder<Attribute>,

    public_ip4_address: Ipv4Addr,

    /// All client allocations, indexed by client's socket address.
    allocations: HashMap<SocketAddr, Allocation>,

    clients_by_allocation: HashMap<AllocationId, SocketAddr>,
    allocations_by_port: HashMap<u16, AllocationId>,

    channels_by_number: HashMap<u16, Channel>,
    channel_numbers_by_peer: HashMap<SocketAddr, u16>,

    pending_commands: VecDeque<Command>,
    next_allocation_id: AllocationId,

    rng: R,

    auth_secret: [u8; 32],

    time_events: TimeEvents<TimedAction>,
}

/// The commands returned from a [`Server`].
///
/// The [`Server`] itself is sans-IO, meaning it is the caller responsibility to cause the side-effects described by these commands.
#[derive(Debug)]
pub enum Command {
    SendMessage {
        payload: Vec<u8>,
        recipient: SocketAddr,
    },
    /// Listen for traffic on the provided IP addresses.
    ///
    /// Any incoming data should be handed to the [`Server`] via [`Server::handle_relay_input`].
    AllocateAddresses { id: AllocationId, port: u16 },
    /// Free the addresses associated with the given [`AllocationId`].
    FreeAddresses { id: AllocationId },

    ForwardData {
        id: AllocationId,
        data: Vec<u8>,
        receiver: SocketAddr,
    },
    /// At the latest, the [`Server`] needs to be woken at the specified deadline to execute time-based actions correctly.
    Wake { deadline: SystemTime },
}

#[derive(Debug, Clone, Copy, PartialEq, Eq, Hash, Default)]
pub struct AllocationId(u64);

impl AllocationId {
    fn next(&mut self) -> Self {
        let id = self.0;

        self.0 += 1;

        AllocationId(id)
    }
}

impl fmt::Display for AllocationId {
    fn fmt(&self, f: &mut fmt::Formatter<'_>) -> fmt::Result {
        write!(f, "AID-{}", self.0)
    }
}

/// See <https://www.rfc-editor.org/rfc/rfc8656#name-requested-transport>.
const UDP_TRANSPORT: u8 = 17;

const LOWEST_PORT: u16 = 49152;
const HIGHEST_PORT: u16 = 65535;

/// The maximum number of ports available for allocation.
const MAX_AVAILABLE_PORTS: u16 = HIGHEST_PORT - LOWEST_PORT;

/// The duration of a channel binding.
///
/// See <https://www.rfc-editor.org/rfc/rfc8656#name-channels-2>.
const CHANNEL_BINDING_DURATION: Duration = Duration::from_secs(600);

impl<R> Server<R>
where
    R: Rng,
{
    pub fn new(public_ip4_address: Ipv4Addr, mut rng: R) -> Self {
        // TODO: Validate that local IP isn't multicast / loopback etc.

        Self {
            decoder: Default::default(),
            encoder: Default::default(),
            public_ip4_address,
            allocations: Default::default(),
            clients_by_allocation: Default::default(),
            allocations_by_port: Default::default(),
            channels_by_number: Default::default(),
            channel_numbers_by_peer: Default::default(),
            pending_commands: Default::default(),
            next_allocation_id: AllocationId(1),
            auth_secret: rng.gen(),
            rng,
            time_events: TimeEvents::default(),
        }
    }

    pub fn auth_secret(&mut self) -> [u8; 32] {
        self.auth_secret
    }

    /// Process the bytes received from a client.
    ///
    /// After calling this method, you should call [`Server::next_command`] until it returns `None`.
<<<<<<< HEAD
    pub fn handle_client_input(&mut self, bytes: &[u8], sender: SocketAddr, now: SystemTime) {
=======
    pub fn handle_client_input(&mut self, bytes: &[u8], sender: SocketAddr, now: Instant) {
>>>>>>> d27856a8
        if tracing::enabled!(target: "wire", tracing::Level::TRACE) {
            let hex_bytes = hex::encode(bytes);
            tracing::trace!(target: "wire", r#"Input::client("{sender}","{hex_bytes}")"#);
        }

        let result = match self.decoder.decode(bytes) {
            Ok(Ok(ClientMessage::Allocate(request))) => {
                self.handle_allocate_request(request, sender, now)
            }
            Ok(Ok(ClientMessage::Refresh(request))) => {
                self.handle_refresh_request(request, sender, now)
<<<<<<< HEAD
            }
            Ok(Ok(ClientMessage::ChannelBind(request))) => {
                self.handle_channel_bind_request(request, sender, now)
            }
            Ok(Ok(ClientMessage::CreatePermission(request))) => {
                self.handle_create_permission_request(request, sender, now)
            }
=======
            }
            Ok(Ok(ClientMessage::ChannelBind(request))) => {
                self.handle_channel_bind_request(request, sender, now)
            }
            Ok(Ok(ClientMessage::CreatePermission(request))) => {
                self.handle_create_permission_request(request, sender, now)
            }
>>>>>>> d27856a8
            Ok(Ok(ClientMessage::Binding(request))) => {
                self.handle_binding_request(request, sender);
                return;
            }
            Ok(Ok(ClientMessage::ChannelData(msg))) => {
                self.handle_channel_data_message(msg, sender, now);
                return;
            }

            // Could parse the bytes but message was semantically invalid (like missing attribute).
            Ok(Err(error_code)) => Err(error_code),

            // Parsing the bytes failed.
            Err(client_message::Error::BadChannelData(_)) => return,
            Err(client_message::Error::DecodeStun(_)) => return,
            Err(client_message::Error::UnknownMessageType(_)) => return,
            Err(client_message::Error::Eof) => return,
        };

        let Err(mut error_response) = result else {
            return;
        };

        // In case of a 401 response, attach a realm and nonce.
        if error_response
            .get_attribute::<ErrorCode>()
            .map_or(false, |error| error == &ErrorCode::from(Unauthorized))
        {
            error_response.add_attribute(Nonce::new("foobar".to_owned()).unwrap().into());
            error_response.add_attribute(Realm::new("firezone".to_owned()).unwrap().into());
        }

        self.send_message(error_response, sender);
    }

    /// Process the bytes received from an allocation.
    pub fn handle_relay_input(
        &mut self,
        bytes: &[u8],
        sender: SocketAddr,
        allocation_id: AllocationId,
    ) {
        if tracing::enabled!(target: "wire", tracing::Level::TRACE) {
            let hex_bytes = hex::encode(bytes);
            tracing::trace!(target: "wire", r#"Input::peer("{sender}","{hex_bytes}")"#);
        }

        let Some(client) = self.clients_by_allocation.get(&allocation_id) else {
            tracing::debug!(target: "relay", "unknown allocation {allocation_id}");
            return;
        };

        let Some(channel_number) = self.channel_numbers_by_peer.get(&sender) else {
            tracing::debug!(target: "relay", "no active channel for {sender}, refusing to relay {} bytes", bytes.len());
            return;
        };

        let Some(channel) = self.channels_by_number.get(channel_number) else {
            debug_assert!(false, "unknown channel {}", channel_number);
            return
        };

        if !channel.bound {
            tracing::debug!(
                target: "relay",
                "channel {channel_number} from {sender} to {client} existed but is unbound"
            );
            return;
        }

        if channel.allocation != allocation_id {
            tracing::debug!(
                target: "relay",
                "channel {channel_number} is not associated with allocation {allocation_id}",
            );
            return;
        }

        tracing::debug!(target: "relay", "Relaying {} bytes from {sender} to {client} via channel {channel_number}",
            bytes.len()
        );

        let recipient = *client;
        let data = ChannelData::new(*channel_number, bytes).to_bytes();

        if tracing::enabled!(target: "wire", tracing::Level::TRACE) {
            let hex_bytes = hex::encode(&data);
            tracing::trace!(target: "wire", r#"Output::send_message("{recipient}","{hex_bytes}")"#);
        }

        self.pending_commands.push_back(Command::SendMessage {
            payload: data,
            recipient,
        })
    }

    pub fn handle_deadline_reached(&mut self, now: SystemTime) {
        for action in self.time_events.pending_actions(now) {
            match action {
                TimedAction::ExpireAllocation(id) => {
                    let Some(allocation) = self.get_allocation(&id) else {
                        tracing::debug!(target: "relay", "Cannot expire non-existing allocation {id}");

                        continue;
                    };

                    if allocation.is_expired(now) {
                        self.delete_allocation(id)
                    }
                }
                TimedAction::UnbindChannel(chan) => {
                    let Some(channel) = self.channels_by_number.get_mut(&chan) else {
                        tracing::debug!(target: "relay", "Cannot expire non-existing channel binding {chan}");

                        continue;
                    };

                    if channel.is_expired(now) {
                        tracing::info!(target: "relay", "Channel {chan} is now expired");

                        channel.bound = false;

                        self.time_events.add(
                            now + Duration::from_secs(5 * 60),
                            TimedAction::DeleteChannel(chan),
                        );
                    }
                }
                TimedAction::DeleteChannel(chan) => {
                    self.delete_channel_binding(chan);
                }
            }
        }
    }

    /// Return the next command to be executed.
    pub fn next_command(&mut self) -> Option<Command> {
        self.pending_commands.pop_front()
    }

    pub fn handle_binding_request(&mut self, message: Binding, sender: SocketAddr) {
        let mut message = Message::new(
            MessageClass::SuccessResponse,
            BINDING,
            message.transaction_id(),
        );
        message.add_attribute(XorMappedAddress::new(sender).into());

        self.send_message(message, sender);
    }

    /// Handle a TURN allocate request.
    ///
    /// See <https://www.rfc-editor.org/rfc/rfc8656#name-receiving-an-allocate-reque> for details.
    pub fn handle_allocate_request(
        &mut self,
        request: Allocate,
        sender: SocketAddr,
<<<<<<< HEAD
        now: SystemTime,
    ) -> Result<(), Message<Attribute>> {
        self.verify_auth(&request, now)?;
=======
        now: Instant,
    ) -> Result<(), Message<Attribute>> {
        // TODO: Check validity of message integrity here?
>>>>>>> d27856a8

        if self.allocations.contains_key(&sender) {
            return Err(error_response(AllocationMismatch, &request));
        }

        if self.allocations_by_port.len() == MAX_AVAILABLE_PORTS as usize {
            return Err(error_response(InsufficientCapacity, &request));
        }

        if request.requested_transport().protocol() != UDP_TRANSPORT {
            return Err(error_response(BadRequest, &request));
        }

        let effective_lifetime = request.effective_lifetime();

        // TODO: Do we need to handle DONT-FRAGMENT?
        // TODO: Do we need to handle EVEN/ODD-PORT?

        let allocation = self.create_new_allocation(now, &effective_lifetime);

        let mut message = Message::new(
            MessageClass::SuccessResponse,
            ALLOCATE,
            request.transaction_id(),
        );

        let ip4_relay_address = self.public_relay_address_for_port(allocation.port);

        message.add_attribute(XorRelayAddress::new(ip4_relay_address.into()).into());
        message.add_attribute(XorMappedAddress::new(sender).into());
        message.add_attribute(effective_lifetime.clone().into());

        let wake_deadline = self.time_events.add(
            allocation.expires_at,
            TimedAction::ExpireAllocation(allocation.id),
        );
        self.pending_commands.push_back(Command::Wake {
            deadline: wake_deadline,
        });
        self.pending_commands.push_back(Command::AllocateAddresses {
            id: allocation.id,
            port: allocation.port,
        });
        self.send_message(message, sender);

        tracing::info!(
            target: "relay",
            "Created new allocation for {sender} on {ip4_relay_address} and lifetime {}s",
            effective_lifetime.lifetime().as_secs()
        );

        self.clients_by_allocation.insert(allocation.id, sender);
        self.allocations.insert(sender, allocation);

        Ok(())
    }

    /// Handle a TURN refresh request.
    ///
    /// See <https://www.rfc-editor.org/rfc/rfc8656#name-receiving-a-refresh-request> for details.
    pub fn handle_refresh_request(
        &mut self,
        request: Refresh,
        sender: SocketAddr,
<<<<<<< HEAD
        now: SystemTime,
    ) -> Result<(), Message<Attribute>> {
        self.verify_auth(&request, now)?;
=======
        now: Instant,
    ) -> Result<(), Message<Attribute>> {
        // TODO: Check validity of message integrity here?
>>>>>>> d27856a8

        // TODO: Verify that this is the correct error code.
        let allocation = self
            .allocations
            .get_mut(&sender)
            .ok_or(error_response(AllocationMismatch, &request))?;

        let effective_lifetime = request.effective_lifetime();

        if effective_lifetime.lifetime().is_zero() {
            let port = allocation.port;

            self.pending_commands
                .push_back(Command::FreeAddresses { id: allocation.id });
            self.allocations.remove(&sender);
            self.allocations_by_port.remove(&port);
            self.send_message(
                refresh_success_response(effective_lifetime, request.transaction_id()),
                sender,
            );

            tracing::info!(
                target: "relay",
                "Deleted allocation for {sender} on port {port}"
            );

            return Ok(());
        }

        allocation.expires_at = now + effective_lifetime.lifetime();

        tracing::info!(
            target: "relay",
            "Refreshed allocation for {sender} on port {} and lifetime {}s",
            allocation.port,
            effective_lifetime.lifetime().as_secs()
        );

        let wake_deadline = self.time_events.add(
            allocation.expires_at,
            TimedAction::ExpireAllocation(allocation.id),
        );
        self.pending_commands.push_back(Command::Wake {
            deadline: wake_deadline,
        });
        self.send_message(
            refresh_success_response(effective_lifetime, request.transaction_id()),
            sender,
        );

        Ok(())
    }

    /// Handle a TURN channel bind request.
    ///
    /// See <https://www.rfc-editor.org/rfc/rfc8656#name-receiving-a-channelbind-req> for details.
    pub fn handle_channel_bind_request(
        &mut self,
        request: ChannelBind,
        sender: SocketAddr,
<<<<<<< HEAD
        now: SystemTime,
    ) -> Result<(), Message<Attribute>> {
        self.verify_auth(&request, now)?;
=======
        now: Instant,
    ) -> Result<(), Message<Attribute>> {
        // TODO: Check validity of message integrity here?
>>>>>>> d27856a8

        let allocation = self
            .allocations
            .get_mut(&sender)
            .ok_or(error_response(AllocationMismatch, &request))?;

        let requested_channel = request.channel_number().value();
        let peer_address = request.xor_peer_address().address();

        // Note: `channel_number` is enforced to be in the correct range.

        // Check that our allocation can handle the requested peer addr.
        if !allocation.can_relay_to(peer_address) {
            return Err(error_response(PeerAddressFamilyMismatch, &request));
        }

        // Ensure the same address isn't already bound to a different channel.
        if let Some(number) = self.channel_numbers_by_peer.get(&peer_address) {
            if number != &requested_channel {
                return Err(error_response(BadRequest, &request));
            }
        }

        // Ensure the channel is not already bound to a different address.
        if let Some(channel) = self.channels_by_number.get_mut(&requested_channel) {
            if channel.peer_address != peer_address {
                return Err(error_response(BadRequest, &request));
            }

            // Binding requests for existing channels act as a refresh for the binding.

            channel.refresh(now);

            tracing::info!(target: "relay", "Refreshed channel binding {requested_channel} between {sender} and {peer_address} on allocation {}", allocation.id);

            self.time_events.add(
                channel.expiry,
                TimedAction::UnbindChannel(requested_channel),
            );
            self.send_message(
                channel_bind_success_response(request.transaction_id()),
                sender,
            );

            return Ok(());
        }

        // Channel binding does not exist yet, create it.

        // TODO: Any additional validations would go here.
        // TODO: Capacity checking would go here.

        let allocation_id = allocation.id;
        self.create_channel_binding(requested_channel, peer_address, allocation_id, now);
        self.send_message(
            channel_bind_success_response(request.transaction_id()),
            sender,
        );

        tracing::info!(target: "relay", "Bound channel {requested_channel} between {sender} and {peer_address} on allocation {}", allocation_id);

        Ok(())
    }

    /// Handle a TURN create permission request.
    ///
    /// See <https://www.rfc-editor.org/rfc/rfc8656#name-receiving-a-createpermissio> for details.
    ///
    /// This TURN server implementation does not support relaying data other than through channels.
    /// Thus, creating a permission is a no-op that always succeeds.
    pub fn handle_create_permission_request(
        &mut self,
        message: CreatePermission,
        sender: SocketAddr,
<<<<<<< HEAD
        now: SystemTime,
    ) -> Result<(), Message<Attribute>> {
        self.verify_auth(&message, now)?;
=======
        _: Instant,
    ) -> Result<(), Message<Attribute>> {
        // TODO: Check validity of message integrity here?
>>>>>>> d27856a8

        self.send_message(
            create_permission_success_response(message.transaction_id()),
            sender,
        );

        Ok(())
    }

    pub fn handle_channel_data_message(
        &mut self,
        message: ChannelData,
        sender: SocketAddr,
        _: SystemTime,
    ) {
        let channel_number = message.channel();
        let data = message.data();

        let Some(channel) = self.channels_by_number.get(&channel_number) else {
            tracing::debug!(target: "relay", "Channel {channel_number} does not exist, refusing to forward data");
            return;
        };

        // TODO: Do we need to enforce that only the creator of the channel can relay data?
        // The sender of a UDP packet can be spoofed, so why would we bother?

        if !channel.bound {
            tracing::debug!(target: "relay", "Channel {channel_number} exists but is unbound");
            return;
        }

        let recipient = channel.peer_address;

        tracing::debug!(target: "relay", "Relaying {} bytes from {sender} to {recipient} via channel {channel_number}", data.len());

        if tracing::enabled!(target: "wire", tracing::Level::TRACE) {
            let hex_bytes = hex::encode(data);
            tracing::trace!(target: "wire", r#"Output::Forward("{recipient}","{hex_bytes}")"#);
        }

        self.pending_commands.push_back(Command::ForwardData {
            id: channel.allocation,
            data: data.to_vec(),
            receiver: recipient,
        });
    }

    fn verify_auth(
        &mut self,
        request: &(impl StunRequest + ProtectedRequest),
        now: SystemTime,
    ) -> Result<(), Message<Attribute>> {
        request
            .message_integrity()
            .verify(&self.auth_secret, request.username().name(), now)
            .map_err(|_| error_response(Unauthorized, request))?;

        // TODO: Check if nonce is valid.

        Ok(())
    }

    fn create_new_allocation(&mut self, now: SystemTime, lifetime: &Lifetime) -> Allocation {
        // First, find an unused port.

        assert!(
            self.allocations_by_port.len() < MAX_AVAILABLE_PORTS as usize,
            "No more ports available; this would loop forever"
        );

        let port = loop {
            let candidate = self.rng.gen_range(LOWEST_PORT..HIGHEST_PORT);

            if !self.allocations_by_port.contains_key(&candidate) {
                break candidate;
            }
        };

        // Second, grab a new allocation ID.
        let id = self.next_allocation_id.next();

        self.allocations_by_port.insert(port, id);

        Allocation {
            id,
            port,
            expires_at: now + lifetime.lifetime(),
        }
    }

    fn create_channel_binding(
        &mut self,
        requested_channel: u16,
        peer_address: SocketAddr,
        id: AllocationId,
        now: SystemTime,
    ) {
        self.channels_by_number.insert(
            requested_channel,
            Channel {
                expiry: now + CHANNEL_BINDING_DURATION,
                peer_address,
                allocation: id,
                bound: true,
            },
        );
        self.channel_numbers_by_peer
            .insert(peer_address, requested_channel);
    }

    fn send_message(&mut self, message: Message<Attribute>, recipient: SocketAddr) {
        tracing::trace!(target: "relay", "Sending {} {} to {recipient}", message.method().as_str(), message.class().as_str());

        let Ok(bytes) = self.encoder.encode_into_bytes(message) else {
            debug_assert!(false, "Encoding should never fail");
            return;
        };

        if tracing::enabled!(target: "wire", tracing::Level::TRACE) {
            let hex_bytes = hex::encode(&bytes);
            tracing::trace!(target: "wire", r#"Output::SendMessage("{recipient}","{hex_bytes}")"#);
        }

        self.pending_commands.push_back(Command::SendMessage {
            payload: bytes,
            recipient,
        });
    }

    fn public_relay_address_for_port(&self, port: u16) -> SocketAddrV4 {
        SocketAddrV4::new(self.public_ip4_address, port)
    }

    fn get_allocation(&self, id: &AllocationId) -> Option<&Allocation> {
        self.clients_by_allocation
            .get(id)
            .and_then(|client| self.allocations.get(client))
    }

    fn delete_allocation(&mut self, id: AllocationId) {
        let Some(client) = self.clients_by_allocation.remove(&id) else {
            return;
        };

        self.allocations.remove(&client);
        self.pending_commands
            .push_back(Command::FreeAddresses { id });
    }

    fn delete_channel_binding(&mut self, chan: u16) {
        let Some(channel) = self.channels_by_number.get(&chan) else {
            return;
        };

        let addr = channel.peer_address;

        self.channel_numbers_by_peer.remove(&addr);
        self.channels_by_number.remove(&chan);
    }
}

fn refresh_success_response(
    effective_lifetime: Lifetime,
    transaction_id: TransactionId,
) -> Message<Attribute> {
    let mut message = Message::new(MessageClass::SuccessResponse, REFRESH, transaction_id);
    message.add_attribute(effective_lifetime.into());
    message
}

fn channel_bind_success_response(transaction_id: TransactionId) -> Message<Attribute> {
    Message::new(MessageClass::SuccessResponse, CHANNEL_BIND, transaction_id)
}

fn create_permission_success_response(transaction_id: TransactionId) -> Message<Attribute> {
    Message::new(
        MessageClass::SuccessResponse,
        CREATE_PERMISSION,
        transaction_id,
    )
}

impl Server<StepRng> {
    #[allow(dead_code)]
    pub fn test() -> Self {
        let rng = StepRng::new(0, 0);
        let public_ip4_address = Ipv4Addr::new(35, 124, 91, 37);

        Self::new(public_ip4_address, rng)
    }
}

/// Represents an allocation of a client.
struct Allocation {
    id: AllocationId,
    /// Data arriving on this port will be forwarded to the client iff there is an active data channel.
    port: u16,
    expires_at: SystemTime,
}

struct Channel {
    /// When the channel expires.
    expiry: SystemTime,

    /// The address of the peer that the channel is bound to.
    peer_address: SocketAddr,

    /// The allocation this channel belongs to.
    allocation: AllocationId,

    /// Whether the channel is currently bound.
    ///
    /// Channels are active for 10 minutes. During this time, data can be relayed through the channel.
    /// After 10 minutes, the channel is considered unbound.
    ///
    /// To prevent race conditions, we MUST NOT use the same channel number for a different peer and vice versa for another 5 minutes after the channel becomes unbound.
    /// Once it becomes unbound, we simply flip this bool and only completely remove the channel after another 5 minutes.
    ///
    /// With the data structure still existing while the channel is unbound, our existing validations cover the above requirement.
    bound: bool,
}

impl Channel {
    fn refresh(&mut self, now: SystemTime) {
        self.expiry = now + CHANNEL_BINDING_DURATION;
    }

    fn is_expired(&self, now: SystemTime) -> bool {
        self.expiry <= now
    }
}

impl Allocation {
    fn can_relay_to(&self, addr: SocketAddr) -> bool {
        // Currently, we only support IPv4, thus any IPv6 address is invalid.
        addr.is_ipv4()
    }
}

impl Allocation {
    fn is_expired(&self, now: SystemTime) -> bool {
        self.expires_at <= now
    }
}

enum TimedAction {
    ExpireAllocation(AllocationId),
    UnbindChannel(u16),
    DeleteChannel(u16),
}

fn error_response(
    error_code: impl Into<ErrorCode>,
    request: &impl StunRequest,
) -> Message<Attribute> {
    let mut message = Message::new(
        MessageClass::ErrorResponse,
        request.method(),
        request.transaction_id(),
    );
    message.add_attribute(Attribute::from(error_code.into()));
<<<<<<< HEAD

    message
}

/// Private helper trait to make [`error_response`] more ergonomic to use.
trait StunRequest {
    fn transaction_id(&self) -> TransactionId;
    fn method(&self) -> Method;
}

macro_rules! impl_stun_request_for {
    ($t:ty, $m:expr) => {
        impl StunRequest for $t {
            fn transaction_id(&self) -> TransactionId {
                self.transaction_id()
            }
=======
>>>>>>> d27856a8

            fn method(&self) -> Method {
                $m
            }
        }
    };
}

<<<<<<< HEAD
impl_stun_request_for!(Allocate, ALLOCATE);
impl_stun_request_for!(ChannelBind, CHANNEL_BIND);
impl_stun_request_for!(CreatePermission, CREATE_PERMISSION);
impl_stun_request_for!(Refresh, REFRESH);

/// Private helper trait to make [`Server::verify_auth`] more ergonomic to use.
trait ProtectedRequest {
    fn message_integrity(&self) -> &MessageIntegrity;
    fn username(&self) -> &Username;
}

macro_rules! impl_protected_request_for {
    ($t:ty) => {
        impl ProtectedRequest for $t {
            fn message_integrity(&self) -> &MessageIntegrity {
                self.message_integrity()
            }

            fn username(&self) -> &Username {
                self.username()
            }
        }
    };
}

impl_protected_request_for!(Allocate);
impl_protected_request_for!(ChannelBind);
impl_protected_request_for!(CreatePermission);
impl_protected_request_for!(Refresh);
=======
/// Private helper trait to make [`error_response`] more ergonomic to use.
trait StunRequest {
    fn transaction_id(&self) -> TransactionId;
    fn method(&self) -> Method;
}

macro_rules! impl_stun_request_for {
    ($t:ty, $m:expr) => {
        impl StunRequest for $t {
            fn transaction_id(&self) -> TransactionId {
                self.transaction_id()
            }

            fn method(&self) -> Method {
                $m
            }
        }
    };
}

impl_stun_request_for!(Allocate, ALLOCATE);
impl_stun_request_for!(ChannelBind, CHANNEL_BIND);
impl_stun_request_for!(CreatePermission, CREATE_PERMISSION);
impl_stun_request_for!(Refresh, REFRESH);
>>>>>>> d27856a8

// Define an enum of all attributes that we care about for our server.
stun_codec::define_attribute_enums!(
    Attribute,
    AttributeDecoder,
    AttributeEncoder,
    [
        MessageIntegrity,
        XorMappedAddress,
        ErrorCode,
        RequestedTransport,
        XorRelayAddress,
        Lifetime,
        ChannelNumber,
        XorPeerAddress,
        Nonce,
        Realm,
        Username
    ]
);<|MERGE_RESOLUTION|>--- conflicted
+++ resolved
@@ -37,11 +37,7 @@
 /// we can index data simply by the sender's [`SocketAddr`].
 ///
 /// Additionally, we assume to have complete ownership over the port range `LOWEST_PORT` - `HIGHEST_PORT`.
-<<<<<<< HEAD
 pub struct Server<R> {
-=======
-pub struct Server<R = ThreadRng> {
->>>>>>> d27856a8
     decoder: client_message::Decoder,
     encoder: MessageEncoder<Attribute>,
 
@@ -155,11 +151,7 @@
     /// Process the bytes received from a client.
     ///
     /// After calling this method, you should call [`Server::next_command`] until it returns `None`.
-<<<<<<< HEAD
     pub fn handle_client_input(&mut self, bytes: &[u8], sender: SocketAddr, now: SystemTime) {
-=======
-    pub fn handle_client_input(&mut self, bytes: &[u8], sender: SocketAddr, now: Instant) {
->>>>>>> d27856a8
         if tracing::enabled!(target: "wire", tracing::Level::TRACE) {
             let hex_bytes = hex::encode(bytes);
             tracing::trace!(target: "wire", r#"Input::client("{sender}","{hex_bytes}")"#);
@@ -171,7 +163,6 @@
             }
             Ok(Ok(ClientMessage::Refresh(request))) => {
                 self.handle_refresh_request(request, sender, now)
-<<<<<<< HEAD
             }
             Ok(Ok(ClientMessage::ChannelBind(request))) => {
                 self.handle_channel_bind_request(request, sender, now)
@@ -179,15 +170,6 @@
             Ok(Ok(ClientMessage::CreatePermission(request))) => {
                 self.handle_create_permission_request(request, sender, now)
             }
-=======
-            }
-            Ok(Ok(ClientMessage::ChannelBind(request))) => {
-                self.handle_channel_bind_request(request, sender, now)
-            }
-            Ok(Ok(ClientMessage::CreatePermission(request))) => {
-                self.handle_create_permission_request(request, sender, now)
-            }
->>>>>>> d27856a8
             Ok(Ok(ClientMessage::Binding(request))) => {
                 self.handle_binding_request(request, sender);
                 return;
@@ -346,15 +328,9 @@
         &mut self,
         request: Allocate,
         sender: SocketAddr,
-<<<<<<< HEAD
         now: SystemTime,
     ) -> Result<(), Message<Attribute>> {
         self.verify_auth(&request, now)?;
-=======
-        now: Instant,
-    ) -> Result<(), Message<Attribute>> {
-        // TODO: Check validity of message integrity here?
->>>>>>> d27856a8
 
         if self.allocations.contains_key(&sender) {
             return Err(error_response(AllocationMismatch, &request));
@@ -419,15 +395,9 @@
         &mut self,
         request: Refresh,
         sender: SocketAddr,
-<<<<<<< HEAD
         now: SystemTime,
     ) -> Result<(), Message<Attribute>> {
         self.verify_auth(&request, now)?;
-=======
-        now: Instant,
-    ) -> Result<(), Message<Attribute>> {
-        // TODO: Check validity of message integrity here?
->>>>>>> d27856a8
 
         // TODO: Verify that this is the correct error code.
         let allocation = self
@@ -488,15 +458,9 @@
         &mut self,
         request: ChannelBind,
         sender: SocketAddr,
-<<<<<<< HEAD
         now: SystemTime,
     ) -> Result<(), Message<Attribute>> {
         self.verify_auth(&request, now)?;
-=======
-        now: Instant,
-    ) -> Result<(), Message<Attribute>> {
-        // TODO: Check validity of message integrity here?
->>>>>>> d27856a8
 
         let allocation = self
             .allocations
@@ -571,15 +535,9 @@
         &mut self,
         message: CreatePermission,
         sender: SocketAddr,
-<<<<<<< HEAD
         now: SystemTime,
     ) -> Result<(), Message<Attribute>> {
         self.verify_auth(&message, now)?;
-=======
-        _: Instant,
-    ) -> Result<(), Message<Attribute>> {
-        // TODO: Check validity of message integrity here?
->>>>>>> d27856a8
 
         self.send_message(
             create_permission_success_response(message.transaction_id()),
@@ -841,7 +799,6 @@
         request.transaction_id(),
     );
     message.add_attribute(Attribute::from(error_code.into()));
-<<<<<<< HEAD
 
     message
 }
@@ -858,8 +815,6 @@
             fn transaction_id(&self) -> TransactionId {
                 self.transaction_id()
             }
-=======
->>>>>>> d27856a8
 
             fn method(&self) -> Method {
                 $m
@@ -868,7 +823,6 @@
     };
 }
 
-<<<<<<< HEAD
 impl_stun_request_for!(Allocate, ALLOCATE);
 impl_stun_request_for!(ChannelBind, CHANNEL_BIND);
 impl_stun_request_for!(CreatePermission, CREATE_PERMISSION);
@@ -888,7 +842,7 @@
             }
 
             fn username(&self) -> &Username {
-                self.username()
+                <Self as Self>::username(self)
             }
         }
     };
@@ -898,32 +852,6 @@
 impl_protected_request_for!(ChannelBind);
 impl_protected_request_for!(CreatePermission);
 impl_protected_request_for!(Refresh);
-=======
-/// Private helper trait to make [`error_response`] more ergonomic to use.
-trait StunRequest {
-    fn transaction_id(&self) -> TransactionId;
-    fn method(&self) -> Method;
-}
-
-macro_rules! impl_stun_request_for {
-    ($t:ty, $m:expr) => {
-        impl StunRequest for $t {
-            fn transaction_id(&self) -> TransactionId {
-                self.transaction_id()
-            }
-
-            fn method(&self) -> Method {
-                $m
-            }
-        }
-    };
-}
-
-impl_stun_request_for!(Allocate, ALLOCATE);
-impl_stun_request_for!(ChannelBind, CHANNEL_BIND);
-impl_stun_request_for!(CreatePermission, CREATE_PERMISSION);
-impl_stun_request_for!(Refresh, REFRESH);
->>>>>>> d27856a8
 
 // Define an enum of all attributes that we care about for our server.
 stun_codec::define_attribute_enums!(
