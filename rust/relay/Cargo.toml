[package]
name = "relay"
version = "0.1.0"
edition = "2021"

[dependencies]
anyhow = "1.0.75"
clap = { version = "4.4.2", features = ["derive", "env"] }
bytecodec = "0.4.15"
futures = "0.3.28"
hex = "0.4.3"
hex-literal = "0.4.1"
rand = "0.8.5"
stun_codec = "0.3.1"
tokio = { version = "1.32.0", features = ["macros", "rt-multi-thread", "net", "time"] }
tracing = { version = "0.1.37", features = ["log"] }
tracing-subscriber = { version = "0.3", features = ["env-filter", "json", "fmt"] }
tracing-stackdriver = { version = "0.7.2", features = ["opentelemetry"] }
<<<<<<< HEAD
tracing-opentelemetry = "0.20.0"
opentelemetry-otlp = { version = "0.13.0", features = ["metrics"] }
opentelemetry = { version = "0.20.0", features = ["rt-tokio", "metrics"] }
=======
opentelemetry-stackdriver = { version = "0.16.0", default-features = false, features = ["gcp_auth"] }
tracing-opentelemetry = "0.19.0"
opentelemetry = { version = "0.19.0", features = ["rt-tokio"] }
>>>>>>> e0759294
env_logger = "0.10.0"
bytes = "1.4.0"
sha2 = "0.10.6"
base64 = "0.21.3"
once_cell = "1.17.1"
proptest = { version = "1.2.0", optional = true }
test-strategy = "0.3.1"
derive_more = { version = "0.99.17", features = ["from"] }
uuid = { version = "1.4.1", features = ["v4"] }
phoenix-channel = { path = "../phoenix-channel" }
url = "2.4.0"
serde = { version = "1.0.188", features = ["derive"] }
trackable = "1.3.0"
socket2 = "0.5.3"
axum = { version = "0.6.20", default-features = false, features = ["http1", "tokio"] }

[dev-dependencies]
webrtc = { version = "0.8" }
redis = { version = "0.23.2", default-features = false, features = ["tokio-comp"] }
difference = "2.0.0"

[[test]]
name = "regression"
required-features = ["proptest"]<|MERGE_RESOLUTION|>--- conflicted
+++ resolved
@@ -16,15 +16,9 @@
 tracing = { version = "0.1.37", features = ["log"] }
 tracing-subscriber = { version = "0.3", features = ["env-filter", "json", "fmt"] }
 tracing-stackdriver = { version = "0.7.2", features = ["opentelemetry"] }
-<<<<<<< HEAD
 tracing-opentelemetry = "0.20.0"
-opentelemetry-otlp = { version = "0.13.0", features = ["metrics"] }
 opentelemetry = { version = "0.20.0", features = ["rt-tokio", "metrics"] }
-=======
-opentelemetry-stackdriver = { version = "0.16.0", default-features = false, features = ["gcp_auth"] }
-tracing-opentelemetry = "0.19.0"
-opentelemetry = { version = "0.19.0", features = ["rt-tokio"] }
->>>>>>> e0759294
+opentelemetry-stackdriver = { version = "0.17.0", default-features = false, features = ["gcp_auth"] }
 env_logger = "0.10.0"
 bytes = "1.4.0"
 sha2 = "0.10.6"
