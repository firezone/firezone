[package]
name = "relay"
version = "0.1.0"
edition = "2021"

[dependencies]
anyhow = "1.0.75"
clap = { version = "4.4.2", features = ["derive", "env"] }
bytecodec = "0.4.15"
futures = "0.3.28"
hex = "0.4.3"
hex-literal = "0.4.1"
rand = "0.8.5"
stun_codec = "0.3.1"
tokio = { version = "1.32.0", features = ["macros", "rt-multi-thread", "net", "time"] }
tracing = { version = "0.1.37", features = ["log"] }
tracing-subscriber = { version = "0.3", features = ["env-filter", "json", "fmt"] }
tracing-stackdriver = { version = "0.7.2", features = ["opentelemetry"] }
<<<<<<< HEAD
tracing-opentelemetry = "0.20.0"
opentelemetry = { version = "0.20.0", features = ["rt-tokio", "metrics"] }
opentelemetry-stackdriver = { version = "0.17.0", default-features = false, features = ["gcp_auth"] }
=======
tracing-opentelemetry = "0.19.0"
opentelemetry = { version = "0.19.0", features = ["rt-tokio"] }
opentelemetry-otlp = "0.12.0"
>>>>>>> 143395dd
env_logger = "0.10.0"
tracing-core = "0.1.31"
bytes = "1.4.0"
sha2 = "0.10.6"
base64 = "0.21.4"
once_cell = "1.17.1"
proptest = { version = "1.2.0", optional = true }
test-strategy = "0.3.1"
derive_more = { version = "0.99.17", features = ["from"] }
uuid = { version = "1.4.1", features = ["v4"] }
phoenix-channel = { path = "../phoenix-channel" }
url = "2.4.1"
serde = { version = "1.0.188", features = ["derive"] }
trackable = "1.3.0"
socket2 = "0.5.3"
axum = { version = "0.6.20", default-features = false, features = ["http1", "tokio"] }

[dev-dependencies]
webrtc = { version = "0.8" }
redis = { version = "0.23.3", default-features = false, features = ["tokio-comp"] }
difference = "2.0.0"

[[test]]
name = "regression"
required-features = ["proptest"]<|MERGE_RESOLUTION|>--- conflicted
+++ resolved
@@ -16,15 +16,8 @@
 tracing = { version = "0.1.37", features = ["log"] }
 tracing-subscriber = { version = "0.3", features = ["env-filter", "json", "fmt"] }
 tracing-stackdriver = { version = "0.7.2", features = ["opentelemetry"] }
-<<<<<<< HEAD
-tracing-opentelemetry = "0.20.0"
-opentelemetry = { version = "0.20.0", features = ["rt-tokio", "metrics"] }
-opentelemetry-stackdriver = { version = "0.17.0", default-features = false, features = ["gcp_auth"] }
-=======
 tracing-opentelemetry = "0.19.0"
-opentelemetry = { version = "0.19.0", features = ["rt-tokio"] }
-opentelemetry-otlp = "0.12.0"
->>>>>>> 143395dd
+opentelemetry = { version = "0.19.0", features = ["rt-tokio", "metrics"] }
 env_logger = "0.10.0"
 tracing-core = "0.1.31"
 bytes = "1.4.0"
