--- conflicted
+++ resolved
@@ -23,13 +23,10 @@
 proptest = { version = "1.2.0", optional = true }
 test-strategy = "0.3.0"
 derive_more = { version = "0.99.17", features = ["from"] }
-<<<<<<< HEAD
+uuid = { version = "1.3.3", features = ["v4"] }
 phoenix-channel = { path = "../phoenix-channel" }
 url = "2.4.0"
 serde = { version = "1.0.163", features = ["derive"] }
-=======
-uuid = { version = "1.3.3", features = ["v4"] }
->>>>>>> 6491ad13
 
 [dev-dependencies]
 webrtc = "0.7.2"
