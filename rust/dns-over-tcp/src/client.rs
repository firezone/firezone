--- conflicted
+++ resolved
@@ -217,17 +217,9 @@
             return;
         };
 
-<<<<<<< HEAD
-        let result = self.interface.poll(
-            smoltcp::time::Instant::from(now),
-            &mut self.device,
-            &mut self.sockets,
-        );
-=======
-        let changed = self
+        let result = self
             .interface
             .poll(self.smol_now(now), &mut self.device, &mut self.sockets);
->>>>>>> c21bd18b
 
         if result == PollResult::None && self.pending_queries_by_remote.is_empty() {
             return;
