--- conflicted
+++ resolved
@@ -11,28 +11,6 @@
     rx.recv().expect("Could not receive ctrl-c signal");
 }
 
-<<<<<<< HEAD
-pub fn setup_global_subscriber(
-    log_dir: Option<PathBuf>,
-) -> Option<(WorkerGuard, file_logger::Handle)> {
-    let fmt_subscriber =
-        tracing_subscriber::fmt::layer().with_filter(EnvFilter::from_default_env());
-    let guard = if let Some(log_dir) = log_dir {
-        let (file_logger, guard, handle) =
-            file_logger::layer(&log_dir, EnvFilter::from_default_env());
-
-        let subscriber = Registry::default().with(fmt_subscriber).with(file_logger);
-        tracing::subscriber::set_global_default(subscriber).expect("Could not set global default");
-
-        Some((guard, handle))
-    } else {
-        let subscriber = Registry::default().with(fmt_subscriber);
-        tracing::subscriber::set_global_default(subscriber).expect("Could not set global default");
-        None
-    };
-
-    guard
-=======
 pub fn setup_global_subscriber<L>(additional_layer: L)
 where
     L: Layer<Registry> + Send + Sync,
@@ -41,7 +19,6 @@
         .with(additional_layer.with_filter(EnvFilter::from_default_env()))
         .with(fmt::layer().with_filter(EnvFilter::from_default_env()));
     tracing::subscriber::set_global_default(subscriber).expect("Could not set global default");
->>>>>>> 1dc73950
 }
 
 /// Arguments common to all headless FZ apps.
