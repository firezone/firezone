--- conflicted
+++ resolved
@@ -1141,16 +1141,10 @@
             | ConnectionState::Idle { .. }
             | ConnectionState::Connected { .. } => None,
         });
-<<<<<<< HEAD
+
         maybe_initial_connection.or(maybe_pending_connection)
     }
 
-=======
-
-        maybe_initial_connection.or(maybe_pending_connection)
-    }
-
->>>>>>> 3501d5b2
     fn connecting_agents_by_relay_mut(
         &mut self,
         id: RId,
