--- conflicted
+++ resolved
@@ -8,12 +8,9 @@
 use itertools::Itertools;
 use snownet::Server;
 use std::sync::Arc;
-<<<<<<< HEAD
-=======
 use std::task::{ready, Context, Poll};
 use std::time::Duration;
 use tokio::time::{interval, Interval, MissedTickBehavior};
->>>>>>> 3ce4c31d
 
 const PEERS_IPV4: &str = "100.64.0.0/11";
 const PEERS_IPV6: &str = "fd00:2021:1111::/107";
@@ -51,10 +48,7 @@
 pub struct GatewayState {
     #[allow(clippy::type_complexity)]
     pub peers_by_ip: IpNetworkTable<Arc<Peer<ClientId, PacketTransformGateway>>>,
-<<<<<<< HEAD
-=======
     expire_interval: Interval,
->>>>>>> 3ce4c31d
 }
 
 impl GatewayState {
@@ -70,16 +64,12 @@
         Some((peer.conn_id, packet))
     }
 
-<<<<<<< HEAD
-    pub fn expire_resources(&mut self) -> impl Iterator<Item = ClientId> + '_ {
-=======
     pub fn poll(&mut self, cx: &mut Context<'_>) -> Poll<Vec<ClientId>> {
         ready!(self.expire_interval.poll_tick(cx));
         Poll::Ready(self.expire_resources().collect_vec())
     }
 
     fn expire_resources(&self) -> impl Iterator<Item = ClientId> + '_ {
->>>>>>> 3ce4c31d
         self.peers_by_ip
             .iter()
             .unique_by(|(_, p)| p.conn_id)
@@ -96,16 +86,11 @@
 
 impl Default for GatewayState {
     fn default() -> Self {
-<<<<<<< HEAD
-        Self {
-            peers_by_ip: IpNetworkTable::new(),
-=======
         let mut expire_interval = interval(Duration::from_secs(1));
         expire_interval.set_missed_tick_behavior(MissedTickBehavior::Delay);
         Self {
             peers_by_ip: IpNetworkTable::new(),
             expire_interval,
->>>>>>> 3ce4c31d
         }
     }
 }