--- conflicted
+++ resolved
@@ -89,11 +89,8 @@
     ) -> Result<(), ConnlibError> {
         // On Android / Linux we recreate the tunnel every time we re-configure it
         self.tun = Some(Tun::new(config, dns_config.clone(), callbacks)?);
-<<<<<<< HEAD
-=======
 
         // The actual values are ignored, this is just used as a `TunnelReady` signal
->>>>>>> 6818f395
         callbacks.on_set_interface_config(config.ipv4, config.ipv6, dns_config);
 
         if let Some(waker) = self.waker.take() {
