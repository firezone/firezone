use std::collections::{HashMap, HashSet};
use std::net::IpAddr;
use std::time::Instant;

use bimap::BiMap;
use chrono::{DateTime, Utc};
use connlib_shared::messages::{
    gateway::Filter, gateway::Filters, ClientId, DnsServer, GatewayId, ResourceId,
};
use ip_network::IpNetwork;
use ip_network_table::IpNetworkTable;
use ip_packet::ip::IpNextHeaderProtocols;
use ip_packet::{IpPacket, MutableIpPacket, Packet};
use rangemap::RangeInclusiveSet;

use crate::client::IpProvider;
use crate::utils::contains;

#[derive(Debug)]
enum FilterEngine {
    PermitAll,
    PermitSome(FilterEngineInner),
}

#[derive(Debug)]
struct FilterEngineInner {
    udp: RangeInclusiveSet<u16>,
    tcp: RangeInclusiveSet<u16>,
    icmp: bool,
}

impl From<&Filters> for FilterEngine {
    fn from(value: &Filters) -> Self {
        FilterEngine::PermitSome(value.into())
    }
}

impl FilterEngine {
    fn new() -> FilterEngine {
        Self::PermitSome(FilterEngineInner::new())
    }

    fn is_allowed(&self, packet: &IpPacket) -> bool {
        match self {
            FilterEngine::PermitAll => true,
            FilterEngine::PermitSome(filter_engine) => filter_engine.is_allowed(packet),
        }
    }

    fn permit_all(&mut self) {
        *self = FilterEngine::PermitAll;
    }

    fn add_filters<'a>(&mut self, filters: impl Iterator<Item = &'a Filter>) {
        match self {
            FilterEngine::PermitAll => {}
            FilterEngine::PermitSome(filter_engine) => filter_engine.add_filters(filters),
        }
    }
}

impl FilterEngineInner {
    fn new() -> FilterEngineInner {
        FilterEngineInner {
            udp: RangeInclusiveSet::new(),
            tcp: RangeInclusiveSet::new(),
            icmp: false,
        }
    }

    fn is_allowed(&self, packet: &IpPacket) -> bool {
        match packet.next_header() {
            // Note: possible optimization here
            // if we want to get the port here, and we assume correct formatting
            // we can do packet.payload()[2..=3] (for UDP and TCP bytes 2 and 3 are the port)
            // but it might be a bit harder to read
            IpNextHeaderProtocols::Tcp => packet
                .as_tcp()
                .is_some_and(|p| self.tcp.contains(&p.get_destination())),
            IpNextHeaderProtocols::Udp => packet
                .as_udp()
                .is_some_and(|p| self.udp.contains(&p.get_destination())),
            IpNextHeaderProtocols::Icmp => self.icmp,
            _ => false,
        }
    }

    fn add_filters<'a>(&mut self, filters: impl Iterator<Item = &'a Filter>) {
        for filter in filters {
            match filter {
                Filter::Udp(range) => {
                    self.udp
                        .insert(range.port_range_start..=range.port_range_end);
                }
                Filter::Tcp(range) => {
                    self.tcp
                        .insert(range.port_range_start..=range.port_range_end);
                }
                Filter::Icmp => {
                    self.icmp = true;
                }
            }
        }
    }
}

impl From<&Filters> for FilterEngineInner {
    fn from(filters: &Filters) -> Self {
        let mut filter_engine = FilterEngineInner::new();
        filter_engine.add_filters(filters.iter());
        filter_engine
    }
}

// The max time a dns request can be configured to live in resolvconf
// is 30 seconds. See resolvconf(5) timeout.
const IDS_EXPIRE: std::time::Duration = std::time::Duration::from_secs(60);

/// The state of one gateway on a client.
pub(crate) struct GatewayOnClient {
    id: GatewayId,
    pub allowed_ips: IpNetworkTable<HashSet<ResourceId>>,

    pub translations: BiMap<IpAddr, IpAddr>,
    dns_mapping: BiMap<IpAddr, DnsServer>,
    mangled_dns_ids: HashMap<u16, std::time::Instant>,
}

impl GatewayOnClient {
    pub(crate) fn insert_id(&mut self, ip: &IpNetwork, id: &ResourceId) {
        if let Some(resources) = self.allowed_ips.exact_match_mut(*ip) {
            resources.insert(*id);
        } else {
            self.allowed_ips.insert(*ip, HashSet::from([*id]));
        }
    }
}

impl GatewayOnClient {
    pub(crate) fn new(
        id: GatewayId,
        ips: &[IpNetwork],
        resource: HashSet<ResourceId>,
    ) -> GatewayOnClient {
        let mut allowed_ips = IpNetworkTable::new();
        for ip in ips {
            allowed_ips.insert(*ip, resource.clone());
        }

        GatewayOnClient {
            id,
            allowed_ips,
            translations: Default::default(),
            dns_mapping: Default::default(),
            mangled_dns_ids: Default::default(),
        }
    }

    pub fn get_or_assign_translation(
        &mut self,
        ip: &IpAddr,
        ip_provider: &mut IpProvider,
    ) -> Option<IpAddr> {
        if let Some(proxy_ip) = self.translations.get_by_right(ip) {
            return Some(*proxy_ip);
        }

        let proxy_ip = ip_provider.get_proxy_ip_for(ip)?;

        self.translations.insert(proxy_ip, *ip);
        Some(proxy_ip)
    }

    pub fn expire_dns_track(&mut self) {
        self.mangled_dns_ids
            .retain(|_, exp| exp.elapsed() < IDS_EXPIRE);
    }

    pub fn set_dns(&mut self, mapping: BiMap<IpAddr, DnsServer>) {
        self.mangled_dns_ids.clear();
        self.dns_mapping = mapping;
    }
}

impl ClientOnGateway {
    pub(crate) fn new(id: ClientId, ips: &[IpNetwork]) -> ClientOnGateway {
        let mut allowed_ips = IpNetworkTable::new();
        for ip in ips {
            allowed_ips.insert(*ip, ());
        }

        ClientOnGateway {
            id,
            allowed_ips,
            resources: HashMap::new(),
            filters: IpNetworkTable::new(),
        }
    }

    pub(crate) fn is_emptied(&self) -> bool {
        self.resources.is_empty()
    }

<<<<<<< HEAD
    pub(crate) fn expire_resources(&mut self, now: &DateTime<Utc>) {
        self.resources
            .retain(|_, r| !r.expires_at.is_some_and(|e| e <= *now));
        self.recalculate_filters();
=======
    pub(crate) fn expire_resources(&mut self, now: DateTime<Utc>) {
        self.resources
            .retain(|_, (_, e)| !e.is_some_and(|e| e <= now));
>>>>>>> b93e8870
    }

    pub(crate) fn remove_resource(&mut self, resource: &ResourceId) {
        self.resources.remove(resource);
        self.recalculate_filters();
    }

    pub(crate) fn add_resource(
        &mut self,
        ip: IpNetwork,
        resource: ResourceId,
        filters: Filters,
        expires_at: Option<DateTime<Utc>>,
    ) {
        self.resources.insert(
            resource,
            GatewayResource {
                ip,
                filters,
                expires_at,
            },
        );
        self.recalculate_filters();
    }

    fn recalculate_filters(&mut self) {
        self.filters = IpNetworkTable::new();
        for resource in self.resources.values() {
            let mut filter_engine = FilterEngine::new();
            let filters = self
                .resources
                .values()
                .filter_map(|r| contains(r.ip, resource.ip).then_some(&r.filters));

            // Empty filters means permit all
            if filters.clone().any(|f| f.is_empty()) {
                filter_engine.permit_all();
            }

            filter_engine.add_filters(filters.flatten());
            self.filters.insert(resource.ip, filter_engine);
        }
    }

    /// Check if an incoming packet arriving over the network is ok to be forwarded to the TUN device.
    pub fn ensure_allowed(
        &self,
        packet: &MutableIpPacket<'_>,
    ) -> Result<(), connlib_shared::Error> {
        if self.allowed_ips.longest_match(packet.source()).is_none() {
            return Err(connlib_shared::Error::UnallowedPacket(packet.source()));
        }

        let dst = packet.destination();
        if !self
            .filters
            .longest_match(dst)
            .is_some_and(|(_, filter)| filter.is_allowed(&packet.to_immutable()))
        {
            tracing::warn!(%dst, "unallowed packet");
            return Err(connlib_shared::Error::InvalidDst);
        };

        Ok(())
    }

    pub fn id(&self) -> ClientId {
        self.id
    }
}

impl GatewayOnClient {
    /// Transform a packet that arrived via the network for the TUN device.
    pub(crate) fn transform_network_to_tun<'a>(
        &mut self,
        mut pkt: MutableIpPacket<'a>,
    ) -> Result<MutableIpPacket<'a>, connlib_shared::Error> {
        let addr = pkt.source();
        let mut src = *self.translations.get_by_right(&addr).unwrap_or(&addr);

        if self.allowed_ips.longest_match(src).is_none() {
            return Err(connlib_shared::Error::UnallowedPacket(src));
        }

        if let Some(dgm) = pkt.as_udp() {
            if let Some(sentinel) = self
                .dns_mapping
                .get_by_right(&(src, dgm.get_source()).into())
            {
                if let Ok(message) = domain::base::Message::from_slice(dgm.payload()) {
                    if self
                        .mangled_dns_ids
                        .remove(&message.header().id())
                        .is_some_and(|exp| exp.elapsed() < IDS_EXPIRE)
                    {
                        src = *sentinel;
                    }
                }
            }
        }

        pkt.set_src(src);
        pkt.update_checksum();

        Ok(pkt)
    }

    /// Transform a packet that arrvied on the TUN device for the network.
    pub(crate) fn transform_tun_to_network<'a>(
        &mut self,
        mut packet: MutableIpPacket<'a>,
    ) -> MutableIpPacket<'a> {
        if let Some(translated_ip) = self.translations.get_by_left(&packet.destination()) {
            packet.set_dst(*translated_ip);
            packet.update_checksum();
        }

        if let Some(srv) = self.dns_mapping.get_by_left(&packet.destination()) {
            if let Some(dgm) = packet.as_udp() {
                if let Ok(message) = domain::base::Message::from_slice(dgm.payload()) {
                    self.mangled_dns_ids
                        .insert(message.header().id(), Instant::now());
                    packet.set_dst(srv.ip());
                    packet.update_checksum();
                }
            }
        }

        packet
    }

    pub fn id(&self) -> GatewayId {
        self.id
    }
}

struct GatewayResource {
    ip: IpNetwork,
    filters: Filters,
    expires_at: Option<DateTime<Utc>>,
}

/// The state of one client on a gateway.
pub struct ClientOnGateway {
    id: ClientId,
    allowed_ips: IpNetworkTable<()>,
    resources: HashMap<ResourceId, GatewayResource>,
    filters: IpNetworkTable<FilterEngine>,
}

#[cfg(test)]
mod tests {
    use std::{net::IpAddr, time::Duration};

    use chrono::Utc;
    use connlib_shared::messages::{
        gateway::{Filter, FilterInner},
        ClientId, ResourceId,
    };
    use ip_network::Ipv4Network;

    use super::ClientOnGateway;

    #[test]
    fn gateway_accept_icmp_without_filters() {
        let mut peer = ClientOnGateway::new(client_id(), &[source_v4_addr().into()]);
        peer.add_resource(cidr_v4_resource().into(), resource_id(), Vec::new(), None);

        let packet = ip_packet::make::icmp_request_packet(
            source_v4_addr(),
            cidr_v4_resource().hosts().next().unwrap().into(),
        );

        assert!(peer.ensure_allowed(&packet).is_ok());
    }

    #[test]
    fn gateway_accept_tcp_without_filters() {
        let mut peer = ClientOnGateway::new(client_id(), &[source_v4_addr().into()]);
        peer.add_resource(cidr_v4_resource().into(), resource_id(), Vec::new(), None);

        let packet = ip_packet::make::tcp_packet(
            source_v4_addr(),
            cidr_v4_resource().hosts().next().unwrap().into(),
            5401,
            80,
            vec![0; 100],
        );

        assert!(peer.ensure_allowed(&packet).is_ok());
    }

    #[test]
    fn gateway_accept_udp_without_filters() {
        let mut peer = ClientOnGateway::new(client_id(), &[source_v4_addr().into()]);
        peer.add_resource(cidr_v4_resource().into(), resource_id(), Vec::new(), None);

        let packet = ip_packet::make::udp_packet(
            source_v4_addr(),
            cidr_v4_resource().hosts().next().unwrap().into(),
            5401,
            80,
            vec![0; 100],
        );

        assert!(peer.ensure_allowed(&packet).is_ok());
    }

    #[test]
    fn gateway_accept_icmp_with_filters() {
        let mut peer = ClientOnGateway::new(client_id(), &[source_v4_addr().into()]);
        peer.add_resource(
            cidr_v4_resource().into(),
            resource_id(),
            vec![Filter::Icmp],
            None,
        );

        let packet = ip_packet::make::icmp_request_packet(
            source_v4_addr(),
            cidr_v4_resource().hosts().next().unwrap().into(),
        );

        assert!(peer.ensure_allowed(&packet).is_ok());
    }

    #[test]
    fn gateway_accept_tcp_with_filters_single_port_range() {
        let mut peer = ClientOnGateway::new(client_id(), &[source_v4_addr().into()]);
        peer.add_resource(
            cidr_v4_resource().into(),
            resource_id(),
            vec![Filter::Tcp(FilterInner {
                port_range_start: 80,
                port_range_end: 80,
            })],
            None,
        );

        let packet = ip_packet::make::tcp_packet(
            source_v4_addr(),
            cidr_v4_resource().hosts().next().unwrap().into(),
            5401,
            80,
            vec![0; 100],
        );

        assert!(peer.ensure_allowed(&packet).is_ok());
    }

    #[test]
    fn gateway_accept_udp_with_filters_single_port_range() {
        let mut peer = ClientOnGateway::new(client_id(), &[source_v4_addr().into()]);
        peer.add_resource(
            cidr_v4_resource().into(),
            resource_id(),
            vec![Filter::Udp(FilterInner {
                port_range_start: 80,
                port_range_end: 80,
            })],
            None,
        );

        let packet = ip_packet::make::udp_packet(
            source_v4_addr(),
            cidr_v4_resource().hosts().next().unwrap().into(),
            5401,
            80,
            vec![0; 100],
        );

        assert!(peer.ensure_allowed(&packet).is_ok());
    }

    #[test]
    fn gateway_accept_tcp_with_filters_multi_port_range() {
        let mut peer = ClientOnGateway::new(client_id(), &[source_v4_addr().into()]);
        peer.add_resource(
            cidr_v4_resource().into(),
            resource_id(),
            vec![Filter::Tcp(FilterInner {
                port_range_start: 20,
                port_range_end: 100,
            })],
            None,
        );

        let packet = ip_packet::make::tcp_packet(
            source_v4_addr(),
            cidr_v4_resource().hosts().next().unwrap().into(),
            5401,
            80,
            vec![0; 100],
        );

        assert!(peer.ensure_allowed(&packet).is_ok());
    }

    #[test]
    fn gateway_accept_multiple_filters() {
        let mut peer = ClientOnGateway::new(client_id(), &[source_v4_addr().into()]);
        peer.add_resource(
            cidr_v4_resource().into(),
            resource_id(),
            vec![
                Filter::Tcp(FilterInner {
                    port_range_start: 20,
                    port_range_end: 100,
                }),
                Filter::Icmp,
            ],
            None,
        );

        let tcp_packet = ip_packet::make::tcp_packet(
            source_v4_addr(),
            cidr_v4_resource().hosts().next().unwrap().into(),
            5401,
            80,
            vec![0; 100],
        );

        let udp_packet = ip_packet::make::udp_packet(
            source_v4_addr(),
            cidr_v4_resource().hosts().next().unwrap().into(),
            5401,
            80,
            vec![0; 100],
        );

        let icmp_packet = ip_packet::make::icmp_request_packet(
            source_v4_addr(),
            cidr_v4_resource().hosts().next().unwrap().into(),
        );

        assert!(peer.ensure_allowed(&tcp_packet).is_ok());
        assert!(peer.ensure_allowed(&icmp_packet).is_ok());
        assert!(matches!(
            peer.ensure_allowed(&udp_packet),
            Err(connlib_shared::Error::InvalidDst)
        ));
    }

    #[test]
    fn gateway_filters_expire_individually() {
        let mut peer = ClientOnGateway::new(client_id(), &[source_v4_addr().into()]);
        let now = Utc::now();
        let then = now + Duration::from_secs(10);
        let after_then = then + Duration::from_secs(10);
        peer.add_resource(
            cidr_v4_resource().into(),
            resource_id(),
            vec![Filter::Tcp(FilterInner {
                port_range_start: 20,
                port_range_end: 100,
            })],
            Some(then),
        );

        peer.add_resource(
            cidr_v4_resource().into(),
            resource2_id(),
            vec![Filter::Udp(FilterInner {
                port_range_start: 20,
                port_range_end: 100,
            })],
            Some(after_then),
        );

        let tcp_packet = ip_packet::make::tcp_packet(
            source_v4_addr(),
            cidr_v4_resource().hosts().next().unwrap().into(),
            5401,
            80,
            vec![0; 100],
        );

        let udp_packet = ip_packet::make::udp_packet(
            source_v4_addr(),
            cidr_v4_resource().hosts().next().unwrap().into(),
            5401,
            80,
            vec![0; 100],
        );

        peer.expire_resources(&now);

        assert!(peer.ensure_allowed(&tcp_packet).is_ok());
        assert!(peer.ensure_allowed(&udp_packet).is_ok());

        peer.expire_resources(&then);

        assert!(matches!(
            peer.ensure_allowed(&tcp_packet),
            Err(connlib_shared::Error::InvalidDst)
        ));
        assert!(peer.ensure_allowed(&udp_packet).is_ok());

        peer.expire_resources(&after_then);

        assert!(matches!(
            peer.ensure_allowed(&tcp_packet),
            Err(connlib_shared::Error::InvalidDst)
        ));
        assert!(matches!(
            peer.ensure_allowed(&udp_packet),
            Err(connlib_shared::Error::InvalidDst)
        ));
    }

    #[test]
    // Note: this is a special case that is correctly handled by the gateway
    // but there are still problems for the control protocol and client to support this
    // See: #4789
    fn gateway_filters_work_for_subranges() {
        let mut peer = ClientOnGateway::new(client_id(), &[source_v4_addr().into()]);
        peer.add_resource(
            "10.0.0.0/24".parse().unwrap(),
            resource_id(),
            vec![Filter::Tcp(FilterInner {
                port_range_start: 20,
                port_range_end: 100,
            })],
            None,
        );
        peer.add_resource(
            "10.0.0.0/16".parse().unwrap(),
            resource2_id(),
            vec![Filter::Tcp(FilterInner {
                port_range_start: 100,
                port_range_end: 200,
            })],
            None,
        );

        let packet = ip_packet::make::tcp_packet(
            source_v4_addr(),
            "10.0.0.1".parse().unwrap(),
            5401,
            80,
            vec![0; 100],
        );
        assert!(peer.ensure_allowed(&packet).is_ok());

        let packet = ip_packet::make::tcp_packet(
            source_v4_addr(),
            "10.0.0.1".parse().unwrap(),
            5401,
            120,
            vec![0; 100],
        );
        assert!(peer.ensure_allowed(&packet).is_ok());

        let packet = ip_packet::make::tcp_packet(
            source_v4_addr(),
            "10.0.1.1".parse().unwrap(),
            5401,
            80,
            vec![0; 100],
        );
        assert!(matches!(
            peer.ensure_allowed(&packet),
            Err(connlib_shared::Error::InvalidDst)
        ));

        let packet = ip_packet::make::tcp_packet(
            source_v4_addr(),
            "10.0.1.1".parse().unwrap(),
            5401,
            120,
            vec![0; 100],
        );
        assert!(peer.ensure_allowed(&packet).is_ok());
    }

    #[test]

    fn gateway_filters_work_for_subranges_with_permit_all() {
        let mut peer = ClientOnGateway::new(client_id(), &[source_v4_addr().into()]);
        peer.add_resource(
            "10.0.0.0/24".parse().unwrap(),
            resource_id(),
            vec![Filter::Tcp(FilterInner {
                port_range_start: 20,
                port_range_end: 100,
            })],
            None,
        );
        peer.add_resource("10.0.0.0/16".parse().unwrap(), resource2_id(), vec![], None);

        let packet = ip_packet::make::udp_packet(
            source_v4_addr(),
            "10.0.0.1".parse().unwrap(),
            5401,
            200,
            vec![0; 100],
        );
        assert!(peer.ensure_allowed(&packet).is_ok());
    }

    #[test]
    fn gateway_accept_udp_with_filters_multi_port_range() {
        let mut peer = ClientOnGateway::new(client_id(), &[source_v4_addr().into()]);
        peer.add_resource(
            cidr_v4_resource().into(),
            resource_id(),
            vec![Filter::Udp(FilterInner {
                port_range_start: 20,
                port_range_end: 100,
            })],
            None,
        );

        let packet = ip_packet::make::udp_packet(
            source_v4_addr(),
            cidr_v4_resource().hosts().next().unwrap().into(),
            5401,
            80,
            vec![0; 100],
        );

        assert!(peer.ensure_allowed(&packet).is_ok());
    }

    #[test]
    fn gateway_reject_tcp_with_filters_outside_range() {
        let mut peer = ClientOnGateway::new(client_id(), &[source_v4_addr().into()]);
        peer.add_resource(
            cidr_v4_resource().into(),
            resource_id(),
            vec![Filter::Tcp(FilterInner {
                port_range_start: 100,
                port_range_end: 200,
            })],
            None,
        );

        let packet = ip_packet::make::tcp_packet(
            source_v4_addr(),
            cidr_v4_resource().hosts().next().unwrap().into(),
            5401,
            80,
            vec![0; 100],
        );

        assert!(matches!(
            peer.ensure_allowed(&packet),
            Err(connlib_shared::Error::InvalidDst)
        ));
    }

    #[test]
    fn gateway_reject_udp_with_filters_outside_range() {
        let mut peer = ClientOnGateway::new(client_id(), &[source_v4_addr().into()]);
        peer.add_resource(
            cidr_v4_resource().into(),
            resource_id(),
            vec![Filter::Udp(FilterInner {
                port_range_start: 100,
                port_range_end: 200,
            })],
            None,
        );

        let packet = ip_packet::make::udp_packet(
            source_v4_addr(),
            cidr_v4_resource().hosts().next().unwrap().into(),
            5401,
            80,
            vec![0; 100],
        );

        assert!(matches!(
            peer.ensure_allowed(&packet),
            Err(connlib_shared::Error::InvalidDst)
        ));
    }

    #[test]
    fn gateway_reject_udp_with_tcp_filters() {
        let mut peer = ClientOnGateway::new(client_id(), &[source_v4_addr().into()]);
        peer.add_resource(
            cidr_v4_resource().into(),
            resource_id(),
            vec![Filter::Tcp(FilterInner {
                port_range_start: 1,
                port_range_end: 200,
            })],
            None,
        );

        let packet = ip_packet::make::udp_packet(
            source_v4_addr(),
            cidr_v4_resource().hosts().next().unwrap().into(),
            5401,
            80,
            vec![0; 100],
        );

        assert!(matches!(
            peer.ensure_allowed(&packet),
            Err(connlib_shared::Error::InvalidDst)
        ));
    }

    #[test]
    fn gateway_reject_tcp_with_icmp_filters() {
        let mut peer = ClientOnGateway::new(client_id(), &[source_v4_addr().into()]);
        peer.add_resource(
            cidr_v4_resource().into(),
            resource_id(),
            vec![Filter::Icmp],
            None,
        );

        let packet = ip_packet::make::tcp_packet(
            source_v4_addr(),
            cidr_v4_resource().hosts().next().unwrap().into(),
            5401,
            80,
            vec![0; 100],
        );

        assert!(matches!(
            peer.ensure_allowed(&packet),
            Err(connlib_shared::Error::InvalidDst)
        ));
    }

    #[test]
    fn gateway_reject_icmp_without_allowed_icmp_filter() {
        let mut peer = ClientOnGateway::new(client_id(), &[source_v4_addr().into()]);
        peer.add_resource(
            cidr_v4_resource().into(),
            resource_id(),
            vec![Filter::Udp(FilterInner {
                port_range_start: 0,
                port_range_end: u16::MAX,
            })],
            None,
        );

        let packet = ip_packet::make::icmp_request_packet(
            source_v4_addr(),
            cidr_v4_resource().hosts().next().unwrap().into(),
        );

        assert!(matches!(
            peer.ensure_allowed(&packet),
            Err(connlib_shared::Error::InvalidDst)
        ));
    }

    fn source_v4_addr() -> IpAddr {
        "100.64.0.1".parse().unwrap()
    }

    fn cidr_v4_resource() -> Ipv4Network {
        "10.0.0.0/24".parse().unwrap()
    }

    fn resource_id() -> ResourceId {
        "9d4b79f6-1db7-4cb3-a077-712102204d73".parse().unwrap()
    }

    fn resource2_id() -> ResourceId {
        "ed29c148-2acf-4ceb-8db5-d796c2671631".parse().unwrap()
    }

    fn client_id() -> ClientId {
        "9d4b79f6-1db7-4cb3-a077-712102204d73".parse().unwrap()
    }
}<|MERGE_RESOLUTION|>--- conflicted
+++ resolved
@@ -201,16 +201,10 @@
         self.resources.is_empty()
     }
 
-<<<<<<< HEAD
-    pub(crate) fn expire_resources(&mut self, now: &DateTime<Utc>) {
-        self.resources
-            .retain(|_, r| !r.expires_at.is_some_and(|e| e <= *now));
-        self.recalculate_filters();
-=======
     pub(crate) fn expire_resources(&mut self, now: DateTime<Utc>) {
         self.resources
-            .retain(|_, (_, e)| !e.is_some_and(|e| e <= now));
->>>>>>> b93e8870
+            .retain(|_, r| !r.expires_at.is_some_and(|e| e <= now));
+        self.recalculate_filters();
     }
 
     pub(crate) fn remove_resource(&mut self, resource: &ResourceId) {
