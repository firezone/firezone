use crate::dns::StubResolver;
use crate::io::DnsQueryError;
use crate::peer_store::PeerStore;
use crate::{dns, dns::DnsQuery};
use anyhow::Context;
use bimap::BiMap;
use connlib_shared::callbacks::Status;
use connlib_shared::error::ConnlibError as Error;
use connlib_shared::messages::client::{Site, SiteId};
use connlib_shared::messages::ResolveRequest;
use connlib_shared::messages::{
    client::ResourceDescription, client::ResourceDescriptionCidr, Answer, ClientPayload, DnsServer,
    GatewayId, Interface as InterfaceConfig, IpDnsServer, Key, Offer, Relay, RelayId,
    RequestConnection, ResourceId, ReuseConnection,
};
use connlib_shared::{callbacks, DomainName, PublicKey, StaticSecret};
use ip_network::{IpNetwork, Ipv4Network, Ipv6Network};
use ip_network_table::IpNetworkTable;
use ip_packet::{IpPacket, MutableIpPacket, Packet as _};
use itertools::Itertools;
use tracing::Level;

use crate::peer::GatewayOnClient;
use crate::utils::{self, earliest, turn};
use crate::{ClientEvent, ClientTunnel, Tun};
use core::fmt;
use secrecy::{ExposeSecret as _, Secret};
use snownet::{ClientNode, RelaySocket};
use std::collections::hash_map::Entry;
use std::collections::{HashMap, HashSet, VecDeque};
use std::iter;
use std::net::{IpAddr, Ipv4Addr, Ipv6Addr, SocketAddr};
use std::str::FromStr;
use std::time::{Duration, Instant};

// Using str here because Ipv4/6Network doesn't support `const` 🙃
pub(crate) const IPV4_RESOURCES: &str = "100.96.0.0/11";
pub(crate) const IPV6_RESOURCES: &str = "fd00:2021:1111:8000::/107";

const DNS_PORT: u16 = 53;
const DNS_SENTINELS_V4: &str = "100.100.111.0/24";
const DNS_SENTINELS_V6: &str = "fd00:2021:1111:8000:100:100:111:0/120";

// The max time a dns request can be configured to live in resolvconf
// is 30 seconds. See resolvconf(5) timeout.
const IDS_EXPIRE: std::time::Duration = std::time::Duration::from_secs(60);

impl ClientTunnel {
    pub fn set_resources(&mut self, resources: Vec<ResourceDescription>) {
        self.role_state.set_resources(resources);

        // FIXME: It would be good to add this event from _within_ `ClientState` but we don't want to emit duplicates.
        self.role_state
            .buffered_events
            .push_back(ClientEvent::TunRoutesUpdated {
                ip4: self.role_state.routes().filter_map(utils::ipv4).collect(),
                ip6: self.role_state.routes().filter_map(utils::ipv6).collect(),
            });
        self.role_state
            .buffered_events
            .push_back(ClientEvent::ResourcesChanged {
                resources: self.role_state.resources(),
            });
    }

    pub fn set_tun(&mut self, tun: Tun) {
        self.io.device_mut().set_tun(tun);
    }

    pub fn update_relays(&mut self, to_remove: HashSet<RelayId>, to_add: Vec<Relay>) {
        self.role_state
            .update_relays(to_remove, turn(&to_add), Instant::now())
    }

    /// Adds a the given resource to the tunnel.
    pub fn add_resource(&mut self, resource: ResourceDescription) {
        self.role_state.add_resource(resource);

        self.role_state
            .buffered_events
            .push_back(ClientEvent::TunRoutesUpdated {
                ip4: self.role_state.routes().filter_map(utils::ipv4).collect(),
                ip6: self.role_state.routes().filter_map(utils::ipv6).collect(),
            });
        self.role_state
            .buffered_events
            .push_back(ClientEvent::ResourcesChanged {
                resources: self.role_state.resources(),
            });
    }

    pub fn remove_resource(&mut self, id: ResourceId) {
        self.role_state.remove_resource(id);

        self.role_state
            .buffered_events
            .push_back(ClientEvent::TunRoutesUpdated {
                ip4: self.role_state.routes().filter_map(utils::ipv4).collect(),
                ip6: self.role_state.routes().filter_map(utils::ipv6).collect(),
            });
        self.role_state
            .buffered_events
            .push_back(ClientEvent::ResourcesChanged {
                resources: self.role_state.resources(),
            });
    }

    /// Updates the system's dns
    pub fn set_new_dns(&mut self, new_dns: Vec<IpAddr>) {
        // We store the sentinel dns both in the config and in the system's resolvers
        // but when we calculate the dns mapping, those are ignored.
        let dns_changed = self.role_state.update_system_resolvers(new_dns);

        if !dns_changed {
            return;
        }

        self.io
            .set_upstream_dns_servers(self.role_state.dns_mapping());
    }

    #[tracing::instrument(level = "trace", skip(self))]
    pub fn set_new_interface_config(
        &mut self,
        config: InterfaceConfig,
    ) -> connlib_shared::Result<()> {
        let dns_changed = self.role_state.update_interface_config(config);

        if dns_changed {
            self.io
                .set_upstream_dns_servers(self.role_state.dns_mapping());
        }

        Ok(())
    }

    pub fn cleanup_connection(&mut self, id: ResourceId) {
        self.role_state.on_connection_failed(id);
    }

    pub fn set_resource_offline(&mut self, id: ResourceId) {
        self.role_state.set_resource_offline(id);

        self.role_state.on_connection_failed(id);

        self.role_state
            .buffered_events
            .push_back(ClientEvent::ResourcesChanged {
                resources: self.role_state.resources(),
            });
    }

    pub fn add_ice_candidate(&mut self, conn_id: GatewayId, ice_candidate: String) {
        self.role_state
            .add_ice_candidate(conn_id, ice_candidate, Instant::now());
    }

    pub fn remove_ice_candidate(&mut self, conn_id: GatewayId, ice_candidate: String) {
        self.role_state.remove_ice_candidate(conn_id, ice_candidate);
    }

    pub fn create_or_reuse_connection(
        &mut self,
        resource_id: ResourceId,
        gateway_id: GatewayId,
        site_id: SiteId,
    ) -> anyhow::Result<Option<Request>> {
        self.role_state
            .create_or_reuse_connection(resource_id, gateway_id, site_id)
    }

    pub fn received_offer_response(
        &mut self,
        resource_id: ResourceId,
        answer: Answer,
        gateway_public_key: PublicKey,
    ) -> connlib_shared::Result<()> {
        self.role_state.accept_answer(
            snownet::Answer {
                credentials: snownet::Credentials {
                    username: answer.username,
                    password: answer.password,
                },
            },
            resource_id,
            gateway_public_key,
            Instant::now(),
        )?;

        Ok(())
    }
}

#[derive(Debug, Clone, PartialEq, Eq)]
pub enum Request {
    NewConnection(RequestConnection),
    ReuseConnection(ReuseConnection),
}

impl Request {
    pub fn resource_id(&self) -> ResourceId {
        match self {
            Request::NewConnection(i) => i.resource_id,
            Request::ReuseConnection(i) => i.resource_id,
        }
    }

    /// The domain that we need to resolve as part of the connection request.
    pub fn domain_name(&self) -> Option<DomainName> {
        match self {
            Request::NewConnection(i) => i.client_payload.domain.as_ref().map(|r| r.name.clone()),
            Request::ReuseConnection(i) => i.payload.as_ref().map(|r| r.name.clone()),
        }
    }
}

/// A sans-IO implementation of a Client's functionality.
///
/// Internally, this composes a [`snownet::ClientNode`] with firezone's policy engine around resources.
/// Clients differ from gateways in that they also implement a DNS resolver for DNS resources.
/// They also initiate connections to Gateways based on packets sent to Resources. Gateways only accept incoming connections.
pub struct ClientState {
    /// Manages wireguard tunnels to gateways.
    node: ClientNode<GatewayId, RelayId>,
    /// All gateways we are connected to and the associated, connection-specific state.
    peers: PeerStore<GatewayId, GatewayOnClient>,
    /// Which Resources we are trying to connect to.
    awaiting_connection_details: HashMap<ResourceId, AwaitingConnectionDetails>,

    /// Tracks which gateway to use for a particular Resource.
    resources_gateways: HashMap<ResourceId, GatewayId>,
    /// The site a gateway belongs to.
    gateways_site: HashMap<GatewayId, SiteId>,
    /// The online/offline status of a site.
    sites_status: HashMap<SiteId, Status>,

    /// All CIDR resources we know about, indexed by the IP range they cover (like `1.1.0.0/8`).
    cidr_resources: IpNetworkTable<ResourceDescriptionCidr>,
    /// All resources indexed by their ID.
    resources_by_id: HashMap<ResourceId, ResourceDescription>,

    /// The DNS resolvers configured on the system outside of connlib.
    system_resolvers: Vec<IpAddr>,

    /// DNS queries that we need to forward to the system resolver.
    buffered_dns_queries: VecDeque<DnsQuery<'static>>,

    /// Maps from connlib-assigned IP of a DNS server back to the originally configured system DNS resolver.
    dns_mapping: BiMap<IpAddr, DnsServer>,
    /// DNS queries that had their destination IP mangled because the servers is a CIDR resource.
    ///
    /// The [`Instant`] tracks when the DNS query expires.
    mangled_dns_queries: HashMap<u16, Instant>,
    /// Manages internal dns records and emits forwarding event when not internally handled
    stub_resolver: StubResolver,

    /// Configuration of the TUN device, when it is up.
    interface_config: Option<InterfaceConfig>,

    buffered_events: VecDeque<ClientEvent>,
    buffered_packets: VecDeque<IpPacket<'static>>,
}

#[derive(Debug, Clone, PartialEq, Eq)]
pub(crate) struct AwaitingConnectionDetails {
    gateways: HashSet<GatewayId>,
    pub last_intent_sent_at: Instant,
    domain: Option<ResolveRequest>,
}

impl ClientState {
    pub(crate) fn new(
        private_key: impl Into<StaticSecret>,
        known_hosts: HashMap<String, Vec<IpAddr>>,
    ) -> Self {
        Self {
            awaiting_connection_details: Default::default(),
            resources_gateways: Default::default(),
            cidr_resources: IpNetworkTable::new(),
            resources_by_id: Default::default(),
            peers: Default::default(),
            dns_mapping: Default::default(),
            buffered_events: Default::default(),
            interface_config: Default::default(),
            buffered_packets: Default::default(),
            buffered_dns_queries: Default::default(),
            node: ClientNode::new(private_key.into()),
            system_resolvers: Default::default(),
            sites_status: Default::default(),
            gateways_site: Default::default(),
            mangled_dns_queries: Default::default(),
            stub_resolver: StubResolver::new(known_hosts),
        }
    }

    #[cfg(all(test, feature = "proptest"))]
    pub(crate) fn tunnel_ip4(&self) -> Option<Ipv4Addr> {
        Some(self.interface_config.as_ref()?.ipv4)
    }

    #[cfg(all(test, feature = "proptest"))]
    pub(crate) fn tunnel_ip6(&self) -> Option<Ipv6Addr> {
        Some(self.interface_config.as_ref()?.ipv6)
    }

    #[cfg(all(test, feature = "proptest"))]
    pub(crate) fn tunnel_ip_for(&self, dst: IpAddr) -> Option<IpAddr> {
        Some(match dst {
            IpAddr::V4(_) => self.tunnel_ip4()?.into(),
            IpAddr::V6(_) => self.tunnel_ip6()?.into(),
        })
    }

    pub(crate) fn resources(&self) -> Vec<callbacks::ResourceDescription> {
        self.resources_by_id
            .values()
            .sorted()
            .cloned()
            .map(|r| {
                let status = self.resource_status(&r);
                r.with_status(status)
            })
            .collect_vec()
    }

    fn resource_status(&self, resource: &ResourceDescription) -> Status {
        if resource.sites().iter().any(|s| {
            self.sites_status
                .get(&s.id)
                .is_some_and(|s| *s == Status::Online)
        }) {
            return Status::Online;
        }

        if resource.sites().iter().all(|s| {
            self.sites_status
                .get(&s.id)
                .is_some_and(|s| *s == Status::Offline)
        }) {
            return Status::Offline;
        }

        Status::Unknown
    }

    fn set_resource_offline(&mut self, id: ResourceId) {
        let Some(resource) = self.resources_by_id.get(&id).cloned() else {
            return;
        };

        for Site { id, .. } in resource.sites() {
            self.sites_status.insert(*id, Status::Offline);
        }
    }

    #[cfg(all(feature = "proptest", test))]
    pub(crate) fn public_key(&self) -> PublicKey {
        self.node.public_key()
    }

    fn send_proxy_ips(
        &mut self,
        resource_ip: &IpAddr,
        resource_id: ResourceId,
        gateway_id: GatewayId,
    ) {
        let Some((fqdn, ips)) = self.stub_resolver.get_fqdn(resource_ip) else {
            return;
        };
        self.peers.add_ips_with_resource(
            &gateway_id,
            &ips.iter().copied().map_into().collect_vec(),
            &resource_id,
        );
        self.buffered_events.push_back(ClientEvent::SendProxyIps {
            connections: vec![ReuseConnection {
                resource_id,
                gateway_id,
                payload: Some(ResolveRequest {
                    name: fqdn.clone(),
                    proxy_ips: ips.clone(),
                }),
            }],
        })
    }

    pub(crate) fn encapsulate<'s>(
        &'s mut self,
        packet: MutableIpPacket<'_>,
        now: Instant,
    ) -> Option<snownet::Transmit<'s>> {
        let (packet, dst) = match self.handle_dns(packet) {
            Ok(response) => {
                self.buffered_packets.push_back(response?.to_owned());
                return None;
            }
            Err(non_dns_packet) => non_dns_packet,
        };

        if is_definitely_not_a_resource(dst) {
            return None;
        }

        let Some(resource) = self.get_resource_by_destination(dst) else {
            tracing::trace!(%dst, "Unknown resource");
            return None;
        };

        let Some(peer) = peer_by_resource_mut(&self.resources_gateways, &mut self.peers, resource)
        else {
            self.on_not_connected_resource(resource, &dst, now);
            return None;
        };

        let packet = maybe_mangle_dns_query_to_cidr_resource(
            packet,
            &self.dns_mapping,
            &mut self.mangled_dns_queries,
            now,
        );

        if peer.allowed_ips.longest_match(dst).is_none() {
            let gateway_id = peer.id();
            self.send_proxy_ips(&dst, resource, gateway_id);
            return None;
        }

        let gid = peer.id();

        let transmit = self
            .node
            .encapsulate(gid, packet.as_immutable(), now)
            .inspect_err(|e| tracing::debug!(%gid, "Failed to encapsulate: {e}"))
            .ok()??;

        Some(transmit)
    }

    pub(crate) fn decapsulate<'b>(
        &mut self,
        local: SocketAddr,
        from: SocketAddr,
        packet: &[u8],
        now: Instant,
        buffer: &'b mut [u8],
    ) -> Option<IpPacket<'b>> {
        let (gid, packet) = self.node.decapsulate(
            local,
            from,
            packet.as_ref(),
            now,
            buffer,
        )
        .inspect_err(|e| tracing::debug!(%local, num_bytes = %packet.len(), "Failed to decapsulate incoming packet: {e}"))
        .ok()??;

        let Some(peer) = self.peers.get_mut(&gid) else {
            tracing::error!(%gid, "Couldn't find connection by ID");

            return None;
        };

        peer.ensure_allowed_src(&packet)
            .inspect_err(|e| tracing::debug!(%gid, %local, %from, "{e}"))
            .ok()?;

        let packet = maybe_mangle_dns_response_from_cidr_resource(
            packet,
            &self.dns_mapping,
            &mut self.mangled_dns_queries,
            now,
        );

        Some(packet.into_immutable())
    }

    pub fn add_ice_candidate(&mut self, conn_id: GatewayId, ice_candidate: String, now: Instant) {
        self.node.add_remote_candidate(conn_id, ice_candidate, now);
    }

    pub fn remove_ice_candidate(&mut self, conn_id: GatewayId, ice_candidate: String) {
        self.node.remove_remote_candidate(conn_id, ice_candidate);
    }

    #[tracing::instrument(level = "trace", skip_all, fields(%resource_id))]
    pub fn accept_answer(
        &mut self,
        answer: snownet::Answer,
        resource_id: ResourceId,
        gateway: PublicKey,
        now: Instant,
    ) -> connlib_shared::Result<()> {
        debug_assert!(!self.awaiting_connection_details.contains_key(&resource_id));

        let gateway_id = self
            .gateway_by_resource(&resource_id)
            .ok_or(Error::UnknownResource)?;

        self.node.accept_answer(gateway_id, gateway, answer, now);

        Ok(())
    }

    #[tracing::instrument(level = "debug", skip_all, fields(%resource_id, %gateway_id))]
    pub fn create_or_reuse_connection(
        &mut self,
        resource_id: ResourceId,
        gateway_id: GatewayId,
        site_id: SiteId,
    ) -> anyhow::Result<Option<Request>> {
        tracing::trace!("Creating or reusing connection");

        let desc = self
            .resources_by_id
            .get(&resource_id)
            .context("Unknown resource")?;

        if self.node.is_expecting_answer(gateway_id) {
            return Ok(None);
        }

        let awaiting_connection_details = self
            .awaiting_connection_details
            .remove(&resource_id)
            .context("No connection details found for resource")?;
        let ips = get_addresses_for_awaiting_resource(desc, &awaiting_connection_details);

        if let Some(old_gateway_id) = self.resources_gateways.insert(resource_id, gateway_id) {
            if self.peers.get(&old_gateway_id).is_some() {
                assert_eq!(old_gateway_id, gateway_id, "Resources are not expected to change gateways without a previous message, resource_id = {resource_id}");
            }
        }

        self.gateways_site.insert(gateway_id, site_id);

        if self.peers.get(&gateway_id).is_some() {
            self.peers
                .add_ips_with_resource(&gateway_id, &ips, &resource_id);

            return Ok(Some(Request::ReuseConnection(ReuseConnection {
                resource_id,
                gateway_id,
                payload: awaiting_connection_details.domain,
            })));
        };

        self.peers.insert(
            GatewayOnClient::new(gateway_id, &ips, HashSet::from([resource_id])),
            &[],
        );
        self.peers
            .add_ips_with_resource(&gateway_id, &ips, &resource_id);

        let offer = self.node.new_connection(
            gateway_id,
            awaiting_connection_details.last_intent_sent_at,
            Instant::now(),
        );

        return Ok(Some(Request::NewConnection(RequestConnection {
            resource_id,
            gateway_id,
            client_preshared_key: Secret::new(Key(*offer.session_key.expose_secret())),
            client_payload: ClientPayload {
                ice_parameters: Offer {
                    username: offer.credentials.username,
                    password: offer.credentials.password,
                },
                domain: awaiting_connection_details.domain,
            },
        })));
    }

    /// Attempt to handle the given packet as a DNS packet.
    ///
    /// Returns `Ok` if the packet is in fact a DNS query with an optional response to send back.
    /// Returns `Err` if the packet is not a DNS query.
    fn handle_dns<'a>(
        &mut self,
        packet: MutableIpPacket<'a>,
    ) -> Result<Option<IpPacket<'a>>, (MutableIpPacket<'a>, IpAddr)> {
        match self
            .stub_resolver
            .handle(&self.dns_mapping, packet.as_immutable())
        {
            Some(dns::ResolveStrategy::LocalResponse(query)) => Ok(Some(query)),
            Some(dns::ResolveStrategy::ForwardQuery(query)) => {
                // There's an edge case here, where the resolver's ip has been resolved before as
                // a dns resource... we will ignore that weird case for now.
                // Assuming a single upstream dns until #3123 lands
                if let Some(upstream_dns) = self.dns_mapping.get_by_left(&query.query.destination())
                {
                    let ip = upstream_dns.ip();

                    // In case the DNS server is a CIDR resource, it needs to go through the tunnel.
                    if self.cidr_resources.longest_match(ip).is_some() {
                        return Err((packet, ip));
                    }
                }

                self.buffered_dns_queries.push_back(query.into_owned());

                Ok(None)
            }
            None => {
                let dest = packet.destination();
                Err((packet, dest))
            }
        }
    }

    #[tracing::instrument(level = "debug", skip_all, fields(name = %query.name, server = %query.query.destination()))] // On debug level, we can log potentially sensitive information such as domain names.
    pub(crate) fn on_dns_result(
        &mut self,
        query: DnsQuery<'static>,
        response: Result<
            Result<
                Result<hickory_resolver::lookup::Lookup, hickory_resolver::error::ResolveError>,
                futures_bounded::Timeout,
            >,
            DnsQueryError,
        >,
    ) {
        let query = query.query;
        let make_error_reply = {
            let query = query.clone();

            |e: &dyn fmt::Display| {
                // To avoid sensitive data getting into the logs, only log the error if debug logging is enabled.
                // We always want to see a warning.
                if tracing::enabled!(Level::DEBUG) {
                    tracing::warn!("DNS query failed: {e}");
                } else {
                    tracing::warn!("DNS query failed");
                };

                ip_packet::make::dns_err_response(query, hickory_proto::op::ResponseCode::ServFail)
                    .into_immutable()
            }
        };

        let dns_reply = match response {
            Ok(Ok(response)) => match dns::build_response_from_resolve_result(query, response) {
                Ok(dns_reply) => dns_reply,
                Err(e) => make_error_reply(&e),
            },
            Ok(Err(timeout)) => make_error_reply(&timeout),
            Err(e) => make_error_reply(&e),
        };

        self.buffered_packets.push_back(dns_reply);
    }

    pub fn on_connection_failed(&mut self, resource: ResourceId) {
        self.awaiting_connection_details.remove(&resource);
        self.resources_gateways.remove(&resource);
    }

    #[tracing::instrument(level = "debug", skip_all, fields(%resource))]
    fn on_not_connected_resource(
        &mut self,
        resource: ResourceId,
        destination: &IpAddr,
        now: Instant,
    ) {
        debug_assert!(self.resources_by_id.contains_key(&resource));

        let gateways = self
            .resources_gateways
            .values()
            .copied()
            .collect::<HashSet<_>>();

        if self
            .gateway_by_resource(&resource)
            .is_some_and(|gateway_id| self.node.is_expecting_answer(gateway_id))
        {
            tracing::debug!("Already connecting to gateway");

            return;
        }

        match self.awaiting_connection_details.entry(resource) {
            Entry::Occupied(mut occupied) => {
                let time_since_last_intent = now.duration_since(occupied.get().last_intent_sent_at);

                if time_since_last_intent < Duration::from_secs(2) {
                    tracing::trace!(?time_since_last_intent, "Skipping connection intent");

                    return;
                }

                occupied.get_mut().last_intent_sent_at = now;
            }
            Entry::Vacant(vacant) => {
                vacant.insert(AwaitingConnectionDetails {
                    gateways: gateways.clone(),
                    last_intent_sent_at: now,
                    // Note: in case of an overlapping CIDR resource this should be None instead of Some if the resource_id
                    // is for a CIDR resource.
                    // But this should never happen as DNS resources are always preferred, so we don't encode the logic here.
                    // Tests will prevent this from ever happening.
                    domain: self.stub_resolver.get_fqdn(destination).map(|(fqdn, ips)| {
                        ResolveRequest {
                            name: fqdn.clone(),
                            proxy_ips: ips.clone(),
                        }
                    }),
                });
            }
        }

        tracing::debug!("Sending connection intent");

        self.buffered_events
            .push_back(ClientEvent::ConnectionIntent {
                resource,
                connected_gateway_ids: gateways,
            });
    }

    pub fn gateway_by_resource(&self, resource: &ResourceId) -> Option<GatewayId> {
        self.resources_gateways.get(resource).copied()
    }

    fn set_dns_mapping(&mut self, new_mapping: BiMap<IpAddr, DnsServer>) {
        self.dns_mapping = new_mapping;
        self.mangled_dns_queries.clear();
    }

    pub fn dns_mapping(&self) -> BiMap<IpAddr, DnsServer> {
        self.dns_mapping.clone()
    }

    #[tracing::instrument(level = "debug", skip_all, fields(gateway = %gateway_id))]
    pub fn cleanup_connected_gateway(&mut self, gateway_id: &GatewayId) {
        self.update_site_status_by_gateway(gateway_id, Status::Unknown);
        self.peers.remove(gateway_id);
        self.resources_gateways.retain(|_, g| g != gateway_id);
    }

    fn routes(&self) -> impl Iterator<Item = IpNetwork> + '_ {
        self.cidr_resources
            .iter()
            .map(|(ip, _)| ip)
            .chain(iter::once(IpNetwork::from_str(IPV4_RESOURCES).unwrap()))
            .chain(iter::once(IpNetwork::from_str(IPV6_RESOURCES).unwrap()))
            .chain(self.dns_mapping.left_values().copied().map(Into::into))
    }

    fn get_resource_by_destination(&self, destination: IpAddr) -> Option<ResourceId> {
        let maybe_dns_resource_id = self.stub_resolver.resolve_resource_by_ip(&destination);

        let maybe_cidr_resource_id = self
            .cidr_resources
            .longest_match(destination)
            .map(|(_, res)| res.id);

        maybe_dns_resource_id.or(maybe_cidr_resource_id)
    }

    #[must_use]
    pub(crate) fn update_system_resolvers(&mut self, new_dns: Vec<IpAddr>) -> bool {
        self.system_resolvers = new_dns;

        self.update_dns_mapping()
    }

    #[must_use]
    pub(crate) fn update_interface_config(&mut self, config: InterfaceConfig) -> bool {
        self.interface_config = Some(config);

        self.update_dns_mapping()
    }

    pub fn poll_packets(&mut self) -> Option<IpPacket<'static>> {
        self.buffered_packets.pop_front()
    }

    pub fn poll_dns_queries(&mut self) -> Option<DnsQuery<'static>> {
        self.buffered_dns_queries.pop_front()
    }

    pub fn poll_timeout(&mut self) -> Option<Instant> {
        // The number of mangled DNS queries is expected to be fairly small because we only track them whilst connecting to a CIDR resource that is a DNS server.
        // Thus, sorting these values on-demand even within `poll_timeout` is expected to be performant enough.
        let next_dns_query_expiry = self.mangled_dns_queries.values().min().copied();
        let next_node_timeout = self.node.poll_timeout();

        earliest(next_dns_query_expiry, next_node_timeout)
    }

    pub fn handle_timeout(&mut self, now: Instant) {
        self.node.handle_timeout(now);
        self.mangled_dns_queries.retain(|_, exp| now < *exp);

        self.drain_node_events();
    }

    fn drain_node_events(&mut self) {
        let mut resources_changed = false; // Track this separately to batch together `ResourcesChanged` events.
        let mut added_ice_candidates = HashMap::<GatewayId, HashSet<String>>::default();
        let mut removed_ice_candidates = HashMap::<GatewayId, HashSet<String>>::default();

        while let Some(event) = self.node.poll_event() {
            match event {
                snownet::Event::ConnectionFailed(id) | snownet::Event::ConnectionClosed(id) => {
                    self.cleanup_connected_gateway(&id);
                    resources_changed = true;
                }
                snownet::Event::NewIceCandidate {
                    connection,
                    candidate,
                } => {
                    added_ice_candidates
                        .entry(connection)
                        .or_default()
                        .insert(candidate);
                }
                snownet::Event::InvalidateIceCandidate {
                    connection,
                    candidate,
                } => {
                    removed_ice_candidates
                        .entry(connection)
                        .or_default()
                        .insert(candidate);
                }
                snownet::Event::ConnectionEstablished(id) => {
                    self.update_site_status_by_gateway(&id, Status::Online);
                    resources_changed = true;
                }
            }
        }

        if resources_changed {
            self.buffered_events
                .push_back(ClientEvent::ResourcesChanged {
                    resources: self.resources(),
                });
        }

        for (conn_id, candidates) in added_ice_candidates.drain() {
            self.buffered_events
                .push_back(ClientEvent::AddedIceCandidates {
                    conn_id,
                    candidates,
                })
        }

        for (conn_id, candidates) in removed_ice_candidates.drain() {
            self.buffered_events
                .push_back(ClientEvent::RemovedIceCandidates {
                    conn_id,
                    candidates,
                })
        }
    }

    fn update_site_status_by_gateway(&mut self, gateway_id: &GatewayId, status: Status) {
        // Note: we can do this because in theory we shouldn't have multiple gateways for the same site
        // connected at the same time.
        self.sites_status.insert(
            *self.gateways_site.get(gateway_id).expect(
                "if we're updating a site status there should be an associated site to a gateway",
            ),
            status,
        );
    }

    pub(crate) fn poll_event(&mut self) -> Option<ClientEvent> {
        self.buffered_events.pop_front()
    }

    pub(crate) fn reset(&mut self) {
        tracing::info!("Resetting network state");

        self.node.reset();
        self.drain_node_events();
    }

    pub(crate) fn poll_transmit(&mut self) -> Option<snownet::Transmit<'static>> {
        self.node.poll_transmit()
    }

    /// Sets a new set of resources.
    ///
    /// This function does **not** perform a blanket "clear all and set new resources".
    /// Instead, it diffs which resources to remove first and then adds the new ones.
    ///
    /// Removing a resource interrupts routing for all packets, even if the resource is added back right away because [`GatewayOnClient`] tracks the allowed IPs which has to contain the resource ID.
    ///
    /// TODO: Add a test that asserts the above.
    ///       That is tricky because we need to assert on state deleted by [`ClientState::remove_resource`] and check that it did in fact not get deleted.
    pub(crate) fn set_resources(&mut self, new_resources: Vec<ResourceDescription>) {
        let current_resource_ids = self.resources_by_id.keys().copied().collect::<HashSet<_>>();
        let new_resource_ids = new_resources.iter().map(|r| r.id()).collect();

        // First, remove all resources that are not present in the new resource list.
        for id in current_resource_ids.difference(&new_resource_ids).copied() {
            self.remove_resource(id);
        }

        // Second, add all resources.
        for resource in new_resources {
            self.add_resource(resource)
        }
    }

    pub(crate) fn add_resource(&mut self, new_resource: ResourceDescription) {
        if let Some(resource) = self.resources_by_id.get(&new_resource.id()) {
            if resource.has_different_address(&new_resource) {
                self.remove_resource(resource.id());
            }
        }

        match &new_resource {
            ResourceDescription::Dns(dns) => {
                self.stub_resolver.add_resource(dns.id, dns.address.clone());
            }
            ResourceDescription::Cidr(cidr) => {
                let existing = self.cidr_resources.insert(cidr.address, cidr.clone());

                match existing {
                    Some(existing) if existing.id != cidr.id => {
                        tracing::info!(address = %cidr.address, old = %existing.name, new = %cidr.name, "Replacing CIDR resource");
                    }
                    Some(_) => {}
                    None => {
                        tracing::info!(address = %cidr.address, name = %cidr.name, "Activating CIDR resource");
                    }
                }
            }
        }

        self.resources_by_id.insert(new_resource.id(), new_resource);
    }

    #[tracing::instrument(level = "debug", skip_all, fields(?id))]
    pub(crate) fn remove_resource(&mut self, id: ResourceId) {
        self.awaiting_connection_details.remove(&id);
        self.stub_resolver.remove_resource(id);
        self.cidr_resources.retain(|_, r| {
            if r.id == id {
                tracing::info!(address = %r.address, name = %r.name, "Deactivating CIDR resource");
                return false;
            }

            true
        });

        self.resources_by_id.remove(&id);

        let Some(peer) = peer_by_resource_mut(&self.resources_gateways, &mut self.peers, id) else {
            return;
        };
        let gateway_id = peer.id();

        // First we remove the id from all allowed ips
        for (_, resources) in peer
            .allowed_ips
            .iter_mut()
            .filter(|(_, resources)| resources.contains(&id))
        {
            resources.remove(&id);

            if !resources.is_empty() {
                continue;
            }
        }

        // We remove all empty allowed ips entry since there's no resource that corresponds to it
        peer.allowed_ips.retain(|_, r| !r.is_empty());

        // If there's no allowed ip left we remove the whole peer because there's no point on keeping it around
        if peer.allowed_ips.is_empty() {
            self.peers.remove(&gateway_id);
            self.update_site_status_by_gateway(&gateway_id, Status::Unknown);
            // TODO: should we have a Node::remove_connection?
        }
    }

    fn update_dns_mapping(&mut self) -> bool {
        let Some(config) = &self.interface_config else {
            return false;
        };

        let effective_dns_servers =
            effective_dns_servers(config.upstream_dns.clone(), self.system_resolvers.clone());

        if HashSet::<&DnsServer>::from_iter(effective_dns_servers.iter())
            == HashSet::from_iter(self.dns_mapping.right_values())
        {
            return false;
        }

        let dns_mapping = sentinel_dns_mapping(
            &effective_dns_servers,
            self.dns_mapping()
                .left_values()
                .copied()
                .map(Into::into)
                .collect_vec(),
        );

        let ip4 = config.ipv4;
        let ip6 = config.ipv6;

        self.set_dns_mapping(dns_mapping);

        self.buffered_events
            .push_back(ClientEvent::TunInterfaceUpdated {
                ip4,
                ip6,
                dns_by_sentinel: self
                    .dns_mapping
                    .iter()
                    .map(|(sentinel_dns, effective_dns)| (*sentinel_dns, effective_dns.address()))
                    .collect(),
            });
        self.buffered_events
            .push_back(ClientEvent::TunRoutesUpdated {
                ip4: self.routes().filter_map(utils::ipv4).collect(),
                ip6: self.routes().filter_map(utils::ipv6).collect(),
            });

        true
    }

    pub fn update_relays(
        &mut self,
        to_remove: HashSet<RelayId>,
        to_add: HashSet<(RelayId, RelaySocket, String, String, String)>,
        now: Instant,
    ) {
        self.node.update_relays(to_remove, &to_add, now);
    }
}

fn peer_by_resource_mut<'p>(
    resources_gateways: &HashMap<ResourceId, GatewayId>,
    peers: &'p mut PeerStore<GatewayId, GatewayOnClient>,
    resource: ResourceId,
) -> Option<&'p mut GatewayOnClient> {
    let gateway_id = resources_gateways.get(&resource)?;
    let peer = peers.get_mut(gateway_id)?;

    Some(peer)
}

fn get_addresses_for_awaiting_resource(
    desc: &ResourceDescription,
    awaiting_connection_details: &AwaitingConnectionDetails,
) -> Vec<IpNetwork> {
    match desc {
        ResourceDescription::Dns(_) => awaiting_connection_details
            .domain
            .as_ref()
            .expect("for dns resources the awaiting connection should have an ip")
            .proxy_ips
            .iter()
            .copied()
            .map_into()
            .collect_vec(),
        ResourceDescription::Cidr(r) => vec![r.address],
    }
}

fn effective_dns_servers(
    upstream_dns: Vec<DnsServer>,
    default_resolvers: Vec<IpAddr>,
) -> Vec<DnsServer> {
    let mut upstream_dns = upstream_dns.into_iter().filter_map(not_sentinel).peekable();
    if upstream_dns.peek().is_some() {
        return upstream_dns.collect();
    }

    let mut dns_servers = default_resolvers
        .into_iter()
        .map(|ip| {
            DnsServer::IpPort(IpDnsServer {
                address: (ip, DNS_PORT).into(),
            })
        })
        .filter_map(not_sentinel)
        .peekable();

    if dns_servers.peek().is_none() {
        tracing::error!("No system default DNS servers available! Can't initialize resolver. DNS interception will be disabled.");
        return Vec::new();
    }

    dns_servers.collect()
}

fn not_sentinel(srv: DnsServer) -> Option<DnsServer> {
    (!IpNetwork::from_str(DNS_SENTINELS_V4)
        .unwrap()
        .contains(srv.ip())
        && !IpNetwork::from_str(DNS_SENTINELS_V6)
            .unwrap()
            .contains(srv.ip()))
    .then_some(srv)
}

fn sentinel_dns_mapping(
    dns: &[DnsServer],
    old_sentinels: Vec<IpNetwork>,
) -> BiMap<IpAddr, DnsServer> {
    let mut ip_provider = IpProvider::for_stub_dns_servers(old_sentinels);

    dns.iter()
        .cloned()
        .map(|i| {
            (
                ip_provider
                    .get_proxy_ip_for(&i.ip())
                    .expect("We only support up to 256 IPv4 DNS servers and 256 IPv6 DNS servers"),
                i,
            )
        })
        .collect()
}
/// Compares the given [`IpAddr`] against a static set of ignored IPs that are definitely not resources.
fn is_definitely_not_a_resource(ip: IpAddr) -> bool {
    /// Source: https://en.wikipedia.org/wiki/Multicast_address#Notable_IPv4_multicast_addresses
    const IPV4_IGMP_MULTICAST: Ipv4Addr = Ipv4Addr::new(224, 0, 0, 22);

    /// Source: <https://en.wikipedia.org/wiki/Multicast_address#Notable_IPv6_multicast_addresses>
    const IPV6_MULTICAST_ALL_ROUTERS: Ipv6Addr = Ipv6Addr::new(0xFF02, 0, 0, 0, 0, 0, 0, 0x0002);

    match ip {
        IpAddr::V4(ip4) => {
            if ip4 == IPV4_IGMP_MULTICAST {
                return true;
            }
        }
        IpAddr::V6(ip6) => {
            if ip6 == IPV6_MULTICAST_ALL_ROUTERS {
                return true;
            }
        }
    }

    false
}

/// In case the given packet is a DNS query, change its source IP to that of the actual DNS server.
fn maybe_mangle_dns_query_to_cidr_resource<'p>(
    mut packet: MutableIpPacket<'p>,
    dns_mapping: &BiMap<IpAddr, DnsServer>,
    mangeled_dns_queries: &mut HashMap<u16, Instant>,
    now: Instant,
) -> MutableIpPacket<'p> {
    let dst = packet.destination();

    let Some(srv) = dns_mapping.get_by_left(&dst) else {
        return packet;
    };

    let Some(dgm) = packet.as_udp() else {
        return packet;
    };

    let Ok(message) = domain::base::Message::from_slice(dgm.payload()) else {
        return packet;
    };

    tracing::trace!(old_dst = %dst, new_dst = %srv.ip(), "Mangling DNS query to CIDR resource");

    mangeled_dns_queries.insert(message.header().id(), now + IDS_EXPIRE);
    packet.set_dst(srv.ip());
    packet.update_checksum();

    packet
}

fn maybe_mangle_dns_response_from_cidr_resource<'p>(
    mut packet: MutableIpPacket<'p>,
    dns_mapping: &BiMap<IpAddr, DnsServer>,
    mangeled_dns_queries: &mut HashMap<u16, Instant>,
    now: Instant,
) -> MutableIpPacket<'p> {
    let src_ip = packet.source();

    let Some(udp) = packet.as_udp() else {
        return packet;
    };

    let src_port = udp.get_source();

    let Some(sentinel) = dns_mapping.get_by_right(&DnsServer::from((src_ip, src_port))) else {
        return packet;
    };

    let Ok(message) = domain::base::Message::from_slice(udp.payload()) else {
        return packet;
    };

    let Some(query_sent_at) = mangeled_dns_queries
        .remove(&message.header().id())
        .map(|expires_at| expires_at - IDS_EXPIRE)
    else {
        return packet;
    };

    let rtt = now.duration_since(query_sent_at);

    let domains = message
        .question()
        .filter_map(|q| Some(q.ok()?.into_qname()))
        .join(",");

    tracing::trace!(old_src = %src_ip, new_src = %sentinel, ?rtt, %domains, "Mangling DNS response from CIDR resource");

    packet.set_src(*sentinel);
    packet.update_checksum();

    packet
}

pub struct IpProvider {
    ipv4: Box<dyn Iterator<Item = Ipv4Addr> + Send + Sync>,
    ipv6: Box<dyn Iterator<Item = Ipv6Addr> + Send + Sync>,
}

impl IpProvider {
    pub fn for_resources() -> Self {
        IpProvider::new(
            IPV4_RESOURCES.parse().unwrap(),
            IPV6_RESOURCES.parse().unwrap(),
            vec![
                DNS_SENTINELS_V4.parse().unwrap(),
                DNS_SENTINELS_V6.parse().unwrap(),
            ],
        )
    }

    pub fn for_stub_dns_servers(exclusions: Vec<IpNetwork>) -> Self {
        IpProvider::new(
            DNS_SENTINELS_V4.parse().unwrap(),
            DNS_SENTINELS_V6.parse().unwrap(),
            exclusions,
        )
    }

    fn new(ipv4: Ipv4Network, ipv6: Ipv6Network, exclusions: Vec<IpNetwork>) -> Self {
        Self {
            ipv4: Box::new({
                let exclusions = exclusions.clone();
                ipv4.hosts()
                    .filter(move |ip| !exclusions.iter().any(|e| e.contains(*ip)))
            }),
            ipv6: Box::new({
                ipv6.subnets_with_prefix(128)
                    .map(|ip| ip.network_address())
                    .filter(move |ip| !exclusions.iter().any(|e| e.contains(*ip)))
            }),
        }
    }

    pub fn get_proxy_ip_for(&mut self, ip: &IpAddr) -> Option<IpAddr> {
        let proxy_ip = match ip {
            IpAddr::V4(_) => self.ipv4.next().map(Into::into),
            IpAddr::V6(_) => self.ipv6.next().map(Into::into),
        };

        if proxy_ip.is_none() {
            // TODO: we might want to make the iterator cyclic or another strategy to prevent ip exhaustion
            // this might happen in ipv4 if tokens are too long lived.
            tracing::error!("IP exhaustion: Please reset your client");
        }

        proxy_ip
    }

    pub fn get_n_ipv4(&mut self, n: usize) -> Vec<IpAddr> {
        self.ipv4.by_ref().take(n).map_into().collect_vec()
    }

    pub fn get_n_ipv6(&mut self, n: usize) -> Vec<IpAddr> {
        self.ipv6.by_ref().take(n).map_into().collect_vec()
    }
}

#[cfg(test)]
mod tests {
    use super::*;
    use rand_core::OsRng;

    #[test]
    fn ignores_ip4_igmp_multicast() {
        assert!(is_definitely_not_a_resource(ip("224.0.0.22")))
    }

    #[test]
    fn ignores_ip6_multicast_all_routers() {
        assert!(is_definitely_not_a_resource(ip("ff02::2")))
    }

    #[test]
    fn update_system_dns_works() {
        let mut client_state = ClientState::for_test();
        client_state.interface_config = Some(interface_config_without_dns());

        let dns_changed = client_state.update_system_resolvers(vec![ip("1.1.1.1")]);

        assert!(dns_changed);
        dns_mapping_is_exactly(client_state.dns_mapping(), vec![dns("1.1.1.1:53")]);
    }

    #[test]
    fn update_system_dns_without_change_is_a_no_op() {
        let mut client_state = ClientState::for_test();
        client_state.interface_config = Some(interface_config_without_dns());

        let _ = client_state.update_system_resolvers(vec![ip("1.1.1.1")]);
        let dns_changed = client_state.update_system_resolvers(vec![ip("1.1.1.1")]);

        assert!(!dns_changed);
        dns_mapping_is_exactly(client_state.dns_mapping(), vec![dns("1.1.1.1:53")]);
    }

    #[test]
    fn update_system_dns_with_change_works() {
        let mut client_state = ClientState::for_test();
        client_state.interface_config = Some(interface_config_without_dns());

        let _ = client_state.update_system_resolvers(vec![ip("1.1.1.1")]);
        let dns_changed = client_state.update_system_resolvers(vec![ip("1.0.0.1")]);

        assert!(dns_changed);
        dns_mapping_is_exactly(client_state.dns_mapping(), vec![dns("1.0.0.1:53")]);
    }

    #[test]
    fn update_to_system_with_sentinels_are_ignored() {
        let mut client_state = ClientState::for_test();
        client_state.interface_config = Some(interface_config_without_dns());

        let _ = client_state.update_system_resolvers(vec![ip("1.1.1.1")]);
        let dns_changed = client_state.update_system_resolvers(vec![
            ip("1.1.1.1"),
            ip("100.100.111.1"),
            ip("fd00:2021:1111:8000:100:100:111:0"),
        ]);

        assert!(!dns_changed);
        dns_mapping_is_exactly(client_state.dns_mapping(), vec![dns("1.1.1.1:53")]);
    }

    #[test]
    fn upstream_dns_wins_over_system() {
        let mut client_state = ClientState::for_test();
        client_state.interface_config = Some(interface_config_with_dns());

        let dns_changed = client_state.update_dns_mapping();
        assert!(dns_changed);

        let dns_changed = client_state.update_system_resolvers(vec![ip("1.0.0.1")]);
        assert!(!dns_changed);

        dns_mapping_is_exactly(client_state.dns_mapping(), dns_list());
    }

    #[test]
    fn upstream_dns_change_updates() {
        let mut client_state = ClientState::for_test();

        let dns_changed = client_state.update_interface_config(interface_config_with_dns());

        assert!(dns_changed);

        let dns_changed = client_state.update_interface_config(InterfaceConfig {
            upstream_dns: vec![dns("8.8.8.8:53")],
            ..interface_config_without_dns()
        });

        assert!(dns_changed);

        dns_mapping_is_exactly(client_state.dns_mapping(), vec![dns("8.8.8.8:53")]);
    }

    #[test]
    fn upstream_dns_no_change_is_a_no_op() {
        let mut client_state = ClientState::for_test();
        client_state.interface_config = Some(interface_config_with_dns());

        let dns_changed = client_state.update_system_resolvers(vec![ip("1.0.0.1")]);

        assert!(dns_changed);

        let dns_changed = client_state.update_interface_config(interface_config_with_dns());

        assert!(!dns_changed);
        dns_mapping_is_exactly(client_state.dns_mapping(), dns_list());
    }

    #[test]
    fn upstream_dns_sentinels_are_ignored() {
        let mut client_state = ClientState::for_test();
        let mut config = interface_config_with_dns();

        let _ = client_state.update_interface_config(config.clone());

        config.upstream_dns.push(dns("100.100.111.1:53"));
        config
            .upstream_dns
            .push(dns("[fd00:2021:1111:8000:100:100:111:0]:53"));

        let dns_changed = client_state.update_interface_config(config);

        assert!(!dns_changed);
        dns_mapping_is_exactly(client_state.dns_mapping(), dns_list())
    }

    #[test]
    fn system_dns_takes_over_when_upstream_are_unset() {
        let mut client_state = ClientState::for_test();
        let _ = client_state.update_interface_config(interface_config_with_dns());

        let _ = client_state.update_system_resolvers(vec![ip("1.0.0.1")]);
        let dns_changed = client_state.update_interface_config(interface_config_without_dns());

        assert!(dns_changed);
        dns_mapping_is_exactly(client_state.dns_mapping(), vec![dns("1.0.0.1:53")]);
    }

    #[test]
    fn sentinel_dns_works() {
        let servers = dns_list();
        let sentinel_dns = sentinel_dns_mapping(&servers, vec![]);

        for server in servers {
            assert!(sentinel_dns
                .get_by_right(&server)
                .is_some_and(|s| sentinel_ranges().iter().any(|e| e.contains(*s))))
        }
    }

    #[test]
    fn sentinel_dns_excludes_old_ones() {
        let servers = dns_list();
        let sentinel_dns_old = sentinel_dns_mapping(&servers, vec![]);
        let sentinel_dns_new = sentinel_dns_mapping(
            &servers,
            sentinel_dns_old
                .left_values()
                .copied()
                .map(Into::into)
                .collect_vec(),
        );

        assert!(
            HashSet::<&IpAddr>::from_iter(sentinel_dns_old.left_values())
                .is_disjoint(&HashSet::from_iter(sentinel_dns_new.left_values()))
        )
    }

    impl ClientState {
        pub fn for_test() -> ClientState {
            ClientState::new(StaticSecret::random_from_rng(OsRng), HashMap::new())
        }
    }

    fn dns_mapping_is_exactly(mapping: BiMap<IpAddr, DnsServer>, servers: Vec<DnsServer>) {
        assert_eq!(
            HashSet::<&DnsServer>::from_iter(mapping.right_values()),
            HashSet::from_iter(servers.iter())
        )
    }

    fn interface_config_without_dns() -> InterfaceConfig {
        InterfaceConfig {
            ipv4: "10.0.0.1".parse().unwrap(),
            ipv6: "fe80::".parse().unwrap(),
            upstream_dns: Vec::new(),
        }
    }

    fn interface_config_with_dns() -> InterfaceConfig {
        InterfaceConfig {
            ipv4: "10.0.0.1".parse().unwrap(),
            ipv6: "fe80::".parse().unwrap(),
            upstream_dns: dns_list(),
        }
    }

    fn sentinel_ranges() -> Vec<IpNetwork> {
        vec![
            IpNetwork::from_str(DNS_SENTINELS_V4).unwrap(),
            IpNetwork::from_str(DNS_SENTINELS_V6).unwrap(),
        ]
    }

    fn dns_list() -> Vec<DnsServer> {
        vec![
            dns("1.1.1.1:53"),
            dns("1.0.0.1:53"),
            dns("[2606:4700:4700::1111]:53"),
        ]
    }

    fn dns(address: &str) -> DnsServer {
        DnsServer::IpPort(IpDnsServer {
            address: address.parse().unwrap(),
        })
    }

    fn ip(addr: &str) -> IpAddr {
        addr.parse().unwrap()
    }
}

#[cfg(all(test, feature = "proptest"))]
mod proptests {
    use super::*;
    use connlib_shared::{messages::client::ResourceDescriptionDns, proptest::*};
    use prop::collection;
    use proptest::prelude::*;

    #[test_strategy::proptest]
    fn cidr_resources_are_turned_into_routes(
        #[strategy(cidr_resource())] resource1: ResourceDescriptionCidr,
        #[strategy(cidr_resource())] resource2: ResourceDescriptionCidr,
    ) {
        let mut client_state = ClientState::for_test();

        client_state.add_resource(ResourceDescription::Cidr(resource1.clone()));
        client_state.add_resource(ResourceDescription::Cidr(resource2.clone()));

        assert_eq!(
            hashset(client_state.routes()),
            expected_routes(vec![resource1.address, resource2.address])
        );
    }

    #[test_strategy::proptest]
    fn added_resources_show_up_as_resoucres(
        #[strategy(cidr_resource())] resource1: ResourceDescriptionCidr,
        #[strategy(dns_resource())] resource2: ResourceDescriptionDns,
        #[strategy(cidr_resource())] resource3: ResourceDescriptionCidr,
    ) {
        use callbacks as cb;

        let mut client_state = ClientState::for_test();

        client_state.add_resource(ResourceDescription::Cidr(resource1.clone()));
        client_state.add_resource(ResourceDescription::Dns(resource2.clone()));

        assert_eq!(
            hashset(client_state.resources()),
            hashset([
                cb::ResourceDescription::Cidr(resource1.clone().with_status(Status::Unknown)),
                cb::ResourceDescription::Dns(resource2.clone().with_status(Status::Unknown))
            ])
        );

        client_state.add_resource(ResourceDescription::Cidr(resource3.clone()));

        assert_eq!(
            hashset(client_state.resources()),
            hashset([
                cb::ResourceDescription::Cidr(resource1.with_status(Status::Unknown)),
                cb::ResourceDescription::Dns(resource2.with_status(Status::Unknown)),
                cb::ResourceDescription::Cidr(resource3.with_status(Status::Unknown)),
            ])
        );
    }

    #[test_strategy::proptest]
    fn adding_same_resource_with_different_address_updates_the_address(
        #[strategy(cidr_resource())] resource: ResourceDescriptionCidr,
        #[strategy(any_ip_network(8))] new_address: IpNetwork,
    ) {
        use callbacks as cb;

        let mut client_state = ClientState::for_test();
        client_state.add_resource(ResourceDescription::Cidr(resource.clone()));

        let updated_resource = ResourceDescriptionCidr {
            address: new_address,
            ..resource
        };

        client_state.add_resource(ResourceDescription::Cidr(updated_resource.clone()));

        assert_eq!(
            hashset(client_state.resources()),
            hashset([cb::ResourceDescription::Cidr(
                updated_resource.with_status(Status::Unknown)
            )])
        );
        assert_eq!(
            hashset(client_state.routes()),
            expected_routes(vec![new_address])
        );
    }

    #[test_strategy::proptest]
    fn adding_cidr_resource_with_same_id_as_dns_resource_replaces_dns_resource(
        #[strategy(dns_resource())] resource: ResourceDescriptionDns,
        #[strategy(any_ip_network(8))] address: IpNetwork,
    ) {
        use callbacks as cb;

        let mut client_state = ClientState::for_test();
        client_state.add_resource(ResourceDescription::Dns(resource.clone()));

        let dns_as_cidr_resource = ResourceDescriptionCidr {
            address,
            id: resource.id,
            name: resource.name,
            address_description: resource.address_description,
            sites: resource.sites,
        };

        client_state.add_resource(ResourceDescription::Cidr(dns_as_cidr_resource.clone()));

        assert_eq!(
            hashset(client_state.resources()),
            hashset([cb::ResourceDescription::Cidr(
                dns_as_cidr_resource.with_status(Status::Unknown)
            )])
        );
        assert_eq!(
            hashset(client_state.routes()),
            expected_routes(vec![address])
        );
    }

    #[test_strategy::proptest]
    fn resources_can_be_removed(
        #[strategy(dns_resource())] dns_resource: ResourceDescriptionDns,
        #[strategy(cidr_resource())] cidr_resource: ResourceDescriptionCidr,
    ) {
        use callbacks as cb;

        let mut client_state = ClientState::for_test();
        client_state.add_resource(ResourceDescription::Dns(dns_resource.clone()));
        client_state.add_resource(ResourceDescription::Cidr(cidr_resource.clone()));

        client_state.remove_resource(dns_resource.id);

        assert_eq!(
            hashset(client_state.resources()),
            hashset([cb::ResourceDescription::Cidr(
                cidr_resource.clone().with_status(Status::Unknown)
            )])
        );
        assert_eq!(
            hashset(client_state.routes()),
            expected_routes(vec![cidr_resource.address])
        );

        client_state.remove_resource(cidr_resource.id);

        assert_eq!(hashset(client_state.resources().iter()), hashset(&[]));
        assert_eq!(hashset(client_state.routes()), expected_routes(vec![]));
    }

    #[test_strategy::proptest]
    fn resources_can_be_replaced(
        #[strategy(dns_resource())] dns_resource1: ResourceDescriptionDns,
        #[strategy(dns_resource())] dns_resource2: ResourceDescriptionDns,
        #[strategy(cidr_resource())] cidr_resource1: ResourceDescriptionCidr,
        #[strategy(cidr_resource())] cidr_resource2: ResourceDescriptionCidr,
    ) {
        use callbacks as cb;

        let mut client_state = ClientState::for_test();
        client_state.add_resource(ResourceDescription::Dns(dns_resource1));
        client_state.add_resource(ResourceDescription::Cidr(cidr_resource1));

        client_state.set_resources(vec![
            ResourceDescription::Dns(dns_resource2.clone()),
            ResourceDescription::Cidr(cidr_resource2.clone()),
        ]);

        assert_eq!(
            hashset(client_state.resources()),
            hashset([
                cb::ResourceDescription::Dns(dns_resource2.with_status(Status::Unknown)),
                cb::ResourceDescription::Cidr(cidr_resource2.clone().with_status(Status::Unknown)),
            ])
        );
        assert_eq!(
            hashset(client_state.routes()),
            expected_routes(vec![cidr_resource2.address])
        );
    }

    #[test_strategy::proptest]
    fn setting_gateway_online_sets_all_related_resources_online(
        #[strategy(resources_sharing_n_sites(1))] resources_online: Vec<ResourceDescription>,
        #[strategy(resources_sharing_n_sites(1))] resources_unknown: Vec<ResourceDescription>,
        #[strategy(gateway_id())] gateway: GatewayId,
    ) {
        let mut client_state = ClientState::for_test();
<<<<<<< HEAD

        for r in resources_online.iter().chain(resources_unknown.iter()) {
            client_state.add_resource(r.clone())
        }

        client_state.resources_gateways.insert(
            resources_online.first().unwrap().id(),
            first_resource_gateway_id,
        );
=======
        client_state.add_resources(&resources_online);
        client_state.add_resources(&resources_unknown);
        let first_resource = resources_online.first().unwrap();
        client_state
            .resources_gateways
            .insert(first_resource.id(), gateway);
>>>>>>> 5c1f5e1e
        client_state
            .gateways_site
            .insert(gateway, first_resource.sites().iter().next().unwrap().id);

        client_state.update_site_status_by_gateway(&gateway, Status::Online);

        for resource in resources_online {
            assert_eq!(client_state.resource_status(&resource), Status::Online);
        }

        for resource in resources_unknown {
            assert_eq!(client_state.resource_status(&resource), Status::Unknown);
        }
    }

    #[test_strategy::proptest]
    fn disconnecting_gateway_sets_related_resources_unknown(
        #[strategy(resources_sharing_n_sites(1))] resources: Vec<ResourceDescription>,
        #[strategy(gateway_id())] gateway: GatewayId,
    ) {
        let mut client_state = ClientState::for_test();
<<<<<<< HEAD
        for r in &resources {
            client_state.add_resource(r.clone())
        }
=======
        client_state.add_resources(&resources);
        let first_resources = resources.first().unwrap();
>>>>>>> 5c1f5e1e
        client_state
            .resources_gateways
            .insert(first_resources.id(), gateway);
        client_state
            .gateways_site
            .insert(gateway, first_resources.sites().iter().next().unwrap().id);

        client_state.update_site_status_by_gateway(&gateway, Status::Online);
        client_state.update_site_status_by_gateway(&gateway, Status::Unknown);

        for resource in resources {
            assert_eq!(client_state.resource_status(&resource), Status::Unknown);
        }
    }

    #[test_strategy::proptest]
    fn setting_resource_offline_doesnt_set_all_related_resources_offline(
        #[strategy(resources_sharing_n_sites(2))] multi_site_resources: Vec<ResourceDescription>,
        #[strategy(resource())] single_site_resource: ResourceDescription,
    ) {
        let mut client_state = ClientState::for_test();
<<<<<<< HEAD
        for r in &resources {
            client_state.add_resource(r.clone())
        }
        let resource_offline = resources.pop().unwrap();
=======
        client_state.add_resources(&multi_site_resources);
        client_state.add_resources(&[single_site_resource.clone()]);
>>>>>>> 5c1f5e1e

        client_state.set_resource_offline(single_site_resource.id());

        assert_eq!(
            client_state.resource_status(&single_site_resource),
            Status::Offline
        );
        for resource in multi_site_resources {
            assert_eq!(client_state.resource_status(&resource), Status::Unknown);
        }
    }

<<<<<<< HEAD
    #[test_strategy::proptest]
    fn setting_resource_offline_set_all_resources_sharing_all_groups_offline(
        #[strategy(resources_sharing_all_sites())] resources: Vec<ResourceDescription>,
    ) {
        let mut client_state = ClientState::for_test();
        for r in &resources {
            client_state.add_resource(r.clone())
        }
=======
    pub fn expected_routes(resource_routes: Vec<IpNetwork>) -> HashSet<IpNetwork> {
        HashSet::from_iter(
            resource_routes
                .into_iter()
                .chain(iter::once(IpNetwork::from_str(IPV4_RESOURCES).unwrap()))
                .chain(iter::once(IpNetwork::from_str(IPV6_RESOURCES).unwrap())),
        )
    }

    #[allow(clippy::redundant_clone)] // False positive.
    pub fn hashset<T: std::hash::Hash + Eq, B: ToOwned<Owned = T>>(
        val: impl IntoIterator<Item = B>,
    ) -> HashSet<T> {
        HashSet::from_iter(val.into_iter().map(|b| b.to_owned()))
    }
>>>>>>> 5c1f5e1e

    fn resource() -> impl Strategy<Value = ResourceDescription> {
        connlib_shared::proptest::resource(site().prop_map(|s| vec![s]))
    }

    fn cidr_resource() -> impl Strategy<Value = ResourceDescriptionCidr> {
        connlib_shared::proptest::cidr_resource(any_ip_network(8), site().prop_map(|s| vec![s]))
    }

    fn dns_resource() -> impl Strategy<Value = ResourceDescriptionDns> {
        connlib_shared::proptest::dns_resource(site().prop_map(|s| vec![s]))
    }

    // Generate resources sharing 1 site
    fn resources_sharing_n_sites(
        num_sites: usize,
    ) -> impl Strategy<Value = Vec<ResourceDescription>> {
        collection::vec(site(), num_sites).prop_flat_map(|sites| {
            collection::vec(connlib_shared::proptest::resource(Just(sites)), 1..=100)
        })
    }
}<|MERGE_RESOLUTION|>--- conflicted
+++ resolved
@@ -1697,24 +1697,15 @@
         #[strategy(gateway_id())] gateway: GatewayId,
     ) {
         let mut client_state = ClientState::for_test();
-<<<<<<< HEAD
 
         for r in resources_online.iter().chain(resources_unknown.iter()) {
             client_state.add_resource(r.clone())
         }
 
-        client_state.resources_gateways.insert(
-            resources_online.first().unwrap().id(),
-            first_resource_gateway_id,
-        );
-=======
-        client_state.add_resources(&resources_online);
-        client_state.add_resources(&resources_unknown);
         let first_resource = resources_online.first().unwrap();
         client_state
             .resources_gateways
             .insert(first_resource.id(), gateway);
->>>>>>> 5c1f5e1e
         client_state
             .gateways_site
             .insert(gateway, first_resource.sites().iter().next().unwrap().id);
@@ -1736,14 +1727,10 @@
         #[strategy(gateway_id())] gateway: GatewayId,
     ) {
         let mut client_state = ClientState::for_test();
-<<<<<<< HEAD
         for r in &resources {
             client_state.add_resource(r.clone())
         }
-=======
-        client_state.add_resources(&resources);
         let first_resources = resources.first().unwrap();
->>>>>>> 5c1f5e1e
         client_state
             .resources_gateways
             .insert(first_resources.id(), gateway);
@@ -1765,15 +1752,10 @@
         #[strategy(resource())] single_site_resource: ResourceDescription,
     ) {
         let mut client_state = ClientState::for_test();
-<<<<<<< HEAD
         for r in &resources {
             client_state.add_resource(r.clone())
         }
         let resource_offline = resources.pop().unwrap();
-=======
-        client_state.add_resources(&multi_site_resources);
-        client_state.add_resources(&[single_site_resource.clone()]);
->>>>>>> 5c1f5e1e
 
         client_state.set_resource_offline(single_site_resource.id());
 
@@ -1786,16 +1768,6 @@
         }
     }
 
-<<<<<<< HEAD
-    #[test_strategy::proptest]
-    fn setting_resource_offline_set_all_resources_sharing_all_groups_offline(
-        #[strategy(resources_sharing_all_sites())] resources: Vec<ResourceDescription>,
-    ) {
-        let mut client_state = ClientState::for_test();
-        for r in &resources {
-            client_state.add_resource(r.clone())
-        }
-=======
     pub fn expected_routes(resource_routes: Vec<IpNetwork>) -> HashSet<IpNetwork> {
         HashSet::from_iter(
             resource_routes
@@ -1811,7 +1783,6 @@
     ) -> HashSet<T> {
         HashSet::from_iter(val.into_iter().map(|b| b.to_owned()))
     }
->>>>>>> 5c1f5e1e
 
     fn resource() -> impl Strategy<Value = ResourceDescription> {
         connlib_shared::proptest::resource(site().prop_map(|s| vec![s]))
