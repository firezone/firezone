--- conflicted
+++ resolved
@@ -338,8 +338,7 @@
 
 #[cfg(test)]
 mod tests {
-<<<<<<< HEAD
-    use super::Tun;
+    use super::*;
     use anyhow::Result;
     use ip_packet::{
         udp::MutableUdpPacket, IpPacket, MutableIpPacket, MutablePacket as _, Packet as _,
@@ -536,19 +535,11 @@
     }
 
     /// Checks for regressions in issue #4765, un-initializing Wintun
-    fn tunnel_drop() {
-        // Each cycle takes about half a second, so this will need over a minute to run.
-        for _ in 0..150 {
-=======
-    use super::*;
-
-    /// Checks for regressions in issue #4765, un-initializing Wintun
     #[test]
     #[ignore = "Needs admin privileges"]
-    fn resource_management() {
+    fn tunnel_drop() {
         // Each cycle takes about half a second, so this will take a fair bit to run.
         for _ in 0..50 {
->>>>>>> 117d736c
             let _tun = Tun::new().unwrap(); // This will panic if we don't correctly clean-up the wintun interface.
         }
     }
