use crate::MTU;
use connlib_shared::{
    windows::{CREATE_NO_WINDOW, TUNNEL_NAME},
    Callbacks, Result,
};
use ip_network::IpNetwork;
use std::{
    collections::HashSet,
    io,
    net::{SocketAddrV4, SocketAddrV6},
    os::windows::process::CommandExt,
    process::{Command, Stdio},
    str::FromStr,
    sync::Arc,
    task::{ready, Context, Poll},
};
use tokio::sync::mpsc;
use windows::Win32::{
    NetworkManagement::{
        IpHelper::{
            CreateIpForwardEntry2, DeleteIpForwardEntry2, GetIpInterfaceEntry,
            InitializeIpForwardEntry, SetIpInterfaceEntry, MIB_IPFORWARD_ROW2, MIB_IPINTERFACE_ROW,
        },
        Ndis::NET_LUID_LH,
    },
    Networking::WinSock::{AF_INET, AF_INET6},
};
use wintun::Adapter;

// Not sure how this and `TUNNEL_NAME` differ
const ADAPTER_NAME: &str = "Firezone";
/// The ring buffer size used for Wintun.
///
/// Must be a power of two within a certain range <https://docs.rs/wintun/latest/wintun/struct.Adapter.html#method.start_session>
/// 0x10_0000 is 1 MiB, which performs decently on the Cloudflare speed test.
/// At 1 Gbps that's about 8 ms, so any delay where Firezone isn't scheduled by the OS
/// onto a core for more than 8 ms would result in packet drops.
///
/// We think 1 MiB is similar to the buffer size on Linux / macOS but we're not sure
/// where that is configured.
const RING_BUFFER_SIZE: u32 = 0x10_0000;

pub(crate) struct Tun {
    /// The index of our network adapter, we can use this when asking Windows to add / remove routes / DNS rules
    /// It's stable across app restarts and I'm assuming across system reboots too.
    iface_idx: u32,
    packet_rx: mpsc::Receiver<wintun::Packet>,
    recv_thread: Option<std::thread::JoinHandle<()>>,
    session: Arc<wintun::Session>,
    routes: HashSet<IpNetwork>,
}

impl Drop for Tun {
    fn drop(&mut self) {
        tracing::debug!(
            channel_capacity = self.packet_rx.capacity(),
            "Shutting down packet channel..."
        );
        self.packet_rx.close(); // This avoids a deadlock when we join the worker thread, see PR 5571
        if let Err(error) = self.session.shutdown() {
            tracing::error!(?error, "wintun::Session::shutdown");
        }
        if let Err(error) = self
            .recv_thread
            .take()
            .expect("`recv_thread` should always be `Some` until `Tun` drops")
            .join()
        {
            tracing::error!(?error, "`Tun::recv_thread` panicked");
        }
    }
}

impl Tun {
    #[tracing::instrument(level = "debug")]
    pub fn new() -> Result<Self> {
        const TUNNEL_UUID: &str = "e9245bc1-b8c1-44ca-ab1d-c6aad4f13b9c";

        // SAFETY: we're loading a DLL from disk and it has arbitrary C code in it.
        // The Windows client, in `wintun_install` hashes the DLL at startup, before calling connlib, so it's unlikely for the DLL to be accidentally corrupted by the time we get here.
        let path = connlib_shared::windows::wintun_dll_path()?;
        let wintun = unsafe { wintun::load_from_path(path) }?;

        // Create wintun adapter
        let uuid = uuid::Uuid::from_str(TUNNEL_UUID)
            .expect("static UUID should always parse correctly")
            .as_u128();
        let adapter = &Adapter::create(&wintun, ADAPTER_NAME, TUNNEL_NAME, Some(uuid))?;
        let iface_idx = adapter.get_adapter_index()?;

        // Remove any routes that were previously associated with us
        // TODO: Pick a more elegant way to do this
        Command::new("powershell")
            .creation_flags(CREATE_NO_WINDOW)
            .arg("-Command")
            .arg(format!(
                "Remove-NetRoute -InterfaceIndex {iface_idx} -Confirm:$false"
            ))
            .stdout(Stdio::null())
            .status()?;

        set_iface_config(adapter.get_luid(), MTU as u32)?;

        let session = Arc::new(adapter.start_session(RING_BUFFER_SIZE)?);
        // 4 is a nice power of two. Wintun already queues packets for us, so we don't
        // need much capacity here.
        let (packet_tx, packet_rx) = mpsc::channel(4);
        let recv_thread = start_recv_thread(packet_tx, Arc::clone(&session))?;

        Ok(Self {
            iface_idx,
            recv_thread: Some(recv_thread),
            packet_rx,
            session: Arc::clone(&session),
            routes: HashSet::new(),
        })
    }

    // It's okay if this blocks until the route is added in the OS.
    pub fn set_routes(
        &mut self,
        new_routes: HashSet<IpNetwork>,
        _callbacks: &impl Callbacks,
    ) -> Result<()> {
        if new_routes == self.routes {
            return Ok(());
        }

        for new_route in new_routes.difference(&self.routes) {
            self.add_route(*new_route)?;
        }

        for old_route in self.routes.difference(&new_routes) {
            self.remove_route(*old_route)?;
        }

        self.routes = new_routes;
        Ok(())
    }

    // Moves packets from the user towards the Internet
    pub fn poll_read(&mut self, buf: &mut [u8], cx: &mut Context<'_>) -> Poll<io::Result<usize>> {
        let pkt = ready!(self.packet_rx.poll_recv(cx));

        match pkt {
            Some(pkt) => {
                let bytes = pkt.bytes();
                let len = bytes.len();
                if len > buf.len() {
                    // This shouldn't happen now that we set IPv4 and IPv6 MTU
                    // If it does, something is wrong.
                    tracing::warn!("Packet is too long to read ({len} bytes)");
                    return Poll::Ready(Ok(0));
                }
                buf[0..len].copy_from_slice(bytes);
                Poll::Ready(Ok(len))
            }
            None => {
                tracing::error!("error receiving packet from mpsc channel");
                Poll::Ready(Err(std::io::ErrorKind::Other.into()))
            }
        }
    }

    pub fn name(&self) -> &str {
        TUNNEL_NAME
    }

    pub fn write4(&self, bytes: &[u8]) -> io::Result<usize> {
        self.write(bytes)
    }

    pub fn write6(&self, bytes: &[u8]) -> io::Result<usize> {
        self.write(bytes)
    }

    // Moves packets from the Internet towards the user
    #[allow(clippy::unnecessary_wraps)] // Fn signature must align with other platform implementations.
    fn write(&self, bytes: &[u8]) -> io::Result<usize> {
        let len = bytes
            .len()
            .try_into()
            .expect("Packet length should fit into u16");

        let Ok(mut pkt) = self.session.allocate_send_packet(len) else {
            // Ring buffer is full, just drop the packet since we're at the IP layer
            return Ok(0);
        };

        pkt.bytes_mut().copy_from_slice(bytes);
        // `send_packet` cannot fail to enqueue the packet, since we already allocated
        // space in the ring buffer.
        self.session.send_packet(pkt);
        Ok(bytes.len())
    }

    // It's okay if this blocks until the route is added in the OS.
    fn add_route(&self, route: IpNetwork) -> Result<()> {
        const DUPLICATE_ERR: u32 = 0x80071392;
        let entry = self.forward_entry(route);

        // SAFETY: Windows shouldn't store the reference anywhere, it's just a way to pass lots of arguments at once. And no other thread sees this variable.
        match unsafe { CreateIpForwardEntry2(&entry) }.ok() {
            Ok(()) => Ok(()),
            Err(e) if e.code().0 as u32 == DUPLICATE_ERR => {
                tracing::debug!(%route, "Failed to add duplicate route, ignoring");
                Ok(())
            }
            Err(e) => Err(e.into()),
        }
    }

    // It's okay if this blocks until the route is removed in the OS.
    fn remove_route(&self, route: IpNetwork) -> Result<()> {
        let entry = self.forward_entry(route);

        // SAFETY: Windows shouldn't store the reference anywhere, it's just a way to pass lots of arguments at once. And no other thread sees this variable.
        unsafe { DeleteIpForwardEntry2(&entry) }.ok()?;
        Ok(())
    }

    fn forward_entry(&self, route: IpNetwork) -> MIB_IPFORWARD_ROW2 {
        let mut row = MIB_IPFORWARD_ROW2::default();
        // SAFETY: Windows shouldn't store the reference anywhere, it's just setting defaults
        unsafe { InitializeIpForwardEntry(&mut row) };

        let prefix = &mut row.DestinationPrefix;
        match route {
            IpNetwork::V4(x) => {
                prefix.PrefixLength = x.netmask();
                prefix.Prefix.Ipv4 = SocketAddrV4::new(x.network_address(), 0).into();
            }
            IpNetwork::V6(x) => {
                prefix.PrefixLength = x.netmask();
                prefix.Prefix.Ipv6 = SocketAddrV6::new(x.network_address(), 0, 0, 0).into();
            }
        }

        row.InterfaceIndex = self.iface_idx;
        row.Metric = 0;

        row
    }
}

// Moves packets from the user towards the Internet
fn start_recv_thread(
    packet_tx: mpsc::Sender<wintun::Packet>,
    session: Arc<wintun::Session>,
) -> io::Result<std::thread::JoinHandle<()>> {
    std::thread::Builder::new()
        .name("Firezone wintun worker".into())
        .spawn(move || loop {
            let pkt = match session.receive_blocking() {
                Ok(pkt) => pkt,
                Err(wintun::Error::ShuttingDown) => {
                    tracing::info!(
                        "Stopping outbound worker thread because Wintun is shutting down"
                    );
                    break;
                }
                Err(e) => {
                    tracing::error!("wintun::Session::receive_blocking: {e:#?}");
                    break;
                }
            };

            // Use `blocking_send` so that if connlib is behind by a few packets,
            // Wintun will queue up new packets in its ring buffer while we
            // wait for our MPSC channel to clear.
            // Unfortunately we don't know if Wintun is dropping packets, since
            // it doesn't expose a sequence number or anything.
            match packet_tx.blocking_send(pkt) {
                Ok(()) => {}
                Err(_) => {
                    tracing::info!(
                        "Stopping outbound worker thread because the packet channel closed"
                    );
                    break;
                }
            }
        })
}

/// Sets MTU on the interface
/// TODO: Set IP and other things in here too, so the code is more organized
fn set_iface_config(luid: wintun::NET_LUID_LH, mtu: u32) -> Result<()> {
    // SAFETY: Both NET_LUID_LH unions should be the same. We're just copying out
    // the u64 value and re-wrapping it, since wintun doesn't refer to the windows
    // crate's version of NET_LUID_LH.
    let luid = NET_LUID_LH {
        Value: unsafe { luid.Value },
    };

    // Set MTU for IPv4
    {
        let mut row = MIB_IPINTERFACE_ROW {
            Family: AF_INET,
            InterfaceLuid: luid,
            ..Default::default()
        };

        // SAFETY: TODO
        unsafe { GetIpInterfaceEntry(&mut row) }.ok()?;

        // https://stackoverflow.com/questions/54857292/setipinterfaceentry-returns-error-invalid-parameter
        row.SitePrefixLength = 0;

        // Set MTU for IPv4
        row.NlMtu = mtu;

        // SAFETY: TODO
        unsafe { SetIpInterfaceEntry(&mut row) }.ok()?;
    }

    // Set MTU for IPv6
    {
        let mut row = MIB_IPINTERFACE_ROW {
            Family: AF_INET6,
            InterfaceLuid: luid,
            ..Default::default()
        };

        // SAFETY: TODO
        unsafe { GetIpInterfaceEntry(&mut row) }.ok()?;

        // https://stackoverflow.com/questions/54857292/setipinterfaceentry-returns-error-invalid-parameter
        row.SitePrefixLength = 0;

        // Set MTU for IPv4
        row.NlMtu = mtu;

        // SAFETY: TODO
        unsafe { SetIpInterfaceEntry(&mut row) }.ok()?;
    }
    Ok(())
}

#[cfg(test)]
mod tests {
    use super::*;

    /// Checks for regressions in issue #4765, un-initializing Wintun
    #[test]
    #[ignore = "Needs admin privileges"]
    fn resource_management() {
<<<<<<< HEAD
        // Each cycle takes about half a second, so this will take a fair bit to run.
        for _ in 0..50 {
            let _tun = super::Tun::new().unwrap(); // This will panic if we don't correctly clean-up the wintun interface.
=======
        // Each cycle takes about half a second, so this will need over a minute to run.
        for _ in 0..150 {
            let _tun = Tun::new().unwrap(); // This will panic if we don't correctly clean-up the wintun interface.
>>>>>>> a3c9617f
        }
    }
}<|MERGE_RESOLUTION|>--- conflicted
+++ resolved
@@ -344,15 +344,9 @@
     #[test]
     #[ignore = "Needs admin privileges"]
     fn resource_management() {
-<<<<<<< HEAD
         // Each cycle takes about half a second, so this will take a fair bit to run.
         for _ in 0..50 {
-            let _tun = super::Tun::new().unwrap(); // This will panic if we don't correctly clean-up the wintun interface.
-=======
-        // Each cycle takes about half a second, so this will need over a minute to run.
-        for _ in 0..150 {
             let _tun = Tun::new().unwrap(); // This will panic if we don't correctly clean-up the wintun interface.
->>>>>>> a3c9617f
         }
     }
 }