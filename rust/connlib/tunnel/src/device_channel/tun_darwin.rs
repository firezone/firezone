use connlib_shared::{messages::Interface as InterfaceConfig, Callbacks, Error, Result};
use ip_network::{IpNetwork, Ipv4Network, Ipv6Network};
use libc::{
    ctl_info, fcntl, getpeername, getsockopt, ioctl, iovec, msghdr, recvmsg, sendmsg, sockaddr_ctl,
    socklen_t, AF_INET, AF_INET6, AF_SYSTEM, CTLIOCGINFO, F_GETFL, F_SETFL, IF_NAMESIZE,
    O_NONBLOCK, SYSPROTO_CONTROL, UTUN_OPT_IFNAME,
};
use std::net::IpAddr;
use std::task::{Context, Poll};
use std::{
    collections::HashSet,
    io,
    mem::size_of,
    os::fd::{AsRawFd, RawFd},
};
use tokio::io::unix::AsyncFd;

mod utils;

const CTL_NAME: &[u8] = b"com.apple.net.utun_control";
/// `libc` for darwin doesn't define this constant so we declare it here.
pub(crate) const SIOCGIFMTU: u64 = 0x0000_0000_c020_6933;

#[derive(Debug)]
pub(crate) struct Tun {
    name: String,
    fd: AsyncFd<RawFd>,
}

impl Tun {
    pub fn write4(&self, src: &[u8]) -> std::io::Result<usize> {
        self.write(src, AF_INET as u8)
    }

    pub fn write6(&self, src: &[u8]) -> std::io::Result<usize> {
        self.write(src, AF_INET6 as u8)
    }

    pub fn poll_read(&self, buf: &mut [u8], cx: &mut Context<'_>) -> Poll<io::Result<usize>> {
        utils::poll_raw_fd(&self.fd, |fd| read(fd, buf), cx)
    }

    fn write(&self, src: &[u8], af: u8) -> std::io::Result<usize> {
        let mut hdr = [0, 0, 0, af];
        let mut iov = [
            iovec {
                iov_base: hdr.as_mut_ptr() as _,
                iov_len: hdr.len(),
            },
            iovec {
                iov_base: src.as_ptr() as _,
                iov_len: src.len(),
            },
        ];

        let msg_hdr = msghdr {
            msg_name: std::ptr::null_mut(),
            msg_namelen: 0,
            msg_iov: &mut iov[0],
            msg_iovlen: iov.len() as _,
            msg_control: std::ptr::null_mut(),
            msg_controllen: 0,
            msg_flags: 0,
        };

        match unsafe { sendmsg(self.fd.as_raw_fd(), &msg_hdr, 0) } {
            -1 => Err(io::Error::last_os_error()),
            n => Ok(n as usize),
        }
    }

    pub fn new(
        config: &InterfaceConfig,
        dns_config: Vec<IpAddr>,
        callbacks: &impl Callbacks<Error = Error>,
    ) -> Result<Self> {
        let mut info = ctl_info {
            ctl_id: 0,
            ctl_name: [0; 96],
        };
        info.ctl_name[..CTL_NAME.len()]
            // SAFETY: We only care about maintaining the same byte value not the same value,
            // meaning that the slice &[u8] here is just a blob of bytes for us, we need this conversion
            // just because `c_char` is i8 (for some reason).
            // One thing I don't like about this is that `ctl_name` is actually a nul-terminated string,
            // which we are only getting because `CTRL_NAME` is less than 96 bytes long and we are 0-value
            // initializing the array we should be using a CStr to be explicit... but this is slightly easier.
            .copy_from_slice(unsafe { &*(CTL_NAME as *const [u8] as *const [i8]) });

        // On Apple platforms, we must use a NetworkExtension for reading and writing
        // packets if we want to be allowed in the iOS and macOS App Stores. This has the
        // unfortunate side effect that we're not allowed to create or destroy the tunnel
        // interface ourselves. The file descriptor should already be opened by the NetworkExtension for us
        // by this point. So instead, we iterate through all file descriptors looking for the one corresponding
        // to the utun interface we have access to read and write from.
        //
        // Credit to Jason Donenfeld (@zx2c4) for this technique. See docs/NOTICE.txt for attribution.
        // https://github.com/WireGuard/wireguard-apple/blob/master/Sources/WireGuardKit/WireGuardAdapter.swift
        for fd in 0..1024 {
            tracing::debug!("Checking fd {}", fd);

            // initialize empty sockaddr_ctl to be populated by getpeername
            let mut addr = sockaddr_ctl {
                sc_len: size_of::<sockaddr_ctl>() as u8,
                sc_family: 0,
                ss_sysaddr: 0,
                sc_id: info.ctl_id,
                sc_unit: 0,
                sc_reserved: Default::default(),
            };

            let mut len = size_of::<sockaddr_ctl>() as u32;
            let ret = unsafe {
                getpeername(
                    fd,
                    &mut addr as *mut sockaddr_ctl as _,
                    &mut len as *mut socklen_t,
                )
            };
            if ret != 0 || addr.sc_family != AF_SYSTEM as u8 {
                continue;
            }

            if info.ctl_id == 0 {
                let ret = unsafe { ioctl(fd, CTLIOCGINFO, &mut info as *mut ctl_info) };

                if ret != 0 {
                    continue;
                }
            }

            if addr.sc_id == info.ctl_id {
                callbacks.on_set_interface_config(config.ipv4, config.ipv6, dns_config)?;

                set_non_blocking(fd)?;

                return Ok(Self {
                    name: name(fd)?,
                    fd: AsyncFd::new(fd)?,
                });
            }
        }

        Err(get_last_error())
    }

    pub fn set_routes(
        &self,
        routes: HashSet<IpNetwork>,
        callbacks: &impl Callbacks<Error = Error>,
    ) -> Result<()> {
        // This will always be None in macos
<<<<<<< HEAD
        callbacks.on_update_routes(
            routes.iter().filter_map(ipv4).copied().collect(),
            routes.iter().filter_map(ipv6).copied().collect(),
        )?;
        Ok(None)
=======
        callbacks.on_add_route(route)?;
        Ok(())
    }

    pub fn remove_route(
        &self,
        route: IpNetwork,
        callbacks: &impl Callbacks<Error = Error>,
    ) -> Result<()> {
        // This will always be None in macos
        callbacks.on_remove_route(route)?;
        Ok(())
>>>>>>> eb01de02
    }

    pub fn name(&self) -> &str {
        self.name.as_str()
    }
}

fn get_last_error() -> Error {
    Error::Io(io::Error::last_os_error())
}

fn set_non_blocking(fd: RawFd) -> Result<()> {
    match unsafe { fcntl(fd, F_GETFL) } {
        -1 => Err(get_last_error()),
        flags => match unsafe { fcntl(fd, F_SETFL, flags | O_NONBLOCK) } {
            -1 => Err(get_last_error()),
            _ => Ok(()),
        },
    }
}

fn read(fd: RawFd, dst: &mut [u8]) -> std::io::Result<usize> {
    let mut hdr = [0u8; 4];

    let mut iov = [
        iovec {
            iov_base: hdr.as_mut_ptr() as _,
            iov_len: hdr.len(),
        },
        iovec {
            iov_base: dst.as_mut_ptr() as _,
            iov_len: dst.len(),
        },
    ];

    let mut msg_hdr = msghdr {
        msg_name: std::ptr::null_mut(),
        msg_namelen: 0,
        msg_iov: &mut iov[0],
        msg_iovlen: iov.len() as _,
        msg_control: std::ptr::null_mut(),
        msg_controllen: 0,
        msg_flags: 0,
    };

    // Safety: Within this module, the file descriptor is always valid.
    match unsafe { recvmsg(fd, &mut msg_hdr, 0) } {
        -1 => Err(io::Error::last_os_error()),
        0..=4 => Ok(0),
        n => Ok((n - 4) as usize),
    }
}

fn name(fd: RawFd) -> Result<String> {
    let mut tunnel_name = [0u8; IF_NAMESIZE];
    let mut tunnel_name_len = tunnel_name.len() as socklen_t;
    if unsafe {
        getsockopt(
            fd,
            SYSPROTO_CONTROL,
            UTUN_OPT_IFNAME,
            tunnel_name.as_mut_ptr() as _,
            &mut tunnel_name_len,
        )
    } < 0
        || tunnel_name_len == 0
    {
        return Err(get_last_error());
    }

    Ok(String::from_utf8_lossy(&tunnel_name[..(tunnel_name_len - 1) as usize]).to_string())
}

fn ipv4(ip: &IpNetwork) -> Option<&Ipv4Network> {
    match ip {
        IpNetwork::V4(v4) => Some(v4),
        IpNetwork::V6(_) => None,
    }
}

fn ipv6(ip: &IpNetwork) -> Option<&Ipv6Network> {
    match ip {
        IpNetwork::V4(_) => None,
        IpNetwork::V6(v6) => Some(v6),
    }
}<|MERGE_RESOLUTION|>--- conflicted
+++ resolved
@@ -150,26 +150,12 @@
         callbacks: &impl Callbacks<Error = Error>,
     ) -> Result<()> {
         // This will always be None in macos
-<<<<<<< HEAD
         callbacks.on_update_routes(
             routes.iter().filter_map(ipv4).copied().collect(),
             routes.iter().filter_map(ipv6).copied().collect(),
         )?;
-        Ok(None)
-=======
-        callbacks.on_add_route(route)?;
+
         Ok(())
-    }
-
-    pub fn remove_route(
-        &self,
-        route: IpNetwork,
-        callbacks: &impl Callbacks<Error = Error>,
-    ) -> Result<()> {
-        // This will always be None in macos
-        callbacks.on_remove_route(route)?;
-        Ok(())
->>>>>>> eb01de02
     }
 
     pub fn name(&self) -> &str {
