--- conflicted
+++ resolved
@@ -356,29 +356,10 @@
 }
 
 async fn configure_systemd_resolved(_dns_config: &[IpAddr]) -> Result<()> {
-<<<<<<< HEAD
     // TODO: Call `resolvectl` to configure DNS on `IFACE_NAME` here
-
-    // TODO: Having this inside the library is definitely wrong. I think `set_iface_config`
-    // needs to return before `new` returns, so that the `on_tunnel_ready` callback
-    // happens after the IP address and DNS are set up. Then we can call `sd_notify`
-    // inside `on_tunnel_ready` in the client.
-    //
-    // `sd_notify::notify` returns Ok if we're not running as a systemd service,
-    // so we won't get false positive errors when running the bare exe.
-    if let Err(error) = sd_notify::notify(true, &[sd_notify::NotifyState::Ready]) {
-        // Nothing we can do about it, the user will have to double-check the
-        // service unit.
-        tracing::error!(?error, "Failed to notify systemd that we're ready");
-    }
-
-    Ok(())
-=======
-    // TODO: Call `resolvectl` here
     Err(Error::Other(
         "DNS control with `systemd-resolved` is not implemented yet",
     ))
->>>>>>> 08b54ff9
 }
 
 #[repr(C)]
