use crate::device_channel::ioctl;
use connlib_shared::{
    linux::{DnsControlMethod, ETC_RESOLV_CONF, ETC_RESOLV_CONF_BACKUP},
    messages::Interface as InterfaceConfig,
    Callbacks, Error, Result,
};
use futures::TryStreamExt;
use futures_util::future::BoxFuture;
use futures_util::FutureExt;
use ip_network::IpNetwork;
use libc::{
    close, fcntl, makedev, mknod, open, F_GETFL, F_SETFL, IFF_MULTI_QUEUE, IFF_NO_PI, IFF_TUN,
    O_NONBLOCK, O_RDWR, S_IFCHR,
};
use netlink_packet_route::RT_SCOPE_UNIVERSE;
use parking_lot::Mutex;
use rtnetlink::{new_connection, Error::NetlinkError, Handle};
use std::net::IpAddr;
use std::path::Path;
use std::task::{Context, Poll};
use std::{
    ffi::CStr,
    fmt, fs, io,
    os::{
        fd::{AsRawFd, RawFd},
        unix::fs::PermissionsExt,
    },
};
use tokio::io::{unix::AsyncFd, AsyncWriteExt};

mod utils;

pub(crate) const SIOCGIFMTU: libc::c_ulong = libc::SIOCGIFMTU;

const IFACE_NAME: &str = "tun-firezone";
const TUNSETIFF: libc::c_ulong = 0x4004_54ca;
const TUN_DEV_MAJOR: u32 = 10;
const TUN_DEV_MINOR: u32 = 200;
const RT_PROT_STATIC: u8 = 4;
const DEFAULT_MTU: u32 = 1280;
const FILE_ALREADY_EXISTS: i32 = -17;

// Safety: We know that this is a valid C string.
const TUN_FILE: &CStr = unsafe { CStr::from_bytes_with_nul_unchecked(b"/dev/net/tun\0") };

pub struct Tun {
    handle: Handle,
    connection: tokio::task::JoinHandle<()>,
    fd: AsyncFd<RawFd>,

    worker: Mutex<Option<BoxFuture<'static, Result<()>>>>,
}

impl fmt::Debug for Tun {
    fn fmt(&self, f: &mut fmt::Formatter<'_>) -> fmt::Result {
        f.debug_struct("Tun")
            .field("handle", &self.handle)
            .field("connection", &self.connection)
            .field("fd", &self.fd)
            .finish_non_exhaustive()
    }
}

impl Drop for Tun {
    fn drop(&mut self) {
        unsafe { close(self.fd.as_raw_fd()) };
        self.connection.abort();
    }
}

impl Tun {
    pub fn write4(&self, buf: &[u8]) -> io::Result<usize> {
        write(self.fd.as_raw_fd(), buf)
    }

    pub fn write6(&self, buf: &[u8]) -> io::Result<usize> {
        write(self.fd.as_raw_fd(), buf)
    }

    pub fn poll_read(&self, buf: &mut [u8], cx: &mut Context<'_>) -> Poll<io::Result<usize>> {
        let mut guard = self.worker.lock();
        if let Some(worker) = guard.as_mut() {
            match worker.poll_unpin(cx) {
                Poll::Ready(Ok(())) => {
                    *guard = None;
                }
                Poll::Ready(Err(e)) => {
                    *guard = None;
                    return Poll::Ready(Err(io::Error::new(io::ErrorKind::Other, e)));
                }
                Poll::Pending => return Poll::Pending,
            }
        }

        utils::poll_raw_fd(&self.fd, |fd| read(fd, buf), cx)
    }

    pub fn new(
        config: &InterfaceConfig,
        dns_config: Vec<IpAddr>,
        _: &impl Callbacks,
    ) -> Result<Self> {
        // TODO: Tech debt: <https://github.com/firezone/firezone/issues/3636>
        // TODO: Gateways shouldn't set up DNS, right? Only clients?
<<<<<<< HEAD
        // TODO: Move this configuration up to the client
=======
>>>>>>> 1350b9a0
        let dns_control_method = connlib_shared::linux::get_dns_control_from_env();
        tracing::info!(?dns_control_method);

        create_tun_device()?;

        let fd = match unsafe { open(TUN_FILE.as_ptr() as _, O_RDWR) } {
            -1 => return Err(get_last_error()),
            fd => fd,
        };

        // Safety: We just opened the file descriptor.
        unsafe {
            ioctl::exec(
                fd,
                TUNSETIFF,
                &mut ioctl::Request::<SetTunFlagsPayload>::new(),
            )?;
        }

        set_non_blocking(fd)?;

        let (connection, handle, _) = new_connection()?;
        let join_handle = tokio::spawn(connection);

        Ok(Self {
            handle: handle.clone(),
            connection: join_handle,
            fd: AsyncFd::new(fd)?,
            worker: Mutex::new(Some(
                set_iface_config(config.clone(), dns_config, handle, dns_control_method).boxed(),
            )),
        })
    }

    pub fn add_route(&self, route: IpNetwork, _: &impl Callbacks) -> Result<Option<Self>> {
        let handle = self.handle.clone();

        let add_route_worker = async move {
            let index = handle
                .link()
                .get()
                .match_name(IFACE_NAME.to_string())
                .execute()
                .try_next()
                .await?
                .ok_or(Error::NoIface)?
                .header
                .index;

            let req = handle
                .route()
                .add()
                .output_interface(index)
                .protocol(RT_PROT_STATIC)
                .scope(RT_SCOPE_UNIVERSE);
            let res = match route {
                IpNetwork::V4(ipnet) => {
                    req.v4()
                        .destination_prefix(ipnet.network_address(), ipnet.netmask())
                        .execute()
                        .await
                }
                IpNetwork::V6(ipnet) => {
                    req.v6()
                        .destination_prefix(ipnet.network_address(), ipnet.netmask())
                        .execute()
                        .await
                }
            };

            match res {
                Ok(_) => Ok(()),
                Err(NetlinkError(err)) if err.raw_code() == FILE_ALREADY_EXISTS => Ok(()),
                // TODO: we should be able to surface this error and handle it depending on
                // if any of the added routes succeeded.
                Err(err) => {
                    tracing::error!(%route, "failed to add route: {err:#?}");
                    Ok(())
                }
            }
        };

        let mut guard = self.worker.lock();
        match guard.take() {
            None => *guard = Some(add_route_worker.boxed()),
            Some(current_worker) => {
                *guard = Some(
                    async move {
                        current_worker.await?;
                        add_route_worker.await?;

                        Ok(())
                    }
                    .boxed(),
                )
            }
        }

        Ok(None)
    }

    pub fn name(&self) -> &str {
        IFACE_NAME
    }
}

#[tracing::instrument(level = "trace", skip(handle))]
async fn set_iface_config(
    config: InterfaceConfig,
    dns_config: Vec<IpAddr>,
    handle: Handle,
    dns_control_method: Option<DnsControlMethod>,
) -> Result<()> {
    let index = handle
        .link()
        .get()
        .match_name(IFACE_NAME.to_string())
        .execute()
        .try_next()
        .await?
        .ok_or(Error::NoIface)?
        .header
        .index;

    let ips = handle
        .address()
        .get()
        .set_link_index_filter(index)
        .execute();

    ips.try_for_each(|ip| handle.address().del(ip).execute())
        .await?;

    handle.link().set(index).mtu(DEFAULT_MTU).execute().await?;

    let res_v4 = handle
        .address()
        .add(index, config.ipv4.into(), 32)
        .execute()
        .await;
    let res_v6 = handle
        .address()
        .add(index, config.ipv6.into(), 128)
        .execute()
        .await;

    handle.link().set(index).up().execute().await?;
    res_v4.or(res_v6)?;

    match dns_control_method {
        None => {}
        Some(DnsControlMethod::EtcResolvConf) => {
            configure_resolv_conf(
                &dns_config,
                Path::new(ETC_RESOLV_CONF),
                Path::new(ETC_RESOLV_CONF_BACKUP),
            )
            .await?
        }
        Some(DnsControlMethod::NetworkManager) => configure_network_manager(&dns_config).await?,
        Some(DnsControlMethod::Systemd) => configure_systemd_resolved(&dns_config).await?,
    }

    Ok(())
}

fn get_last_error() -> Error {
    Error::Io(io::Error::last_os_error())
}

fn set_non_blocking(fd: RawFd) -> Result<()> {
    match unsafe { fcntl(fd, F_GETFL) } {
        -1 => Err(get_last_error()),
        flags => match unsafe { fcntl(fd, F_SETFL, flags | O_NONBLOCK) } {
            -1 => Err(get_last_error()),
            _ => Ok(()),
        },
    }
}

fn create_tun_device() -> Result<()> {
    let path = Path::new(TUN_FILE.to_str().expect("path is valid utf-8"));

    if path.exists() {
        return Ok(());
    }

    let parent_dir = path.parent().unwrap();
    fs::create_dir_all(parent_dir)?;
    let permissions = fs::Permissions::from_mode(0o751);
    fs::set_permissions(parent_dir, permissions)?;
    if unsafe {
        mknod(
            TUN_FILE.as_ptr() as _,
            S_IFCHR,
            makedev(TUN_DEV_MAJOR, TUN_DEV_MINOR),
        )
    } != 0
    {
        return Err(get_last_error());
    }

    Ok(())
}

/// Read from the given file descriptor in the buffer.
fn read(fd: RawFd, dst: &mut [u8]) -> io::Result<usize> {
    // Safety: Within this module, the file descriptor is always valid.
    match unsafe { libc::read(fd, dst.as_mut_ptr() as _, dst.len()) } {
        -1 => Err(io::Error::last_os_error()),
        n => Ok(n as usize),
    }
}

/// Write the buffer to the given file descriptor.
fn write(fd: RawFd, buf: &[u8]) -> io::Result<usize> {
    // Safety: Within this module, the file descriptor is always valid.
    match unsafe { libc::write(fd, buf.as_ptr() as _, buf.len() as _) } {
        -1 => Err(io::Error::last_os_error()),
        n => Ok(n as usize),
    }
}

impl ioctl::Request<SetTunFlagsPayload> {
    fn new() -> Self {
        let name_as_bytes = IFACE_NAME.as_bytes();
        debug_assert!(name_as_bytes.len() < libc::IF_NAMESIZE);

        let mut name = [0u8; libc::IF_NAMESIZE];
        name[..name_as_bytes.len()].copy_from_slice(name_as_bytes);

        Self {
            name,
            payload: SetTunFlagsPayload {
                flags: (IFF_TUN | IFF_NO_PI | IFF_MULTI_QUEUE) as _,
            },
        }
    }
}

async fn configure_resolv_conf(
    dns_config: &[IpAddr],
    resolv_path: &Path,
    backup_path: &Path,
) -> Result<()> {
    let text = tokio::fs::read_to_string(resolv_path)
        .await
        .map_err(Error::ReadResolvConf)?;
    let parsed = resolv_conf::Config::parse(&text).map_err(|_| Error::ParseResolvConf)?;

    // Back up the original resolv.conf. If there's already a backup, don't modify it
    match tokio::fs::OpenOptions::new()
        .write(true)
        .create_new(true)
        .open(backup_path)
        .await
    {
        Err(error) if error.kind() == std::io::ErrorKind::AlreadyExists => {
            tracing::info!(?backup_path, "Backup path already exists, won't overwrite");
        }
        Err(error) => return Err(Error::WriteResolvConfBackup(error)),
        // TODO: Would do a rename-into-place here if the contents of the file mattered more
        Ok(mut f) => f.write_all(text.as_bytes()).await?,
    }

    // TODO: Would do an fsync here if resolv.conf was important and not
    // auto-generated by Docker on every run.

    let mut new_resolv_conf = parsed.clone();
    new_resolv_conf.nameservers = vec![];
    for addr in dns_config {
        new_resolv_conf.nameservers.push((*addr).into());
    }

    // Over-writing `/etc/resolv.conf` actually violates Docker's plan for handling DNS
    // https://docs.docker.com/network/#dns-services
    // But this is just a hack to get a smoke test working in CI for now.
    //
    // Because Docker bind-mounts resolv.conf into the container, (visible in `mount`) we can't
    // use the rename trick to safely update it, nor can we delete it. The best
    // we can do is rewrite it in-place.
    let new_text = format!(
        r"
# Generated by the Firezone client
# The original is at {backup_path:?}
{}
",
        new_resolv_conf
    );

    tokio::fs::write(resolv_path, new_text)
        .await
        .map_err(Error::RewriteResolvConf)?;

    Ok(())
}

async fn configure_network_manager(_dns_config: &[IpAddr]) -> Result<()> {
    Err(Error::Other(
        "DNS control with NetworkManager is not implemented yet",
    ))
}

async fn configure_systemd_resolved(_dns_config: &[IpAddr]) -> Result<()> {
<<<<<<< HEAD
    // TODO: Call `resolvectl` here

    // TODO: Having this inside the library is definitely wrong. I think `set_iface_config`
    // needs to return before `new` returns, so that the `on_tunnel_ready` callback
    // happens after the IP address and DNS are set up. Then we can call `sd_notify`
    // inside `on_tunnel_ready` in the client.
    if let Err(error) = sd_notify::notify(true, &[sd_notify::NotifyState::Ready]) {
        // Nothing we can do about it
        tracing::warn!(?error, "Failed to notify systemd that we're ready");
    }

    Ok(())
=======
    Err(Error::Other(
        "DNS control with `systemd-resolved` is not implemented yet",
    ))
>>>>>>> 1350b9a0
}

#[repr(C)]
struct SetTunFlagsPayload {
    flags: std::ffi::c_short,
}

#[cfg(test)]
mod tests {
    use std::{
        net::{IpAddr, Ipv4Addr, Ipv6Addr},
        str::FromStr,
    };

    const DEBIAN_VM_RESOLV_CONF: &str = r#"
# This is /run/systemd/resolve/stub-resolv.conf managed by man:systemd-resolved(8).
# Do not edit.
#
# This file might be symlinked as /etc/resolv.conf. If you're looking at
# /etc/resolv.conf and seeing this text, you have followed the symlink.
#
# This is a dynamic resolv.conf file for connecting local clients to the
# internal DNS stub resolver of systemd-resolved. This file lists all
# configured search domains.
#
# Run "resolvectl status" to see details about the uplink DNS servers
# currently in use.
#
# Third party programs should typically not access this file directly, but only
# through the symlink at /etc/resolv.conf. To manage man:resolv.conf(5) in a
# different way, replace this symlink by a static file or a different symlink.
#
# See man:systemd-resolved.service(8) for details about the supported modes of
# operation for /etc/resolv.conf.
nameserver 127.0.0.53
options edns0 trust-ad
search .
"#;

    // Docker seems to have injected the WSL host's resolv.conf into the Alpine container
    // Also the nameserver is changed for privacy
    const ALPINE_CONTAINER_RESOLV_CONF: &str = r#"
# This file was automatically generated by WSL. To stop automatic generation of this file, add the following entry to /etc/wsl.conf:
# [network]
# generateResolvConf = false
nameserver 9.9.9.9
"#;

    // From a Debian desktop
    const NETWORK_MANAGER_RESOLV_CONF: &str = r"
# Generated by NetworkManager
nameserver 192.168.1.1
nameserver 2001:db8::%eno1
";

    #[test]
    fn parse_resolv_conf() {
        let parsed = resolv_conf::Config::parse(DEBIAN_VM_RESOLV_CONF).unwrap();
        let mut config = resolv_conf::Config::new();
        config
            .nameservers
            .push(resolv_conf::ScopedIp::V4(Ipv4Addr::new(127, 0, 0, 53)));
        config.set_search(vec![".".into()]);
        config.edns0 = true;
        config.trust_ad = true;

        assert_eq!(parsed, config);

        let parsed = resolv_conf::Config::parse(ALPINE_CONTAINER_RESOLV_CONF).unwrap();
        let mut config = resolv_conf::Config::new();
        config
            .nameservers
            .push(resolv_conf::ScopedIp::V4(Ipv4Addr::new(9, 9, 9, 9)));

        assert_eq!(parsed, config);

        let parsed = resolv_conf::Config::parse(NETWORK_MANAGER_RESOLV_CONF).unwrap();
        let mut config = resolv_conf::Config::new();
        config
            .nameservers
            .push(resolv_conf::ScopedIp::V4(Ipv4Addr::new(192, 168, 1, 1)));
        config.nameservers.push(resolv_conf::ScopedIp::V6(
            Ipv6Addr::new(
                0x2001, 0x0db8, 0x0000, 0x0000, 0x0000, 0x0000, 0x0000, 0x0000,
            ),
            Some("eno1".into()),
        ));

        assert_eq!(parsed, config);
    }

    #[test]
    fn print_resolv_conf() {
        let mut new_resolv_conf = resolv_conf::Config::new();
        for addr in ["100.100.111.1", "100.100.111.2"] {
            new_resolv_conf
                .nameservers
                .push(IpAddr::from_str(addr).unwrap().into());
        }

        let actual = new_resolv_conf.to_string();
        assert_eq!(
            actual,
            r"nameserver 100.100.111.1
nameserver 100.100.111.2
"
        );
    }
}<|MERGE_RESOLUTION|>--- conflicted
+++ resolved
@@ -102,10 +102,7 @@
     ) -> Result<Self> {
         // TODO: Tech debt: <https://github.com/firezone/firezone/issues/3636>
         // TODO: Gateways shouldn't set up DNS, right? Only clients?
-<<<<<<< HEAD
         // TODO: Move this configuration up to the client
-=======
->>>>>>> 1350b9a0
         let dns_control_method = connlib_shared::linux::get_dns_control_from_env();
         tracing::info!(?dns_control_method);
 
@@ -410,7 +407,6 @@
 }
 
 async fn configure_systemd_resolved(_dns_config: &[IpAddr]) -> Result<()> {
-<<<<<<< HEAD
     // TODO: Call `resolvectl` here
 
     // TODO: Having this inside the library is definitely wrong. I think `set_iface_config`
@@ -423,11 +419,6 @@
     }
 
     Ok(())
-=======
-    Err(Error::Other(
-        "DNS control with `systemd-resolved` is not implemented yet",
-    ))
->>>>>>> 1350b9a0
 }
 
 #[repr(C)]
