--- conflicted
+++ resolved
@@ -47,20 +47,10 @@
 /// The logic in here represents what we expect the [`ClientState`] & [`GatewayState`] to do.
 /// Care has to be taken that we don't implement things in a buggy way here.
 /// After all, if your test has bugs, it won't catch any in the actual implementation.
-<<<<<<< HEAD
-impl ReferenceStateMachine for ReferenceState {
-    type State = Self;
-    type Transition = Transition;
-
-    fn init_state() -> BoxedStrategy<Self::State> {
+impl ReferenceState {
+    pub(crate) fn initial_state() -> BoxedStrategy<Self> {
         stub_portal()
             .prop_flat_map(|portal| {
-=======
-impl ReferenceState {
-    pub(crate) fn initial_state() -> BoxedStrategy<Self> {
-        (stub_portal(), dns_servers())
-            .prop_flat_map(|(portal, dns_servers)| {
->>>>>>> 17ea827c
                 let gateways = portal.gateways();
                 let dns_resource_records = portal.dns_resource_records();
                 let client = portal.client(system_dns_servers(), upstream_dns_servers());
