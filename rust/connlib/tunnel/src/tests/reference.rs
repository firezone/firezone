--- conflicted
+++ resolved
@@ -87,36 +87,8 @@
                         Just(gateways),
                         Just(portal),
                         Just(dns_resource_records.clone()),
-                        unreachable_hosts(dns_resource_records),
-                        Just(relays),
-                        Just(global_dns),
-                        Just(drop_direct_client_traffic),
-                    )
-                },
-            )
-            .prop_flat_map(
-                |(
-                    client,
-                    gateways,
-                    portal,
-                    dns_resource_records,
-                    unreachable_hosts,
-                    relays,
-                    global_dns,
-                    drop_direct_client_traffic,
-                )| {
-                    (
-                        Just(client),
-                        Just(gateways),
-                        Just(portal),
-<<<<<<< HEAD
-                        Just(dns_resource_records.clone()),
-                        Just(unreachable_hosts.clone()),
+                        icmp_error_hosts(dns_resource_records.clone()),
                         tcp_resources(dns_resource_records, unreachable_hosts),
-=======
-                        Just(records.clone()),
-                        icmp_error_hosts(records),
->>>>>>> 7559f812
                         Just(relays),
                         Just(global_dns),
                         Just(drop_direct_client_traffic),
@@ -130,12 +102,8 @@
                     gateways,
                     portal,
                     records,
-<<<<<<< HEAD
-                    unreachable_hosts,
+                    icmp_error_hosts,
                     tcp_resources,
-=======
-                    icmp_error_hosts,
->>>>>>> 7559f812
                     relays,
                     mut global_dns,
                     drop_direct_client_traffic,
@@ -166,12 +134,8 @@
                         relays,
                         portal,
                         global_dns,
-<<<<<<< HEAD
-                        unreachable_hosts,
                         tcp_resources,
-=======
                         icmp_error_hosts,
->>>>>>> 7559f812
                         drop_direct_client_traffic,
                         routing_table,
                     ))
@@ -196,12 +160,8 @@
                     relays,
                     portal,
                     global_dns_records,
-<<<<<<< HEAD
-                    unreachable_hosts,
                     tcp_resources,
-=======
                     icmp_error_hosts,
->>>>>>> 7559f812
                     drop_direct_client_traffic,
                     network,
                 )| {
