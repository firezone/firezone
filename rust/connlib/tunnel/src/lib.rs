--- conflicted
+++ resolved
@@ -74,7 +74,6 @@
             self.no_device_waker.register(cx.waker());
             return Poll::Pending;
         };
-<<<<<<< HEAD
 
         match self.role_state.poll_next_event(cx) {
             Poll::Ready(Event::SendPacket(packet)) => {
@@ -88,19 +87,12 @@
         match self.connections_state.poll_next_event(cx) {
             Poll::Ready(Event::StopPeer(id)) => {
                 self.role_state.cleanup_connected_gateway(&id);
-=======
-
-        match self.role_state.poll_next_event(cx) {
-            Poll::Ready(Event::SendPacket(packet)) => {
-                device.write(packet)?;
->>>>>>> 3ce4c31d
                 cx.waker().wake_by_ref();
             }
             Poll::Ready(other) => return Poll::Ready(Ok(other)),
             _ => (),
         }
 
-<<<<<<< HEAD
         match self.connections_state.poll_sockets(cx) {
             Poll::Ready(packet) => {
                 device.write(packet)?;
@@ -121,10 +113,45 @@
                 self.connections_state
                     .send(peer_id, packet.as_immutable().into());
 
-=======
+                cx.waker().wake_by_ref();
+            }
+            Poll::Ready(None) => {
+                tracing::info!("Device stopped");
+                self.device = None;
+
+                self.no_device_waker.register(cx.waker());
+                return Poll::Pending;
+            }
+            Poll::Pending => {}
+        }
+
+        Poll::Pending
+    }
+}
+
+impl<CB> Tunnel<CB, GatewayState, Server, ClientId, PacketTransformGateway>
+where
+    CB: Callbacks + 'static,
+{
+    pub fn poll_next_event(&mut self, cx: &mut Context<'_>) -> Poll<Result<Event<ClientId>>> {
+        match self.role_state.poll(cx) {
+            Poll::Ready(ids) => {
+                cx.waker().wake_by_ref();
+                for id in ids {
+                    self.cleanup_connection(id);
+                }
+            }
+            Poll::Pending => {}
+        }
+
+        let Some(device) = self.device.as_mut() else {
+            self.no_device_waker.register(cx.waker());
+            return Poll::Pending;
+        };
+
         match self.connections_state.poll_next_event(cx) {
             Poll::Ready(Event::StopPeer(id)) => {
-                self.role_state.cleanup_connected_gateway(&id);
+                self.role_state.peers_by_ip.retain(|_, p| p.conn_id != id);
                 cx.waker().wake_by_ref();
             }
             Poll::Ready(other) => return Poll::Ready(Ok(other)),
@@ -151,94 +178,6 @@
                 self.connections_state
                     .send(peer_id, packet.as_immutable().into());
 
->>>>>>> 3ce4c31d
-                cx.waker().wake_by_ref();
-            }
-            Poll::Ready(None) => {
-                tracing::info!("Device stopped");
-                self.device = None;
-
-                self.no_device_waker.register(cx.waker());
-                return Poll::Pending;
-            }
-            Poll::Pending => {}
-        }
-
-        Poll::Pending
-    }
-}
-
-impl<CB> Tunnel<CB, GatewayState, Server, ClientId, PacketTransformGateway>
-where
-    CB: Callbacks + 'static,
-{
-    pub fn poll_next_event(&mut self, cx: &mut Context<'_>) -> Poll<Result<Event<ClientId>>> {
-<<<<<<< HEAD
-        let Some(device) = self.device.as_mut() else {
-            self.no_device_waker.register(cx.waker());
-            return Poll::Pending;
-        };
-
-=======
-        match self.role_state.poll(cx) {
-            Poll::Ready(ids) => {
-                cx.waker().wake_by_ref();
-                for id in ids {
-                    self.cleanup_connection(id);
-                }
-            }
-            Poll::Pending => {}
-        }
-
-        let Some(device) = self.device.as_mut() else {
-            self.no_device_waker.register(cx.waker());
-            return Poll::Pending;
-        };
-
->>>>>>> 3ce4c31d
-        match self.connections_state.poll_next_event(cx) {
-            Poll::Ready(Event::StopPeer(id)) => {
-                self.role_state.peers_by_ip.retain(|_, p| p.conn_id != id);
-                cx.waker().wake_by_ref();
-            }
-            Poll::Ready(other) => return Poll::Ready(Ok(other)),
-            _ => (),
-        }
-
-        match self.connections_state.poll_sockets(cx) {
-            Poll::Ready(packet) => {
-                device.write(packet)?;
-                cx.waker().wake_by_ref();
-            }
-            Poll::Pending => {}
-        }
-
-        ready!(self.connections_state.sockets.poll_send_ready(cx))?; // Ensure socket is ready before we read from device.
-<<<<<<< HEAD
-
-        match device.poll_read(&mut self.read_buf, cx)? {
-            Poll::Ready(Some(packet)) => {
-                let Some((peer_id, packet)) = self.role_state.encapsulate(packet) else {
-                    cx.waker().wake_by_ref();
-                    return Poll::Pending;
-                };
-
-                self.connections_state
-                    .send(peer_id, packet.as_immutable().into());
-
-=======
-
-        match device.poll_read(&mut self.read_buf, cx)? {
-            Poll::Ready(Some(packet)) => {
-                let Some((peer_id, packet)) = self.role_state.encapsulate(packet) else {
-                    cx.waker().wake_by_ref();
-                    return Poll::Pending;
-                };
-
-                self.connections_state
-                    .send(peer_id, packet.as_immutable().into());
-
->>>>>>> 3ce4c31d
                 cx.waker().wake_by_ref();
             }
             Poll::Ready(None) => {
@@ -269,7 +208,6 @@
     TId: Eq + Hash + Copy + fmt::Display,
     TTransform: PacketTransform,
     TRoleState: Default,
-<<<<<<< HEAD
 {
     /// Creates a new tunnel.
     ///
@@ -341,79 +279,6 @@
     fn send(&mut self, id: TId, packet: IpPacket) {
         let to = packet.destination();
 
-=======
-{
-    /// Creates a new tunnel.
-    ///
-    /// # Parameters
-    /// - `private_key`: wireguard's private key.
-    /// -  `control_signaler`: this is used to send SDP from the tunnel to the control plane.
-    #[tracing::instrument(level = "trace", skip(private_key, callbacks))]
-    pub fn new(private_key: StaticSecret, callbacks: CB) -> Result<Self> {
-        let callbacks = CallbackErrorFacade(callbacks);
-        let connections_state = ConnectionState::new(private_key)?;
-
-        // TODO: Eventually, this should move into the `connlib-client-android` crate.
-        #[cfg(target_os = "android")]
-        {
-            if let Some(ip4_socket) = connections_state.sockets.ip4_socket_fd() {
-                callbacks.protect_file_descriptor(ip4_socket)?;
-            }
-            if let Some(ip6_socket) = connections_state.sockets.ip6_socket_fd() {
-                callbacks.protect_file_descriptor(ip6_socket)?;
-            }
-        }
-
-        Ok(Self {
-            device: Default::default(),
-            callbacks,
-            role_state: Default::default(),
-            no_device_waker: Default::default(),
-            connections_state,
-            read_buf: [0u8; MAX_UDP_SIZE],
-        })
-    }
-
-    pub fn callbacks(&self) -> &CallbackErrorFacade<CB> {
-        &self.callbacks
-    }
-
-    pub fn stats(&self) -> HashMap<TId, PeerStats<TId>> {
-        self.connections_state
-            .peers_by_id
-            .iter()
-            .map(|(&id, p)| (id, p.stats()))
-            .collect()
-    }
-}
-
-struct ConnectionState<TRole, TId, TTransform> {
-    pub node: Node<TRole, TId>,
-    write_buf: Box<[u8; MAX_UDP_SIZE]>,
-    peers_by_id: HashMap<TId, Arc<Peer<TId, TTransform>>>,
-    connection_pool_timeout: BoxFuture<'static, std::time::Instant>,
-    sockets: Sockets,
-}
-
-impl<TRole, TId, TTransform> ConnectionState<TRole, TId, TTransform>
-where
-    TId: Eq + Hash + Copy + fmt::Display,
-    TTransform: PacketTransform,
-{
-    fn new(private_key: StaticSecret) -> Result<Self> {
-        Ok(ConnectionState {
-            node: Node::new(private_key, std::time::Instant::now()),
-            write_buf: Box::new([0; MAX_UDP_SIZE]),
-            peers_by_id: HashMap::new(),
-            connection_pool_timeout: sleep_until(std::time::Instant::now()).boxed(),
-            sockets: Sockets::new()?,
-        })
-    }
-
-    fn send(&mut self, id: TId, packet: IpPacket) {
-        let to = packet.destination();
-
->>>>>>> 3ce4c31d
         if let Err(e) = self.try_send(id, packet) {
             tracing::warn!(%to, %id, "Failed to send packet: {e}");
         }
@@ -471,24 +336,6 @@
 
         let Some(peer) = self.peers_by_id.get(&conn_id) else {
             tracing::error!(%conn_id, %local, %from, "Couldn't find connection");
-<<<<<<< HEAD
-
-            cx.waker().wake_by_ref();
-            return Poll::Pending;
-        };
-
-        let packet = match peer.untransform(packet.source(), self.write_buf.as_mut()) {
-            Ok(packet) => packet,
-            Err(e) => {
-                tracing::warn!(%conn_id, %local, %from, "Failed to transform packet: {e}");
-
-                cx.waker().wake_by_ref();
-                return Poll::Pending;
-            }
-        };
-
-        Poll::Ready(packet)
-=======
 
             cx.waker().wake_by_ref();
             return Poll::Pending;
@@ -547,56 +394,7 @@
         }
 
         Poll::Pending
->>>>>>> 3ce4c31d
-    }
-
-<<<<<<< HEAD
-    fn poll_next_event(&mut self, cx: &mut Context<'_>) -> Poll<Event<TId>> {
-        if let Err(e) = ready!(self.sockets.poll_send_ready(cx)) {
-            tracing::warn!("Failed to poll sockets for readiness: {e}");
-        };
-
-        while let Some(transmit) = self.node.poll_transmit() {
-            if let Err(e) = self.sockets.try_send(&transmit) {
-                tracing::warn!(src = ?transmit.src, dst = %transmit.dst, "Failed to send UDP packet: {e}");
-            }
-        }
-
-        match self.node.poll_event() {
-            Some(snownet::Event::SignalIceCandidate {
-                connection,
-                candidate,
-            }) => {
-                return Poll::Ready(Event::SignalIceCandidate {
-                    conn_id: connection,
-                    candidate,
-                });
-            }
-            Some(snownet::Event::ConnectionFailed(id)) => {
-                self.peers_by_id.remove(&id);
-                return Poll::Ready(Event::StopPeer(id));
-            }
-            _ => {}
-        }
-
-        if let Poll::Ready(instant) = self.connection_pool_timeout.poll_unpin(cx) {
-            self.node.handle_timeout(instant);
-            if let Some(timeout) = self.node.poll_timeout() {
-                self.connection_pool_timeout = sleep_until(timeout).boxed();
-            }
-
-            cx.waker().wake_by_ref();
-        }
-
-        Poll::Pending
-    }
-=======
-pub(crate) fn peer_by_ip<Id, TTransform>(
-    peers_by_ip: &IpNetworkTable<Arc<Peer<Id, TTransform>>>,
-    ip: IpAddr,
-) -> Option<&Peer<Id, TTransform>> {
-    peers_by_ip.longest_match(ip).map(|(_, peer)| peer.as_ref())
->>>>>>> 3ce4c31d
+    }
 }
 
 pub(crate) fn peer_by_ip<Id, TTransform>(
