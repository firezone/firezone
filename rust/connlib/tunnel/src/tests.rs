--- conflicted
+++ resolved
@@ -16,11 +16,7 @@
 };
 use ip_network::{IpNetwork, Ipv4Network};
 use ip_network_table::IpNetworkTable;
-<<<<<<< HEAD
 use ip_packet::{IpPacket, MutableIpPacket, Packet};
-=======
-use ip_packet::MutableIpPacket;
->>>>>>> adb00af3
 use pretty_assertions::assert_eq;
 use proptest::{
     arbitrary::any,
@@ -34,11 +30,7 @@
 use snownet::{RelaySocket, Transmit};
 use std::{
     borrow::Cow,
-<<<<<<< HEAD
     collections::{hash_map::Entry, HashMap, HashSet, VecDeque},
-=======
-    collections::{HashMap, HashSet, VecDeque},
->>>>>>> adb00af3
     fmt,
     net::{IpAddr, Ipv4Addr, Ipv6Addr, SocketAddr, SocketAddrV4, SocketAddrV6},
     ops::ControlFlow,
@@ -90,10 +82,7 @@
     /// Bi-directional mapping between connlib's sentinel DNS IPs and the effective DNS servers.
     dns_by_sentinel: BiMap<IpAddr, SocketAddr>,
 
-<<<<<<< HEAD
     client_sent_dns_queries: HashMap<QueryId, DomainName>,
-=======
->>>>>>> adb00af3
     client_sent_icmp_requests: HashMap<(u16, u16), ip_packet::IpPacket<'static>>,
     client_received_icmp_replies: HashMap<(u16, u16), ip_packet::IpPacket<'static>>,
     gateway_received_requests: HashMap<(u16, u16), ip_packet::IpPacket<'static>>,
@@ -128,7 +117,6 @@
     /// We need to keep this around because connlib also (re)-uses the response of the first DNS access.
     resolved_domain_names: HashMap<DomainName, Vec<IpAddr>>,
 
-<<<<<<< HEAD
     /// The IPs the client knows about.
     ///
     /// We resolve A as well as AAAA records at the time of first access.
@@ -151,10 +139,6 @@
 enum ResourceKind {
     Cidr,
     Dns,
-=======
-    /// The expected ICMP handshakes (resource dst IP, seq, identifier)
-    expected_icmp_handshakes: VecDeque<(IpAddr, u16, u16)>,
->>>>>>> adb00af3
 }
 
 type QueryId = u16;
@@ -164,10 +148,7 @@
 enum Transition {
     /// Add a new CIDR resource to the client.
     AddCidrResource(ResourceDescriptionCidr),
-<<<<<<< HEAD
     /// Send a ICMP packet to random IP.
-=======
->>>>>>> adb00af3
     SendICMPPacketToRandomIp {
         dst: IpAddr,
         seq: u16,
@@ -185,7 +166,6 @@
         seq: u16,
         identifier: u16,
     },
-<<<<<<< HEAD
 
     /// Add a new DNS resource to the client.
     AddDnsResource(ResourceDescriptionDns),
@@ -210,8 +190,6 @@
         identifier: u16,
     },
 
-=======
->>>>>>> adb00af3
     /// The system's DNS servers changed.
     UpdateSystemDnsServers { servers: Vec<IpAddr> },
     /// The upstream DNS servers changed.
@@ -296,17 +274,11 @@
             client_dns_records: Default::default(),
             gateway_dns_resolver: Default::default(),
             dns_by_sentinel: Default::default(),
-<<<<<<< HEAD
             client_sent_icmp_requests: Default::default(),
             client_received_icmp_replies: Default::default(),
             gateway_received_requests: Default::default(),
             client_sent_dns_queries: Default::default(),
             client_proxy_ip_mapping: Default::default(),
-=======
-            client_received_icmp_replies: Default::default(),
-            client_sent_icmp_requests: Default::default(),
-            gateway_received_requests: Default::default(),
->>>>>>> adb00af3
         };
 
         let mut buffered_transmits = VecDeque::new();
@@ -338,15 +310,12 @@
                         .add_resources(&[ResourceDescription::Cidr(r)]);
                 });
             }
-<<<<<<< HEAD
             Transition::AddDnsResource(r) => state.client.span.in_scope(|| {
                 state
                     .client
                     .state
                     .add_resources(&[ResourceDescription::Dns(r)]);
             }),
-=======
->>>>>>> adb00af3
             Transition::SendICMPPacketToRandomIp {
                 dst,
                 seq,
@@ -388,7 +357,6 @@
                     seq,
                     identifier,
                 );
-<<<<<<< HEAD
 
                 buffered_transmits.extend(state.send_ip_packet_client_to_gateway(packet))
             }
@@ -456,10 +424,6 @@
                 );
 
                 buffered_transmits.extend(state.send_ip_packet_client_to_gateway(packet))
-=======
-
-                buffered_transmits.extend(state.send_ip_packet_client_to_gateway(packet))
->>>>>>> adb00af3
             }
             Transition::Tick { millis } => {
                 state.now += Duration::from_millis(millis);
@@ -478,7 +442,6 @@
         state.advance(ref_state, &mut buffered_transmits);
 
         // Assert our properties: Check that our actual state is equivalent to our expectation (the reference state).
-<<<<<<< HEAD
         for (resource_dst, seq, identifier, kind) in ref_state.expected_icmp_handshakes.iter() {
             let client_sent_request = &state
                 .client_sent_icmp_requests
@@ -492,21 +455,6 @@
                 .gateway_received_requests
                 .get(&(*seq, *identifier))
                 .expect("to have ICMP request on gateway");
-=======
-        for (resource_dst, seq, identifier) in ref_state.expected_icmp_handshakes.iter() {
-            let client_sent_request = &state
-                .client_sent_icmp_requests
-                .get(&(*seq, *identifier))
-                .unwrap();
-            let client_received_reply = &state
-                .client_received_icmp_replies
-                .get(&(*seq, *identifier))
-                .unwrap();
-            let gateway_received_request = &state
-                .gateway_received_requests
-                .get(&(*seq, *identifier))
-                .unwrap();
->>>>>>> adb00af3
 
             assert_eq!(
                 gateway_received_request.source(),
@@ -516,14 +464,6 @@
                 "ICMP request on gateway to originate from client"
             );
             assert_eq!(
-<<<<<<< HEAD
-=======
-                gateway_received_request.destination(),
-                *resource_dst,
-                "ICMP request on gateway to target correct resource"
-            );
-            assert_eq!(
->>>>>>> adb00af3
                 client_sent_request.destination(),
                 client_received_reply.source(),
                 "ICMP request destination == ICMP reply source"
@@ -533,7 +473,6 @@
                 client_received_reply.destination(),
                 "ICMP request source == ICMP reply destination"
             );
-<<<<<<< HEAD
 
             match kind {
                 ResourceKind::Cidr => {
@@ -571,9 +510,6 @@
             }
         }
 
-=======
-        }
->>>>>>> adb00af3
         assert_eq!(
             state.effective_dns_servers(),
             ref_state.expected_dns_servers(),
@@ -674,16 +610,11 @@
                     system_dns_resolvers,
                     upstream_dns_resolvers,
                     client_cidr_resources: IpNetworkTable::new(),
-<<<<<<< HEAD
                     connected_cidr_resources: Default::default(),
                     expected_icmp_handshakes: Default::default(),
                     client_dns_resources: Default::default(),
                     resolved_domain_names: Default::default(),
                     client_dns_cache: Default::default(),
-=======
-                    connected_resources: Default::default(),
-                    expected_icmp_handshakes: Default::default(),
->>>>>>> adb00af3
                 },
             )
             .boxed()
@@ -740,7 +671,6 @@
             Transition::AddCidrResource(r) => {
                 state.client_cidr_resources.insert(r.address, r.clone());
             }
-<<<<<<< HEAD
             Transition::AddDnsResource(r) => {
                 let existing_resource = state.client_dns_resources.insert(r.id, r.clone());
 
@@ -828,15 +758,6 @@
             } => {
                 state.on_icmp_packet(*dst, *seq, *identifier);
             }
-=======
-            Transition::SendICMPPacketToRandomIp {
-                dst,
-                seq,
-                identifier,
-            } => {
-                state.on_icmp_packet(*dst, *seq, *identifier);
-            }
->>>>>>> adb00af3
             Transition::SendICMPPacketToIp4Resource {
                 r_idx,
                 seq,
@@ -943,7 +864,6 @@
                 let dst = state.sample_ipv6_cidr_resource_dst(r_idx);
 
                 state.is_valid_icmp_packet(&dst.into(), seq, identifier)
-<<<<<<< HEAD
             }
             Transition::UpdateSystemDnsServers { servers } => {
                 // TODO: PRODUCTION CODE DOES NOT HANDLE THIS!
@@ -1006,8 +926,6 @@
             }
             Transition::SendICMPPacketToResolvedAddress { .. } => {
                 !state.client_dns_cache.is_empty()
-=======
->>>>>>> adb00af3
             }
         }
     }
@@ -1519,11 +1437,7 @@
         if self.connected_cidr_resources.contains(&resource.id) {
             tracing::debug!("Connected to resource, expecting packet to be routed");
             self.expected_icmp_handshakes
-<<<<<<< HEAD
                 .push_back((dst, seq, identifier, ResourceKind::Cidr));
-=======
-                .push_back((dst, seq, identifier));
->>>>>>> adb00af3
             return;
         }
 
@@ -1594,11 +1508,7 @@
         let not_existing_icmp =
             self.expected_icmp_handshakes
                 .iter()
-<<<<<<< HEAD
                 .all(|(_, existing_seq, existing_identifer, _)| {
-=======
-                .all(|(_, existing_seq, existing_identifer)| {
->>>>>>> adb00af3
                     existing_seq != seq && existing_identifer != identifier
                 });
 
@@ -2050,7 +1960,6 @@
             identifier,
         },
     )
-<<<<<<< HEAD
 }
 
 fn icmp_to_resolved_address() -> impl Strategy<Value = Transition> {
@@ -2082,8 +1991,6 @@
                 }
             },
         )
-=======
->>>>>>> adb00af3
 }
 
 fn client_id() -> impl Strategy<Value = ClientId> {
