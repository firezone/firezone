--- conflicted
+++ resolved
@@ -4,13 +4,8 @@
     close, fcntl, ioctl, open, read, sockaddr, sockaddr_in, write, F_GETFL, F_SETFL,
     IFF_MULTI_QUEUE, IFF_NO_PI, IFF_TUN, IFNAMSIZ, O_NONBLOCK, O_RDWR,
 };
-<<<<<<< HEAD
 use libs_common::{CallbackErrorFacade, Callbacks, Error, Result};
-use netlink_packet_route::rtnl::link::nlas::Nla;
-=======
-use libs_common::{Callbacks, Error, Result};
 use netlink_packet_route::{rtnl::link::nlas::Nla, RT_SCOPE_UNIVERSE};
->>>>>>> 561e8ee0
 use rtnetlink::{new_connection, Handle};
 use std::{
     ffi::{c_int, c_short, c_uchar},
