--- conflicted
+++ resolved
@@ -10,12 +10,8 @@
 
 use ip_network::IpNetwork;
 use ip_network_table::IpNetworkTable;
-<<<<<<< HEAD
 use libs_common::{messages::Key, CallbackErrorFacade, Callbacks, Error, DNS_SENTINEL};
-=======
-use libs_common::{messages::Key, Callbacks, Error, DNS_SENTINEL};
 use serde::{Deserialize, Serialize};
->>>>>>> 21afdf0a
 
 use async_trait::async_trait;
 use itertools::Itertools;
@@ -36,15 +32,10 @@
 use std::{collections::HashMap, net::IpAddr, sync::Arc, time::Duration};
 
 use libs_common::{
-<<<<<<< HEAD
-    messages::{Id, Interface as InterfaceConfig, ResourceDescription},
-    Result,
-=======
     messages::{
         ClientId, GatewayId, Interface as InterfaceConfig, ResourceDescription, ResourceId,
     },
-    CallbackErrorFacade, Result,
->>>>>>> 21afdf0a
+    Result,
 };
 
 use device_channel::{create_iface, DeviceIo, IfaceConfig};
