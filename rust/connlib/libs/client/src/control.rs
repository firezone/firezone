use std::path::PathBuf;
use std::{io, sync::Arc, time::Duration};

use crate::messages::{
    BroadcastGatewayIceCandidates, Connect, ConnectionDetails, EgressMessages,
    GatewayIceCandidates, InitClient, Messages,
};
use backoff::{ExponentialBackoff, ExponentialBackoffBuilder};
use boringtun::x25519::StaticSecret;
use libs_common::{
    control::{ErrorInfo, ErrorReply, MessageResult, PhoenixSenderWithTopic, Reference},
    messages::{GatewayId, ResourceDescription, ResourceId},
    Callbacks, ControlSession,
    Error::{self, ControlProtocolError},
    Result,
};
use webrtc::ice_transport::ice_candidate::RTCIceCandidate;

use async_trait::async_trait;
use firezone_tunnel::{ConnId, ControlSignal, Request, Tunnel};
use tokio::sync::{mpsc::Receiver, Mutex};
use tokio_util::codec::{BytesCodec, FramedRead};
use url::Url;

#[async_trait]
impl ControlSignal for ControlSignaler {
    async fn signal_connection_to(
        &self,
        resource: &ResourceDescription,
        connected_gateway_ids: &[GatewayId],
        reference: usize,
    ) -> Result<()> {
        self.control_signal
            // It's easier if self is not mut
            .clone()
            .send_with_ref(
                EgressMessages::PrepareConnection {
                    resource_id: resource.id(),
                    connected_gateway_ids: connected_gateway_ids.to_vec(),
                },
                reference,
            )
            .await?;
        Ok(())
    }

    async fn signal_ice_candidate(
        &self,
        ice_candidate: RTCIceCandidate,
        conn_id: ConnId,
    ) -> Result<()> {
        // TODO: We probably want to have different signal_ice_candidate
        // functions for gateway/client but ultimately we just want
        // separate control_plane modules
        if let ConnId::Gateway(id) = conn_id {
            self.control_signal
                .clone()
                .send(EgressMessages::BroadcastIceCandidates(
                    BroadcastGatewayIceCandidates {
                        gateway_ids: vec![id],
                        candidates: vec![ice_candidate.to_json()?],
                    },
                ))
                .await?;

            Ok(())
        } else {
            Err(ControlProtocolError)
        }
    }
}

/// Implementation of [ControlSession] for clients.
pub struct ControlPlane<CB: Callbacks> {
    tunnel: Arc<Tunnel<ControlSignaler, CB>>,
    control_signaler: ControlSignaler,
    tunnel_init: Mutex<bool>,
}

#[derive(Clone)]
struct ControlSignaler {
    control_signal: PhoenixSenderWithTopic,
}

impl<CB: Callbacks + 'static> ControlPlane<CB> {
    #[tracing::instrument(level = "trace", skip(self))]
    async fn start(
        mut self,
        mut receiver: Receiver<(MessageResult<Messages>, Option<Reference>)>,
    ) -> Result<()> {
        let mut log_stats_interval = tokio::time::interval(Duration::from_secs(10));
        let mut upload_logs_interval = tokio::time::interval(upload_interval_from_env_or_default());
        loop {
            tokio::select! {
                Some((msg, reference)) = receiver.recv() => {
                    match msg {
                        Ok(msg) => self.handle_message(msg, reference).await?,
                        Err(err) => self.handle_error(err, reference).await,
                    }
                },
                _ = log_stats_interval.tick() => self.stats_event().await,
                _ = upload_logs_interval.tick() => self.request_log_upload_url().await,
                else => break
            }
        }
        Ok(())
    }

    #[tracing::instrument(level = "trace", skip(self))]
    async fn init(
        &mut self,
        InitClient {
            interface,
            resources,
        }: InitClient,
    ) -> Result<()> {
        {
            let mut init = self.tunnel_init.lock().await;
            if !*init {
                if let Err(e) = self.tunnel.set_interface(&interface).await {
                    tracing::error!(error = ?e, "Error initializing interface");
                    return Err(e);
                } else {
                    *init = true;
                    tracing::info!("Firezoned Started!");
                }
            } else {
                tracing::info!("Firezoned reinitializated");
            }
        }

        for resource_description in resources {
            self.add_resource(resource_description).await;
        }
        Ok(())
    }

    #[tracing::instrument(level = "trace", skip(self))]
    async fn connect(
        &mut self,
        Connect {
            gateway_rtc_session_description,
            resource_id,
            gateway_public_key,
            ..
        }: Connect,
    ) {
        if let Err(e) = self
            .tunnel
            .received_offer_response(
                resource_id,
                gateway_rtc_session_description,
                gateway_public_key.0.into(),
            )
            .await
        {
            let _ = self.tunnel.callbacks().on_error(&e);
        }
    }

    #[tracing::instrument(level = "trace", skip(self))]
    async fn add_resource(&self, resource_description: ResourceDescription) {
        if let Err(e) = self.tunnel.add_resource(resource_description).await {
            tracing::error!(message = "Can't add resource", error = ?e);
            let _ = self.tunnel.callbacks().on_error(&e);
        }
    }

    #[tracing::instrument(level = "trace", skip(self))]
    fn remove_resource(&self, id: ResourceId) {
        todo!()
    }

    #[tracing::instrument(level = "trace", skip(self))]
    fn update_resource(&self, resource_description: ResourceDescription) {
        todo!()
    }

    #[tracing::instrument(level = "trace", skip(self))]
    fn connection_details(
        &self,
        ConnectionDetails {
            gateway_id,
            resource_id,
            relays,
            ..
        }: ConnectionDetails,
        reference: Option<Reference>,
    ) {
        let tunnel = Arc::clone(&self.tunnel);
        let mut control_signaler = self.control_signaler.clone();
        tokio::spawn(async move {
            let err = match tunnel
                .request_connection(resource_id, gateway_id, relays, reference)
                .await
            {
                Ok(Request::NewConnection(connection_request)) => {
                    if let Err(err) = control_signaler
                        .control_signal
                        // TODO: create a reference number and keep track for the response
                        .send_with_ref(
                            EgressMessages::RequestConnection(connection_request),
                            resource_id,
                        )
                        .await
                    {
                        err
                    } else {
                        return;
                    }
                }
                Ok(Request::ReuseConnection(connection_request)) => {
                    if let Err(err) = control_signaler
                        .control_signal
                        // TODO: create a reference number and keep track for the response
                        .send_with_ref(
                            EgressMessages::ReuseConnection(connection_request),
                            resource_id,
                        )
                        .await
                    {
                        err
                    } else {
                        return;
                    }
                }
                Err(err) => err,
            };

            tunnel.cleanup_connection(resource_id.into());
            tracing::error!("Error request connection details: {err}");
            let _ = tunnel.callbacks().on_error(&err);
        });
    }

    async fn add_ice_candidate(
        &self,
        GatewayIceCandidates {
            gateway_id,
            candidates,
        }: GatewayIceCandidates,
    ) {
        for candidate in candidates {
            if let Err(e) = self
                .tunnel
                .add_ice_candidate(gateway_id.into(), candidate)
                .await
            {
                tracing::error!(err = ?e,"add_ice_candidate");
                let _ = self.tunnel.callbacks().on_error(&e);
            }
        }
    }

    #[tracing::instrument(level = "trace", skip(self))]
    pub(super) async fn handle_message(
        &mut self,
        msg: Messages,
        reference: Option<Reference>,
    ) -> Result<()> {
        match msg {
            Messages::Init(init) => self.init(init).await?,
            Messages::ConnectionDetails(connection_details) => {
                self.connection_details(connection_details, reference)
            }
            Messages::Connect(connect) => self.connect(connect).await,
            Messages::ResourceAdded(resource) => self.add_resource(resource).await,
            Messages::ResourceRemoved(resource) => self.remove_resource(resource.id),
            Messages::ResourceUpdated(resource) => self.update_resource(resource),
<<<<<<< HEAD
            Messages::SignedLogUrl(url) => {
                let Some(path) = self.tunnel.callbacks().roll_log_file() else {
                    return Ok(())
                };

                tokio::spawn(async move {
                    if let Err(e) = upload(path, url).await {
                        tracing::warn!("Failed to upload log file: {e}")
                    }
                });
            }
=======
            Messages::IceCandidates(ice_candidate) => self.add_ice_candidate(ice_candidate).await,
>>>>>>> 21afdf0a
        }
        Ok(())
    }

    #[tracing::instrument(level = "trace", skip(self))]
    pub(super) async fn handle_error(
        &mut self,
        reply_error: ErrorReply,
        reference: Option<Reference>,
    ) {
        if matches!(reply_error.error, ErrorInfo::Offline) {
            match reference {
                Some(reference) => {
                    let Ok(resource_id) = reference.parse::<ResourceId>() else {
                        tracing::error!(
                            "An offline error came back with a reference to a non-valid resource id"
                        );
                        let _ = self
                            .tunnel
                            .callbacks()
                            .on_error(&Error::ControlProtocolError);
                        return;
                    };
                    // TODO: Rate limit the number of attempts of getting the relays before just trying a local network connection
                    self.tunnel.cleanup_connection(resource_id.into());
                }
                None => {
                    tracing::error!(
                        "An offline portal error came without a reference that originated the error"
                    );
                    let _ = self
                        .tunnel
                        .callbacks()
                        .on_error(&Error::ControlProtocolError);
                }
            }
        }
    }

    pub(super) async fn stats_event(&mut self) {
        tracing::debug!(target: "tunnel_state", stats = ?self.tunnel.stats());
    }
    async fn request_log_upload_url(&mut self) {
        tracing::info!("Requesting log upload URL from portal");

        let _ = self
            .control_signaler
            .control_signal
            .send(EgressMessages::CreateLogSink {})
            .await;
    }
}

/// Parses an interval from the _compile-time_ env variable `CONNLIB_LOG_UPLOAD_INTERVAL_SECS`.
///
/// If not present or parsing as u64 fails, we fall back to a default interval of 1 hour.
fn upload_interval_from_env_or_default() -> Duration {
    const DEFAULT: Duration = Duration::from_secs(60 * 60);

    let Some(interval) = option_env!("CONNLIB_LOG_UPLOAD_INTERVAL_SECS") else {
        tracing::warn!(interval = ?DEFAULT, "Env variable `CONNLIB_LOG_UPLOAD_INTERVAL_SECS` was not set during compile-time, falling back to default");

        return DEFAULT
    };

    let interval = match interval.parse() {
        Ok(i) => i,
        Err(e) => {
            tracing::warn!(interval = ?DEFAULT, "Failed to parse `CONNLIB_LOG_UPLOAD_INTERVAL_SECS` as u64: {e}");
            return DEFAULT;
        }
    };

    tracing::info!(
        ?interval,
        "Using upload interval specified at compile-time via `CONNLIB_LOG_UPLOAD_INTERVAL_SECS`"
    );

    Duration::from_secs(interval)
}

async fn upload(path: PathBuf, url: Url) -> io::Result<()> {
    tracing::info!(path = %path.display(), %url, "Uploading log file");

    let file = tokio::fs::File::open(&path).await?;
    let response = reqwest::Client::new()
        .put(url)
        .body(reqwest::Body::wrap_stream(FramedRead::new(
            file,
            BytesCodec::default(),
        )))
        .send()
        .await
        .map_err(|e| io::Error::new(io::ErrorKind::Other, e))?;

    let status_code = response.status();

    if !status_code.is_success() {
        let body = response
            .text()
            .await
            .map_err(|e| io::Error::new(io::ErrorKind::Other, e))?;

        tracing::warn!(%body, %status_code, "Failed to upload logs");

        return Err(io::Error::new(
            io::ErrorKind::Other,
            "portal returned non-successful exit code",
        ));
    }

    Ok(())
}

#[async_trait]
impl<CB: Callbacks + 'static> ControlSession<Messages, CB> for ControlPlane<CB> {
    #[tracing::instrument(level = "trace", skip(private_key, callbacks))]
    async fn start(
        private_key: StaticSecret,
        receiver: Receiver<(MessageResult<Messages>, Option<Reference>)>,
        control_signal: PhoenixSenderWithTopic,
        callbacks: CB,
    ) -> Result<()> {
        let control_signaler = ControlSignaler { control_signal };
        let tunnel = Arc::new(Tunnel::new(private_key, control_signaler.clone(), callbacks).await?);

        let control_plane = ControlPlane {
            tunnel,
            control_signaler,
            tunnel_init: Mutex::new(false),
        };

        tokio::spawn(async move { control_plane.start(receiver).await });

        Ok(())
    }

    fn socket_path() -> &'static str {
        "client"
    }

    fn retry_strategy() -> ExponentialBackoff {
        ExponentialBackoffBuilder::default().build()
    }
}<|MERGE_RESOLUTION|>--- conflicted
+++ resolved
@@ -267,7 +267,7 @@
             Messages::ResourceAdded(resource) => self.add_resource(resource).await,
             Messages::ResourceRemoved(resource) => self.remove_resource(resource.id),
             Messages::ResourceUpdated(resource) => self.update_resource(resource),
-<<<<<<< HEAD
+            Messages::IceCandidates(ice_candidate) => self.add_ice_candidate(ice_candidate).await,
             Messages::SignedLogUrl(url) => {
                 let Some(path) = self.tunnel.callbacks().roll_log_file() else {
                     return Ok(())
@@ -279,9 +279,6 @@
                     }
                 });
             }
-=======
-            Messages::IceCandidates(ice_candidate) => self.add_ice_candidate(ice_candidate).await,
->>>>>>> 21afdf0a
         }
         Ok(())
     }
