// Swift bridge generated code triggers this below
#![allow(clippy::unnecessary_cast, improper_ctypes, non_camel_case_types)]

use connlib_client_shared::{
<<<<<<< HEAD
    callbacks::ResourceDescription, file_logger, keypair, Callbacks, Cidrv4, Cidrv6,
    DnsControlMethod, Error, LoginUrl, Session, Sockets,
=======
    callbacks::ResourceDescription, file_logger, keypair, Callbacks, Cidrv4, Cidrv6, Error,
    LoginUrl, Session, SessionBuilder,
>>>>>>> cbdda6bc
};
use secrecy::SecretString;
use std::{
    net::{IpAddr, Ipv4Addr, Ipv6Addr},
    os::fd::RawFd,
    path::PathBuf,
    sync::Arc,
    time::Duration,
};
use tokio::runtime::Runtime;
use tracing_subscriber::EnvFilter;
use tracing_subscriber::{prelude::*, util::TryInitError};

/// The Apple client implements reconnect logic in the upper layer using OS provided
/// APIs to detect network connectivity changes. The reconnect timeout here only
/// applies only in the following conditions:
///
/// * That reconnect logic fails to detect network changes (not expected to happen)
/// * The portal is DOWN
///
/// Hopefully we aren't down for more than 24 hours.
const MAX_PARTITION_TIME: Duration = Duration::from_secs(60 * 60 * 24);

#[swift_bridge::bridge]
mod ffi {
    extern "Rust" {
        type WrappedSession;

        #[swift_bridge(associated_to = WrappedSession)]
        fn connect(
            api_url: String,
            token: String,
            device_id: String,
            device_name_override: Option<String>,
            os_version_override: Option<String>,
            log_dir: String,
            log_filter: String,
            callback_handler: CallbackHandler,
        ) -> Result<WrappedSession, String>;

        fn reconnect(&mut self);

        // Set system DNS resolvers
        //
        // `dns_servers` must not have any IPv6 scopes
        // <https://github.com/firezone/firezone/issues/4350>
        #[swift_bridge(swift_name = "setDns")]
        fn set_dns(&mut self, dns_servers: String);
        fn disconnect(self);
    }

    extern "Swift" {
        type CallbackHandler;

        #[swift_bridge(swift_name = "onSetInterfaceConfig")]
        fn on_set_interface_config(
            &self,
            tunnelAddressIPv4: String,
            tunnelAddressIPv6: String,
            dnsAddresses: String,
        );

        #[swift_bridge(swift_name = "onUpdateRoutes")]
        fn on_update_routes(&self, routeList4: String, routeList6: String);

        #[swift_bridge(swift_name = "onUpdateResources")]
        fn on_update_resources(&self, resourceList: String);

        #[swift_bridge(swift_name = "onDisconnect")]
        fn on_disconnect(&self, error: String);
    }
}

/// This is used by the apple client to interact with our code.
pub struct WrappedSession {
    inner: Session,

    #[allow(dead_code)]
    runtime: Runtime,

    #[allow(dead_code)]
    logger: file_logger::Handle,
}

// SAFETY: `CallbackHandler.swift` promises to be thread-safe.
// TODO: Uphold that promise!
unsafe impl Send for ffi::CallbackHandler {}
unsafe impl Sync for ffi::CallbackHandler {}

#[derive(Clone)]
pub struct CallbackHandler {
    // Generated Swift opaque type wrappers have a `Drop` impl that decrements the
    // refcount, but there's no way to generate a `Clone` impl that increments the
    // recount. Instead, we just wrap it in an `Arc`.
    inner: Arc<ffi::CallbackHandler>,
}

impl Callbacks for CallbackHandler {
    fn on_set_interface_config(
        &self,
        tunnel_address_v4: Ipv4Addr,
        tunnel_address_v6: Ipv6Addr,
        dns_addresses: Vec<IpAddr>,
    ) -> Option<RawFd> {
        self.inner.on_set_interface_config(
            tunnel_address_v4.to_string(),
            tunnel_address_v6.to_string(),
            serde_json::to_string(&dns_addresses)
                .expect("developer error: a list of ips should always be serializable"),
        );

        None
    }

    fn on_update_routes(
        &self,
        route_list_4: Vec<Cidrv4>,
        route_list_6: Vec<Cidrv6>,
    ) -> Option<RawFd> {
        self.inner.on_update_routes(
            serde_json::to_string(&route_list_4).unwrap(),
            serde_json::to_string(&route_list_6).unwrap(),
        );

        None
    }

    fn on_update_resources(&self, resource_list: Vec<ResourceDescription>) {
        self.inner.on_update_resources(
            serde_json::to_string(&resource_list)
                .expect("developer error: failed to serialize resource list"),
        );
    }

    fn on_disconnect(&self, error: &Error) {
        self.inner.on_disconnect(error.to_string());
    }
}

fn init_logging(log_dir: PathBuf, log_filter: String) -> Result<file_logger::Handle, TryInitError> {
    let (file_layer, handle) = file_logger::layer(&log_dir);

    tracing_subscriber::registry()
        .with(
            tracing_oslog::OsLogger::new("dev.firezone.firezone", "connlib")
                .with_filter(EnvFilter::new(log_filter.clone())),
        )
        .with(file_layer.with_filter(EnvFilter::new(log_filter)))
        .try_init()?;

    Ok(handle)
}

impl WrappedSession {
    // TODO: Refactor this when we refactor PhoenixChannel.
    // See https://github.com/firezone/firezone/issues/2158
    #[allow(clippy::too_many_arguments)]
    fn connect(
        api_url: String,
        token: String,
        device_id: String,
        device_name_override: Option<String>,
        os_version_override: Option<String>,
        log_dir: String,
        log_filter: String,
        callback_handler: ffi::CallbackHandler,
    ) -> Result<Self, String> {
        let logger = init_logging(log_dir.into(), log_filter).map_err(|e| e.to_string())?;
        let secret = SecretString::from(token);

        let (private_key, public_key) = keypair();
        let login = LoginUrl::client(
            api_url.as_str(),
            &secret,
            device_id,
            device_name_override,
            public_key.to_bytes(),
        )
        .map_err(|e| e.to_string())?;

        let runtime = tokio::runtime::Builder::new_multi_thread()
            .worker_threads(1)
            .thread_name("connlib")
            .enable_all()
            .build()
            .map_err(|e| e.to_string())?;

<<<<<<< HEAD
        let session = Session::connect(
            login,
            Sockets::new(),
            private_key,
            os_version_override,
            CallbackHandler {
                inner: Arc::new(callback_handler),
            },
            Some(MAX_PARTITION_TIME),
            runtime.handle().clone(),
            DnsControlMethod::NoControl,
        );
=======
        let session = SessionBuilder::default()
            .max_partition_time(MAX_PARTITION_TIME)
            .os_version_override(os_version_override)
            .build(
                login,
                private_key,
                CallbackHandler {
                    inner: Arc::new(callback_handler),
                },
                runtime.handle().clone(),
            );
>>>>>>> cbdda6bc

        Ok(Self {
            inner: session,
            runtime,
            logger,
        })
    }

    fn reconnect(&mut self) {
        self.inner.reconnect()
    }

    fn set_dns(&mut self, dns_servers: String) {
        self.inner
            .set_dns(serde_json::from_str(&dns_servers).unwrap())
    }

    fn disconnect(self) {
        self.inner.disconnect()
    }
}<|MERGE_RESOLUTION|>--- conflicted
+++ resolved
@@ -2,13 +2,8 @@
 #![allow(clippy::unnecessary_cast, improper_ctypes, non_camel_case_types)]
 
 use connlib_client_shared::{
-<<<<<<< HEAD
-    callbacks::ResourceDescription, file_logger, keypair, Callbacks, Cidrv4, Cidrv6,
-    DnsControlMethod, Error, LoginUrl, Session, Sockets,
-=======
     callbacks::ResourceDescription, file_logger, keypair, Callbacks, Cidrv4, Cidrv6, Error,
     LoginUrl, Session, SessionBuilder,
->>>>>>> cbdda6bc
 };
 use secrecy::SecretString;
 use std::{
@@ -196,20 +191,6 @@
             .build()
             .map_err(|e| e.to_string())?;
 
-<<<<<<< HEAD
-        let session = Session::connect(
-            login,
-            Sockets::new(),
-            private_key,
-            os_version_override,
-            CallbackHandler {
-                inner: Arc::new(callback_handler),
-            },
-            Some(MAX_PARTITION_TIME),
-            runtime.handle().clone(),
-            DnsControlMethod::NoControl,
-        );
-=======
         let session = SessionBuilder::default()
             .max_partition_time(MAX_PARTITION_TIME)
             .os_version_override(os_version_override)
@@ -221,7 +202,6 @@
                 },
                 runtime.handle().clone(),
             );
->>>>>>> cbdda6bc
 
         Ok(Self {
             inner: session,
