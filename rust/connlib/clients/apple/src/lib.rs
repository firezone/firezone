// Swift bridge generated code triggers this below
#![allow(clippy::unnecessary_cast, improper_ctypes, non_camel_case_types)]

mod make_writer;
mod tun;

use anyhow::Result;
use backoff::ExponentialBackoffBuilder;
use connlib_client_shared::{
    callbacks::ResourceDescription, file_logger, keypair, Callbacks, ConnectArgs, Error, LoginUrl,
    Session, V4RouteList, V6RouteList,
};
use connlib_shared::get_user_agent;
use ip_network::{Ipv4Network, Ipv6Network};
use phoenix_channel::PhoenixChannel;
use secrecy::{Secret, SecretString};
use std::{
    net::{IpAddr, Ipv4Addr, Ipv6Addr},
    path::PathBuf,
    sync::Arc,
    time::Duration,
};
use tokio::runtime::Runtime;
use tracing_subscriber::EnvFilter;
use tracing_subscriber::{prelude::*, util::TryInitError};
use tun::Tun;

/// The Apple client implements reconnect logic in the upper layer using OS provided
/// APIs to detect network connectivity changes. The reconnect timeout here only
/// applies only in the following conditions:
///
/// * That reconnect logic fails to detect network changes (not expected to happen)
/// * The portal is DOWN
///
/// Hopefully we aren't down for more than 24 hours.
const MAX_PARTITION_TIME: Duration = Duration::from_secs(60 * 60 * 24);

#[swift_bridge::bridge]
mod ffi {
    extern "Rust" {
        type WrappedSession;

        #[swift_bridge(associated_to = WrappedSession, return_with = err_to_string)]
        fn connect(
            api_url: String,
            token: String,
            device_id: String,
            device_name_override: Option<String>,
            os_version_override: Option<String>,
            log_dir: String,
            log_filter: String,
            callback_handler: CallbackHandler,
        ) -> Result<WrappedSession, String>;

        fn reconnect(&mut self);

        // Set system DNS resolvers
        //
        // `dns_servers` must not have any IPv6 scopes
        // <https://github.com/firezone/firezone/issues/4350>
        #[swift_bridge(swift_name = "setDns")]
        fn set_dns(&mut self, dns_servers: String);
        fn disconnect(self);
    }

    extern "Swift" {
        type CallbackHandler;

        #[swift_bridge(swift_name = "onSetInterfaceConfig")]
        fn on_set_interface_config(
            &self,
            tunnelAddressIPv4: String,
            tunnelAddressIPv6: String,
            dnsAddresses: String,
        );

        #[swift_bridge(swift_name = "onUpdateRoutes")]
        fn on_update_routes(&self, routeList4: String, routeList6: String);

        #[swift_bridge(swift_name = "onUpdateResources")]
        fn on_update_resources(&self, resourceList: String);

        #[swift_bridge(swift_name = "onDisconnect")]
        fn on_disconnect(&self, error: String);
    }
}

/// This is used by the apple client to interact with our code.
pub struct WrappedSession {
    inner: Session,

    #[allow(dead_code)]
    runtime: Runtime,

    #[allow(dead_code)]
    logger: file_logger::Handle,
}

// SAFETY: `CallbackHandler.swift` promises to be thread-safe.
// TODO: Uphold that promise!
unsafe impl Send for ffi::CallbackHandler {}
unsafe impl Sync for ffi::CallbackHandler {}

#[derive(Clone)]
pub struct CallbackHandler {
    // Generated Swift opaque type wrappers have a `Drop` impl that decrements the
    // refcount, but there's no way to generate a `Clone` impl that increments the
    // recount. Instead, we just wrap it in an `Arc`.
    inner: Arc<ffi::CallbackHandler>,
}

impl Callbacks for CallbackHandler {
    fn on_set_interface_config(
        &self,
        tunnel_address_v4: Ipv4Addr,
        tunnel_address_v6: Ipv6Addr,
        dns_addresses: Vec<IpAddr>,
    ) {
        self.inner.on_set_interface_config(
            tunnel_address_v4.to_string(),
            tunnel_address_v6.to_string(),
            serde_json::to_string(&dns_addresses)
                .expect("developer error: a list of ips should always be serializable"),
        );
    }

    fn on_update_routes(&self, route_list_4: Vec<Ipv4Network>, route_list_6: Vec<Ipv6Network>) {
        self.inner.on_update_routes(
            serde_json::to_string(&V4RouteList::new(route_list_4)).unwrap(),
            serde_json::to_string(&V6RouteList::new(route_list_6)).unwrap(),
        );
    }

    fn on_update_resources(&self, resource_list: Vec<ResourceDescription>) {
        self.inner.on_update_resources(
            serde_json::to_string(&resource_list)
                .expect("developer error: failed to serialize resource list"),
        );
    }

    fn on_disconnect(&self, error: &Error) {
        self.inner.on_disconnect(error.to_string());
    }
}

fn init_logging(log_dir: PathBuf, log_filter: String) -> Result<file_logger::Handle, TryInitError> {
    let (file_layer, handle) = file_logger::layer(&log_dir);

    tracing_subscriber::registry()
        .with(
            tracing_subscriber::fmt::layer()
                .with_ansi(false)
                .without_time()
                .with_level(false)
                .with_writer(make_writer::MakeWriter::new(
                    "dev.firezone.firezone",
                    "connlib",
                ))
                .with_filter(EnvFilter::new(log_filter.clone())),
        )
        .with(file_layer.with_filter(EnvFilter::new(log_filter)))
        .try_init()?;

    Ok(handle)
}

impl WrappedSession {
    // TODO: Refactor this when we refactor PhoenixChannel.
    // See https://github.com/firezone/firezone/issues/2158
    #[allow(clippy::too_many_arguments)]
    fn connect(
        api_url: String,
        token: String,
        device_id: String,
        device_name_override: Option<String>,
        os_version_override: Option<String>,
        log_dir: String,
        log_filter: String,
        callback_handler: ffi::CallbackHandler,
    ) -> Result<Self> {
        let logger = init_logging(log_dir.into(), log_filter)?;
        let secret = SecretString::from(token);

        let (private_key, public_key) = keypair();
        let url = LoginUrl::client(
            api_url.as_str(),
            &secret,
            device_id,
            device_name_override,
            public_key.to_bytes(),
        )?;

        let runtime = tokio::runtime::Builder::new_multi_thread()
            .worker_threads(1)
            .thread_name("connlib")
            .enable_all()
            .build()?;
        let _guard = runtime.enter(); // Constructing `PhoenixChannel` requires a runtime context.

        let args = ConnectArgs {
            private_key,
            callbacks: CallbackHandler {
                inner: Arc::new(callback_handler),
            },
            tcp_socket_factory: Arc::new(socket_factory::tcp),
            udp_socket_factory: Arc::new(socket_factory::udp),
        };
        let portal = PhoenixChannel::connect(
            Secret::new(url),
            get_user_agent(os_version_override, env!("CARGO_PKG_VERSION")),
            "client",
            (),
            ExponentialBackoffBuilder::default()
                .with_max_elapsed_time(Some(MAX_PARTITION_TIME))
                .build(),
            Arc::new(socket_factory::tcp),
        )?;
        let session = Session::connect(args, portal, runtime.handle().clone());
<<<<<<< HEAD
        session.set_tun(Box::new(Tun::new().map_err(|e| e.to_string())?));
=======
        session.set_tun(Tun::new()?);
>>>>>>> 23ef0e36

        Ok(Self {
            inner: session,
            runtime,
            logger,
        })
    }

    fn reconnect(&mut self) {
        self.inner.reconnect()
    }

    fn set_dns(&mut self, dns_servers: String) {
        self.inner
            .set_dns(serde_json::from_str(&dns_servers).unwrap())
    }

    fn disconnect(self) {
        self.inner.disconnect()
    }
}

fn err_to_string(result: Result<WrappedSession>) -> Result<WrappedSession, String> {
    result.map_err(|e| format!("{e:#}"))
}<|MERGE_RESOLUTION|>--- conflicted
+++ resolved
@@ -216,11 +216,7 @@
             Arc::new(socket_factory::tcp),
         )?;
         let session = Session::connect(args, portal, runtime.handle().clone());
-<<<<<<< HEAD
         session.set_tun(Box::new(Tun::new().map_err(|e| e.to_string())?));
-=======
-        session.set_tun(Tun::new()?);
->>>>>>> 23ef0e36
 
         Ok(Self {
             inner: session,
