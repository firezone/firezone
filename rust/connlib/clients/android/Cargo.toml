--- conflicted
+++ resolved
@@ -22,10 +22,7 @@
 log = "0.4"
 serde_json = "1"
 thiserror = "1"
-<<<<<<< HEAD
 url = "2.4.1"
-=======
 
 [target.'cfg(target_os = "android")'.dependencies]
-tracing-android = "0.2"
->>>>>>> cf80f031
+tracing-android = "0.2"