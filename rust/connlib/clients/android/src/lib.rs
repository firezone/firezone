--- conflicted
+++ resolved
@@ -28,11 +28,6 @@
     handle: file_logger::Handle,
 }
 
-<<<<<<< HEAD
-static LOGGING_GUARD: OnceLock<(WorkerGuard, file_logger::Handle)> = OnceLock::new();
-
-=======
->>>>>>> 57809f20
 impl Clone for CallbackHandler {
     fn clone(&self) -> Self {
         // This is essentially a `memcpy` to bypass redundant checks from
@@ -90,13 +85,8 @@
         .map_err(|source| CallbackError::CallMethodFailed { name, source })
 }
 
-<<<<<<< HEAD
 fn init_logging(log_dir: &Path) -> file_logger::Handle {
-=======
-fn init_logging(log_dir: PathBuf) {
-    static LOGGING_GUARD: OnceLock<WorkerGuard> = OnceLock::new();
-
->>>>>>> 57809f20
+    static LOGGING_GUARD: OnceLock<(WorkerGuard, file_logger::Handle)> = OnceLock::new();
     // On Android, logging state is persisted indefinitely after the System.loadLibrary
     // call, which means that a disconnect and tunnel process restart will not
     // reinitialize the guard. This is a problem because the guard remains tied to
