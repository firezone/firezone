--- conflicted
+++ resolved
@@ -77,37 +77,19 @@
     },
 };
 
-<<<<<<< HEAD
-#[derive(thiserror::Error, Debug)]
-pub(crate) enum Error {
-    #[error("Couldn't initialize COM: {0}")]
-    ComInitialize(windows::core::Error),
-    #[error("Couldn't stop worker thread")]
-    CouldntStopWorkerThread,
-    #[error("Couldn't creat NetworkListManager")]
-    CreateNetworkListManager(windows::core::Error),
-    #[error("Couldn't start listening to network events: {0}")]
-    Listening(windows::core::Error),
-    #[error("Couldn't stop listening to network events: {0}")]
-    Unadvise(windows::core::Error),
-}
-
 // async needed to match Linux
 #[allow(clippy::unused_async)]
-pub(crate) async fn new_dns_notifier(
+pub async fn new_dns_notifier(
     _tokio_handle: tokio::runtime::Handle,
-) -> Result<async_dns::CombinedListener> {
-    async_dns::CombinedListener::new()
-}
-
-pub(crate) async fn new_network_notifier(
+) -> Result<async_dns::DnsNotifier> {
+    async_dns::DnsNotifier::new()
+}
+
+pub async fn new_network_notifier(
     _tokio_handle: tokio::runtime::Handle,
 ) -> Result<NetworkNotifier> {
     NetworkNotifier::new().await
 }
-=======
-pub use async_dns::CombinedListener as DnsNotifier;
->>>>>>> 62e4bc25
 
 /// Notifies when we change Wi-Fi networks, change between Wi-Fi and Ethernet, or gain / lose Internet
 pub struct NetworkNotifier {
@@ -163,8 +145,11 @@
         Ok(())
     }
 
-    pub async fn notified(&mut self) {
+    // `Result` needed to match Linux
+    #[allow(clippy::unnecessary_wraps)]
+    pub async fn notified(&mut self) -> Result<()> {
         self.rx.recv().await;
+        Ok(())
     }
 }
 
