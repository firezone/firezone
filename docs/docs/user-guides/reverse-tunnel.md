--- conflicted
+++ resolved
@@ -23,18 +23,12 @@
 
 ![node-to-node](https://user-images.githubusercontent.com/52545545/155856835-2ad1f686-d894-43d1-8862-e3a8fcccee5c.png){:width="600"}
 
-<<<<<<< HEAD
+Start by creating Device A and Device B by navigating to `/users/[user_id]/new_device`.
 In the settings for each device, ensure the following parameters are set to the
 values listed below. You can set device settings when creating the WireGuard config
 (see [Add Devices]({%link docs/user-guides/add-devices.md%})).
 If you need to update settings on an existing device, you can do so by generating
 a new device config.
-=======
-Start by creating Device A and Device B by navigating to
-`/users/[user_id]/new_device`. In the settings for each device, ensure the
-following parameters are set to the values listed below. You can edit device
-settings by clicking the `Edit` button on the `settings/[device_id]/edit` page.
->>>>>>> ab6463a4
 
 Note `PersistentKeepalive` can also be set in on the
 `/settings/defaults` page for all devices.
