--- conflicted
+++ resolved
@@ -56,17 +56,10 @@
     permanent: false,
   },
   {
-<<<<<<< HEAD
-    source: "/dl/firezone-client-linux-headless/latest/armv7",
+    source: "/dl/firezone-client-headless-linux/latest/armv7",
     destination:
       // mark:automatic-version
-      "https://www.github.com/firezone/firezone/releases/download/1.0.0/firezone-client-linux-headless_1.0.0_armv7",
-=======
-    source: "/dl/firezone-client-headless-linux/latest/armv7l",
-    destination:
-      // mark:automatic-version
-      "https://www.github.com/firezone/firezone/releases/download/1.0.0/firezone-client-headless-linux_1.0.0_armv7l",
->>>>>>> d831071e
+      "https://www.github.com/firezone/firezone/releases/download/1.0.0/firezone-client-headless-linux_1.0.0_armv7",
     permanent: false,
   },
   // versioned
@@ -95,15 +88,9 @@
     permanent: false,
   },
   {
-<<<<<<< HEAD
-    source: "/dl/firezone-client-linux-headless/:version/armv7",
+    source: "/dl/firezone-client-headless-linux/:version/armv7",
     destination:
-      "https://www.github.com/firezone/firezone/releases/download/:version/firezone-client-linux-headless_:version_armv7",
-=======
-    source: "/dl/firezone-client-headless-linux/:version/armv7l",
-    destination:
-      "https://www.github.com/firezone/firezone/releases/download/:version/firezone-client-headless-linux_:version_armv7l",
->>>>>>> d831071e
+      "https://www.github.com/firezone/firezone/releases/download/:version/firezone-client-headless-linux_:version_armv7",
     permanent: false,
   },
   /*
