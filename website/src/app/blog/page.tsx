--- conflicted
+++ resolved
@@ -1,11 +1,6 @@
 import { Metadata } from "next";
 import NewsletterSignup from "@/components/NewsletterSignup";
-<<<<<<< HEAD
 import Posts from "./posts";
-=======
-import SummaryCard from "@/components/Blog/SummaryCard";
-import { Badge } from "@/components/Badges";
->>>>>>> 3578ea18
 
 export const metadata: Metadata = {
   title: "Blog • Firezone",
@@ -27,259 +22,7 @@
           </p>
         </div>
       </div>
-<<<<<<< HEAD
       <Posts/>
-=======
-      <div className="py-6 px-4 sm:py-8 sm:px-6 md:py-10 md:px-8 lg:py-12 lg:px-10 mx-auto max-w-screen-lg w-full">
-        <div className="grid divide-y">
-          <SummaryCard
-            title="September 2024 update"
-            date="September 30, 2024"
-            href="/blog/sep-2024-update"
-            authorName="Jamil Bou Kheir"
-            authorAvatarSrc={gravatar("jamil@firezone.dev")}
-            type="Announcement"
-          >
-            <div className="mb-2">
-              <div className="mb-2">In this update:</div>
-              <ul className="space-y-2 list-inside list-disc ml-4">
-                <li>
-                  <strong>New feature:</strong> Internet Resources
-                </li>
-                <li>
-                  <strong>New feature:</strong> REST API{" "}
-                  <Badge
-                    text="Beta"
-                    size="xs"
-                    textColor="blue-800"
-                    bgColor="blue-100"
-                  />
-                </li>
-                <li>
-                  <strong>New feature:</strong> Improved wildcard matching for
-                  DNS Resources
-                </li>
-                <li>
-                  <strong>Blog post:</strong>{" "}
-                  <Link
-                    href="/blog/sans-io"
-                    className="text-accent-500 underline hover:no-underline"
-                  >
-                    sans-IO: The secret to effective Rust for network services
-                  </Link>
-                </li>
-              </ul>
-            </div>
-          </SummaryCard>
-          <SummaryCard
-            title="sans-IO: The secret to effective Rust for network services"
-            date="July 2, 2024"
-            href="/blog/sans-io"
-            authorName="Thomas Eizinger"
-            authorAvatarSrc={gravatar("thomas@firezone.dev")}
-            type="Learn"
-          >
-            <p className="mb-2">
-              Firezone's data plane extensively uses the sans-IO design pattern.
-              This post explains why we chose it and how you too can make use of
-              it.
-            </p>
-          </SummaryCard>
-          <SummaryCard
-            title="June 2024 update"
-            date="June 21, 2024"
-            href="/blog/jun-2024-update"
-            authorName="Jamil Bou Kheir"
-            authorAvatarSrc={gravatar("jamil@firezone.dev")}
-            type="Announcement"
-          >
-            <div className="mb-2">
-              <div className="mb-2">In this update:</div>
-              <ul className="space-y-2 list-inside list-disc ml-4">
-                <li>
-                  <strong>New feature:</strong> Conditional access policies
-                </li>
-                <li>
-                  <strong>New feature:</strong> Directory sync support for
-                  JumpCloud
-                </li>
-                <li>
-                  <strong>Blog post:</strong>{" "}
-                  <Link
-                    href="/blog/using-tauri"
-                    className="text-accent-500 underline hover:no-underline"
-                  >
-                    Using Tauri to build a cross-platform security app
-                  </Link>
-                </li>
-                <li>
-                  <strong>Blog post:</strong>{" "}
-                  <Link
-                    href="/blog/improving-reliability-for-dns-resources"
-                    className="text-accent-500 underline hover:no-underline"
-                  >
-                    Improving reliability for DNS Resources
-                  </Link>
-                </li>
-                <li>
-                  New{" "}
-                  <Link href="/support" className="text-accent-500 underline">
-                    support
-                  </Link>{" "}
-                  page for getting help with Firezone.
-                </li>
-                <li>
-                  New{" "}
-                  <Link href="/changelog" className="text-accent-500 underline">
-                    changelog
-                  </Link>{" "}
-                  page with release notes for every component we ship.
-                </li>
-              </ul>
-            </div>
-          </SummaryCard>
-          <SummaryCard
-            title="Improving reliability for DNS Resources"
-            date="June 20, 2024"
-            href="/blog/improving-reliability-for-dns-resources"
-            authorName="Jamil Bou Kheir"
-            authorAvatarSrc={gravatar("jamil@firezone.dev")}
-            type="Announcement"
-          >
-            <p className="mb-2">
-              We're making some changes to the way DNS Resources are routed in
-              Firezone. These changes will be coming in Client and Gateway
-              versions 1.1 and later. Continue reading to understand how these
-              changes will affect your network and what you need to do to take
-              advantage of them.
-            </p>
-          </SummaryCard>
-          <SummaryCard
-            title="Using Tauri to build a cross-platform security app"
-            date="June 11, 2024"
-            href="/blog/using-tauri"
-            authorName="ReactorScram"
-            authorAvatarSrc="/images/avatars/reactorscram.png"
-            type="Learn"
-          >
-            <p className="mb-2">
-              We chose Tauri over other frameworks because it was the fastest
-              way to get the Firezone Client working on Linux and Windows.
-            </p>
-          </SummaryCard>
-          <SummaryCard
-            title="How DNS works in Firezone"
-            date="May 8, 2024"
-            href="/blog/how-dns-works-in-firezone"
-            authorName="Gabriel Steinberg"
-            authorAvatarSrc={gravatar("gabriel@firezone.dev")}
-            type="Learn"
-          >
-            <p className="mb-2">
-              Firezone's approach to DNS works a bit differently than one might
-              expect. One question we often get from new users is, "why do my
-              DNS Resources resolve to a different IP address with Firezone
-              enabled?". Great question -- read on to find out.
-            </p>
-          </SummaryCard>
-          <SummaryCard
-            title="May 2024 update"
-            date="May 1, 2024"
-            href="/blog/may-2024-update"
-            authorName="Jamil Bou Kheir"
-            authorAvatarSrc={gravatar("jamil@firezone.dev")}
-            type="Announcement"
-          >
-            <div className="mb-2">
-              <div className="mb-2">In this update:</div>
-              <ul className="space-y-2 list-inside list-disc ml-4">
-                <li>
-                  <strong>New feature:</strong> Traffic restrictions
-                </li>
-                <li>
-                  Blog:{" "}
-                  <Link
-                    href="/blog/how-dns-works-in-firezone"
-                    className="text-accent-500 underline hover:no-underline"
-                  >
-                    How DNS works in Firezone
-                  </Link>
-                </li>
-                <li>Connectivity and reliability improvements</li>
-              </ul>
-            </div>
-          </SummaryCard>
-          <SummaryCard
-            title="April 2024 update: GA"
-            date="April 1, 2024"
-            href="/blog/apr-2024-update"
-            authorName="Jamil Bou Kheir"
-            authorAvatarSrc={gravatar("jamil@firezone.dev")}
-            type="Announcement"
-          >
-            <p className="mb-2">
-              Firezone{" "}
-              <Link
-                href="/blog/apr-2024-update"
-                className="text-accent-500 underline hover:no-underline"
-              >
-                1.0 GA is now available
-              </Link>
-              ! Also in this update:
-            </p>
-            <ul className="list-inside list-disc ml-4">
-              <li>
-                Firezone 1.0 signups are{" "}
-                <Link
-                  href="https://app.firezone.dev/sign_up"
-                  className="text-accent-500 underline hover:no-underline"
-                >
-                  now open
-                </Link>
-              </li>
-              <li>New Team plan with self-serve billing</li>
-              <li>
-                Clients available for Windows, macOS, iOS, Android, and Linux
-              </li>
-              <li>Network roaming support</li>
-            </ul>
-          </SummaryCard>
-          <SummaryCard
-            title="March 2024 update"
-            date="March 1, 2024"
-            href="/blog/mar-2024-update"
-            authorName="Jamil Bou Kheir"
-            authorAvatarSrc={gravatar("jamil@firezone.dev")}
-            type="Announcement"
-          >
-            <p className="mb-2">
-              Firezone{" "}
-              <Link
-                href="/blog/mar-2024-update"
-                className="text-accent-500 underline hover:no-underline"
-              >
-                1.0.0-pre.9 is released
-              </Link>
-              ! In this update:
-            </p>
-            <ul className="list-inside list-disc ml-4">
-              <li>Windows and Linux betas</li>
-              <li>Directory sync for Microsoft Entra ID and Okta</li>
-              <li>Improved performance and stability</li>
-            </ul>
-          </SummaryCard>
-          <SummaryCard
-            title="January 2024 update"
-            date="January 1, 2024"
-            href="/blog/jan-2024-update"
-            authorName="Jamil Bou Kheir"
-            authorAvatarSrc={gravatar("jamil@firezone.dev")}
-            type="Announcement"
-          >
-            <p className="mb-2">Happy new year from the Firezone team!</p>
->>>>>>> 3578ea18
-
-      
     </section>
   );
 }