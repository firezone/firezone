import Link from "next/link";
import Image from "next/image";
import ActionLink from "@/components/ActionLink";
import BattleCard from "@/components/BattleCard";
import { RunaCap } from "@/components/Badges";
import FeatureSection from "@/components/FeatureSection";
import { Metadata } from "next";
import { CustomerLogosGrayscale } from "@/components/CustomerLogos";
import { HiArrowLongRight } from "react-icons/hi2";
import {
  AppleIcon,
  WindowsIcon,
  LinuxIcon,
  AndroidIcon,
  ChromeIcon,
} from "@/components/Icons";

import {
  SlideIn,
  RotatingWords,
  Strike,
  FadeIn,
} from "@/components/Animations";
import ElevatorPitch from "@/components/ElevatorPitch";
import "@/styles/hero.css";
import CustomerTestimonials from "@/components/CustomerTestimonials";
import FeatureCards from "@/components/FeatureCards";
import SingleFeature from "@/components/SingleFeature";
import UseCaseCards from "@/components/UseCaseCards";
import Banner from "@/components/Banner";
import { Badge } from "@/components/Badges";

export const metadata: Metadata = {
  title: "Firezone: Zero trust access that scales",
  description:
    "Firezone is a fast, flexible VPN replacement built on WireGuard® that eliminates tedious configuration and integrates with your identity provider.",
};

export default function Page() {
  return (
    <>
      <section className="bg-neutral-950 bg-hero pt-28 mb-16">
        <div className="flex flex-col items-center mx-auto md:px-0 px-4 max-w-screen-md">
          <Banner href="/blog/sep-2024-update" active>
            <Badge
              text="New"
              bgColor="accent-700"
              textColor="accent-200"
              size="sm"
            />
            <span className="ml-1 ">
              Internet Resources, REST API, and more
            </span>
            <HiArrowLongRight className="inline-block mx-1 w-5 h-5 duration-50 transition transform group-hover:translate-x-1" />
          </Banner>
          <h1
            className={
              "font-manrope mb-8 text-5xl sm:text-6xl md:text-7xl text-center drop-shadow-[inset_0_2px_0_0_rgba(255,255,255,100)] font-medium tracking-tight leading-tight bg-gradient-to-b from-white from-70% to-slate-200 text-transparent bg-clip-text"
            }
          >
            Upgrade your VPN to zero-trust access
          </h1>
          <p className={"text-xl text-center text-neutral-400"}>
            Firezone is a fast, flexible VPN replacement built on WireGuard®
            that protects your most valuable resources without tedious
            configuration.
          </p>
          <div className="flex sm:flex-row flex-col-reverse items-center justify-center sm:gap-x-6 md:gap-x-12 mt-10 w-full">
            <div className="flex items-center my-4 mr-4">
              <ActionLink
                size="lg"
                href="https://app.firezone.dev/sign_up"
                color="neutral-100"
                transitionColor="primary-450"
              >
                Get started for free
              </ActionLink>
            </div>
            <div className=" flex items-center w-full sm:w-fit">
              <button
                type="button"
                className="tracking-tight group shadow-primary-700 text-lg sm:w-48 w-full inline-flex shadow-lg justify-center items-center md:py-3 py-2 px-5 font-semibold text-center text-white rounded bg-primary-450 hover:ring-1 hover:ring-primary-450 duration-50 transform transition"
              >
                <Link href="/contact/sales">Book a demo</Link>
                <HiArrowLongRight className="group-hover:translate-x-1 transition duration-50 group-hover:scale-110 transform ml-2 -mr-1 w-7 h-7" />
              </button>
            </div>
          </div>
        </div>
<<<<<<< HEAD
        <div className="pt-16 pb-4 max-w-[1020px] mx-auto">
          <div className="text-center text-sm mb-6 font-base text-neutral-600">
=======
        <div className="pt-24 pb-4 max-w-screen-xl mx-auto">
          <div className="text-center text-sm mb-6 font-base text-neutral-500">
>>>>>>> f4f2b45d
            Backed by{" "}
            <Image
              src="/images/yc-logo-gray.png"
              alt="yc logo gray"
              width={100}
              height={40}
              className="mx-1 md:mx-1.5 inline-flex pb-0.5"
            />{" "}
            and trusted by hundreds of organizations
          </div>
          <CustomerLogosGrayscale />
        </div>
      </section>

      <ElevatorPitch />

      <FeatureSection
        reverse
        titleCaption="Stay secure"
        title="Syncs with your identity provider"
        description={
          <p className="text-lg text-pretty text-neutral-800">
            Users and groups automatically sync with your identity provider,
            making onboarding and offboarding a breeze.
          </p>
        }
        image={
          <Image
            src="/images/feature-syncs-with-idp.png"
            width={463}
            height={437}
            alt="Syncs with your identity provider"
          />
        }
        cta={
          <ActionLink
            color="neutral-900"
            transitionColor="primary-450"
            size="lg"
            href="/kb/authenticate/directory-sync"
          >
            Set up directory sync
          </ActionLink>
        }
      />

      <FeatureSection
        titleCaption="Stay compliant"
        title={
          <span>
            <span className="text-primary-450">More control </span> over your
            network
          </span>
        }
        description={
          <p className="text-lg text-pretty text-neutral-800">
            Restrict access based on realtime conditions like device location,
            time of day, and more, and view every authorized connection by user,
            resource, or policy.
          </p>
        }
        image={
          <Image
            src="/images/policy-conditions.png"
            width={598}
            height={553}
            alt="Policy conditions"
          />
        }
        cta={
          <ActionLink
            color="neutral-900"
            transitionColor="primary-450"
            size="lg"
            href="/kb/deploy/policies#conditional-access-policies"
          >
            See supported conditions
          </ActionLink>
        }
      />

      <section className="py-24">
        <div className="sm:mx-auto px-4 mb-8 text-3xl md:text-4xl lg:text-5xl text-pretty text-center">
          <h6 className="uppercase text-sm font-semibold text-primary-450 place-content-center tracking-wide mb-2">
            Flexible security
          </h6>
          <h3
            className={`mb-4 tracking-tight font-bold leading-tight inline-block font-manrope`}
          >
            Runs <span className="text-primary-450">everywhere </span>
            your business does
          </h3>
        </div>

        <div className="mx-auto px-4 mt-8 max-w-screen-lg grid sm:grid-cols-2 gap-8 lg:gap-16">
          <div className="flex flex-col p-4">
            <div className="mb-12 grid grid-cols-2 gap-6">
              <div className="py-5 flex items-center justify-center bg-neutral-200 rounded-lg">
                <AppleIcon size={12} href="/kb/client-apps/macos-client">
                  <span className="inline-block pt-4 w-full text-center">
                    macOS
                  </span>
                </AppleIcon>
              </div>
              <div className="py-5 flex items-center justify-center bg-neutral-200 rounded-lg">
                <WindowsIcon size={12} href="/kb/client-apps/windows-client">
                  <span className="inline-block pt-4 w-full text-center">
                    Windows
                  </span>
                </WindowsIcon>
              </div>
              <div className="py-5 flex items-center justify-center bg-neutral-200 rounded-lg">
                <LinuxIcon size={12} href="/kb/client-apps/linux-client">
                  <span className="inline-block pt-4 w-full text-center">
                    Linux
                  </span>
                </LinuxIcon>
              </div>
              <div className="py-5 flex items-center justify-center bg-neutral-200 rounded-lg">
                <AndroidIcon size={12} href="/kb/client-apps/android-client">
                  <span className="inline-block pt-4 w-full text-center">
                    Android
                  </span>
                </AndroidIcon>
              </div>
              <div className="py-5 flex items-center justify-center bg-neutral-200 rounded-lg">
                <ChromeIcon size={12} href="/kb/client-apps/android-client">
                  <span className="inline-block pt-4 w-full text-center">
                    ChromeOS
                  </span>
                </ChromeIcon>
              </div>
              <div className="py-5 flex items-center justify-center bg-neutral-200 rounded-lg">
                <AppleIcon size={12} href="/kb/client-apps/ios-client">
                  <span className="inline-block pt-4 w-full text-center">
                    iOS
                  </span>
                </AppleIcon>
              </div>
            </div>
            <div className="text-center md:text-left mt-auto">
              <p className="text-lg text-neutral-800">
                Clients are available for every major platform, require no
                configuration, and stay connected even when switching WiFi
                networks.
              </p>
              <p className="mt-4">
                <ActionLink
                  color="neutral-900"
                  transitionColor="primary-450"
                  size="lg"
                  href="/kb/client-apps"
                >
                  Download Client apps
                </ActionLink>
              </p>
            </div>
          </div>
          <div className="flex flex-col p-4">
            <div className="mb-12">
              <div className="py-0.5 flex flex-col justify-between space-y-8 md:space-y-12">
                <div className="mx-8 md:mx-16 flex justify-start">
                  <Image
                    width={200}
                    height={200}
                    alt="Gateway"
                    src="/images/docker.svg"
                  />
                </div>
                <div className="mx-8 md:mx-16 flex justify-end">
                  <Image
                    width={200}
                    height={200}
                    alt="Gateway"
                    src="/images/terraform.svg"
                  />
                </div>
                <div className="mx-8 md:mx-16 flex justify-start">
                  <Image
                    width={200}
                    height={200}
                    alt="Gateway"
                    src="/images/kubernetes.svg"
                  />
                </div>
                <div className="mx-8 md:mx-16 flex justify-end">
                  <Image
                    width={200}
                    height={200}
                    alt="Gateway"
                    src="/images/pulumi.svg"
                  />
                </div>
              </div>
              <pre className="mt-8 text-xs p-2 bg-neutral-950 rounded shadow text-neutral-50 text-wrap">
                <code>
                  <strong>FIREZONE_TOKEN</strong>=&lt;your-token&gt; \<br /> ./
                  <strong>firezone-gateway</strong>
                </code>
              </pre>
            </div>
            <div className="mt-auto text-center md:text-left">
              <p className="text-lg text-neutral-800">
                Gateways are lightweight Linux binaries you deploy anywhere you
                need access. Just configure a token with your preferred tool and
                you're done.
              </p>
              <p className="mt-4">
                <ActionLink
                  color="neutral-900"
                  transitionColor="primary-450"
                  size="lg"
                  href="/kb/deploy/gateways"
                >
                  Deploy your first Gateway
                </ActionLink>
              </p>
            </div>
          </div>
        </div>
      </section>

      {/* Feature section: Open source for transparency and trust. */}
      <section className="py-24">
        <div className="sm:mx-auto px-4 mb-4 md:mb-8 text-3xl md:text-4xl lg:text-5xl text-pretty text-center">
          <h6 className="uppercase text-sm font-semibold place-content-center text-primary-450 tracking-wide mb-2">
            Open source
          </h6>
          <h3
            className={`mb-4 tracking-tight font-bold inline-block font-manrope`}
          >
            <span className="text-primary-450">Open source</span> for
            transparency and trust
          </h3>
        </div>

        <div className="mx-auto px-4 max-w-screen-md">
          <p className="text-lg text-center -mt-3 text-neutral-800 text-pretty">
            How can you trust a zero-trust solution if you can't see its source?
            We build Firezone in the open so anyone can make sure it does
            exactly what we claim it does, and nothing more.
          </p>
        </div>

        <div className="mx-auto flex max-w-screen-md justify-center mt-8">
          <Image
            src="https://api.star-history.com/svg?repos=firezone/firezone&type=Date"
            alt="Firezone stars"
            width={800}
            height={600}
            className="mx-auto px-4 md:px-0"
          />
        </div>
        <div className="flex flex-col justify-center items-center px-4">
          <div className="w-full flex flex-wrap max-w-screen-sm justify-between mt-8">
            <div className="mx-auto md:mx-0 min-w-48 w-auto mb-8 flex justify-center items-center">
              <RunaCap />
            </div>
            <div className="mx-auto md:mx-0 min-w-48 w-auto mb-8 flex justify-center items-center">
              <ActionLink
                color="neutral-900"
                transitionColor="primary-450"
                size="lg"
                href="https://www.github.com/firezone/firezone"
              >
                Leave us a star
              </ActionLink>
            </div>
          </div>
        </div>
      </section>

      <CustomerTestimonials />

      <UseCaseCards />

      <BattleCard />
    </>
  );
}<|MERGE_RESOLUTION|>--- conflicted
+++ resolved
@@ -87,13 +87,8 @@
             </div>
           </div>
         </div>
-<<<<<<< HEAD
-        <div className="pt-16 pb-4 max-w-[1020px] mx-auto">
-          <div className="text-center text-sm mb-6 font-base text-neutral-600">
-=======
-        <div className="pt-24 pb-4 max-w-screen-xl mx-auto">
+        <div className="pt-24 pb-4 max-w-[1020px] mx-auto">
           <div className="text-center text-sm mb-6 font-base text-neutral-500">
->>>>>>> f4f2b45d
             Backed by{" "}
             <Image
               src="/images/yc-logo-gray.png"
