--- conflicted
+++ resolved
@@ -115,59 +115,6 @@
 
       {/* Feature section 1: Secure access to your most sensitive resources in minutes. */}
       <section className="bg-white px-4 sm:px-8 md:px-16 py-20 md:py-16">
-<<<<<<< HEAD
-        <div className="flex w-full lg:flex-row flex-col justify-center gap-6 lg:gap-16 xl:gap-36 items-center my-8 md:my-16">
-          <ElevatorPitch />
-          <div className="w-full h-auto lg:max-w-[600px] overflow-hidden flex justify-center items-center rounded-xl lg:h-[600px] lg:w-[40%] bg-gradient-to-b from-[#FFF5ED] to-[#F2EEFE]">
-            <img
-              src="/images/simple-demonstration.png"
-              className="max-w-[600px] w-full lg:max-h-[400px] lg:object-cover rounded-lg"
-            />
-          </div>
-        </div>
-        <section className=" py-24 bg-white">
-          <BattleCard2 />
-        </section>
-
-        <div className="flex justify-center items-center px-4 mx-auto mt-8 md:mt-16 max-w-screen-lg">
-          <UpgradeDiagram />
-        </div>
-
-        <div className="items-stretch mx-auto mt-8 md:mt-16 gap-4 sm:gap-8 max-w-sm md:max-w-screen-lg grid md:grid-cols-3">
-          <SlideIn
-            direction="left"
-            delay={0.5}
-            duration={1}
-            className="flex flex-col p-4"
-          >
-            <h4 className="mb-2 md:mb-4 text-md sm:text-lg md:text-xl font-semibold tracking-tight text-primary-450 uppercase">
-              Flexible
-            </h4>
-            <p className="text-md sm:text-lg md:text-xl tracking-tight md:text-justify">
-              Control access to VPCs, subnets, hosts by IP or DNS, and even
-              public SaaS apps.
-            </p>
-          </SlideIn>
-          <SlideIn
-            direction="left"
-            delay={0.75}
-            duration={1}
-            className="flex flex-col p-4"
-          >
-            <h4 className="mb-2 md:mb-4 text-md sm:text-lg md:text-xl font-semibold tracking-tight text-primary-450 uppercase">
-              Secure
-            </h4>
-            <p className="text-md sm:text-lg md:text-xl tracking-tight md:text-justify">
-              Users and groups automatically sync with your identity provider,
-              so access is revoked as soon as employees leave.
-            </p>
-          </SlideIn>
-          <SlideIn
-            direction="left"
-            delay={1}
-            duration={1}
-            className="flex flex-col p-4"
-=======
         <ElevatorPitch />
         <section className=" py-16 bg-white">
           <BattleCard2 />
@@ -183,7 +130,6 @@
           when switching WiFi networks."
             link="/kb/architecture"
             buttonDesc="Read about Firezone's architecture"
->>>>>>> 2458c1fc
           >
             <div className="relative flex flex-col -space-y-4 items-center">
               <div className="absolute z-10 bg-primary-200 rounded-full w-[400px] h-[400px]" />
