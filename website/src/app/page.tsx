import Link from "next/link";
import Image from "next/image";
import ActionLink from "@/components/ActionLink";
import BattleCard2 from "@/components/BattleCard2";
import { RunaCap } from "@/components/Badges";
import { Metadata } from "next";
import { CustomerLogosGrayscale } from "@/components/CustomerLogos";
import {
  HiShieldCheck,
  HiCheck,
  HiFingerPrint,
  HiArrowLongRight,
  HiGlobeAlt,
  HiHome,
  HiRocketLaunch,
} from "react-icons/hi2";
import {
  AppleIcon,
  WindowsIcon,
  LinuxIcon,
  AndroidIcon,
  ChromeIcon,
} from "@/components/Icons";

import {
  SlideIn,
  RotatingWords,
  Strike,
  FadeIn,
} from "@/components/Animations";
import ElevatorPitch from "@/components/ElevatorPitch";
import SpeedChart from "@/components/Animations/SpeedChart";
import UpgradeDiagram from "@/components/Animations/UpgradeDiagram";
import ComplianceDiagram from "@/components/Animations/ComplianceDiagram";
import SimpleArchitecture from "@/components/Animations/SimpleArchitecture";
import { manrope } from "@/lib/fonts";
import "@/styles/hero.css";

export const metadata: Metadata = {
  title: "Firezone: Zero trust access that scales",
  description:
    "Firezone is a fast, flexible VPN replacement built on WireGuard® that eliminates tedious configuration and integrates with your identity provider.",
};

export default function Page() {
  return (
    <>
      <section className="bg-neutral-900 bg-hero pt-28 xl:pt-32">
        <div className="flex flex-col items-center mx-auto md:px-0 px-4 max-w-screen-md">
          {/* <div className="absolute translate-y-16 justify-self-center self-center blur-[120px] bg-[rgba(94,82,239,0.5)] rounded-full w-[220px] h-[220px]" /> */}
          {/* <button className="flex w-fit mb-2 gap-2 text-xs items-center p-1.5 text-neutral-500 font-manrope font-500 border-[1px] rounded-full border-neutral-900 hover:text-neutral-200 transition-all ">
            <img src="/images/play-icon.svg" className="h-5 w-5" />
            <Link href="/blog">
              <p className="pe-4">Read our latest updates</p>
            </Link>
          </button> */}
          <h1
            className={
              manrope.className +
              " mb-8 text-5xl sm:text-6xl md:text-7xl text-center drop-shadow-[inset_0_2px_0_0_rgba(255,255,255,100)] font-medium tracking-tight leading-none bg-gradient-to-b from-white from-70% to-slate-200 text-transparent bg-clip-text"
            }
          >
            Upgrade your VPN to zero-trust access
          </h1>
          <h3
            className={
              manrope.className + "my-4 text-xl text-center text-neutral-400"
            }
          >
            Firezone is a fast, flexible VPN replacement built on WireGuard®
            that protects your workforce without tedious configuration.
          </h3>
          <div className="flex sm:flex-row flex-col-reverse items-center justify-center sm:gap-x-6 md:gap-x-12 mt-4 w-full">
            <div className="flex items-center my-4 mr-4">
              <button
                type="button"
                className="group text-neutral-300 inline-flex justify-center items-center py-2 md:text-lg text-md font-semibold border-b-2 border-neutral-200 hover:border-primary-450 hover:text-primary-450 duration-50 transform transition"
              >
                <Link href="https://app.firezone.dev/sign_up">
                  Get started for free
                </Link>
                <HiArrowLongRight className="group-hover:text-primary-450 group-hover:translate-x-1 transition duration-50 group-hover:scale-110 transform ml-2 -mr-1 w-7 h-7" />
              </button>
            </div>
            <div className=" flex items-center w-full sm:w-fit">
              <button
                type="button"
                className="group shadow-primary-700 md:text-lg text-md sm:w-48 w-full inline-flex shadow-lg justify-center items-center md:py-3 py-2 px-5 font-semibold text-center text-white rounded bg-primary-450 hover:ring-1 hover:ring-primary-450 duration-50 transform transition"
              >
                <Link href="/contact/sales">Book a demo</Link>
                <HiArrowLongRight className="group-hover:translate-x-1 transition duration-50 group-hover:scale-110 transform ml-2 -mr-1 w-7 h-7" />
              </button>
            </div>
          </div>
        </div>
        <div className="pt-16 pb-8 max-w-screen-xl mx-auto">
          <div className="text-center text-sm mb-6 font-base text-neutral-600">
            Backed by{" "}
            <Image
              src="/images/yc-logo-gray.svg"
              alt="yc logo gray"
              width={100}
              height={40}
              className="mx-1 md:mx-1.5 inline-flex pb-0.5"
            />{" "}
            and trusted by hundreds of organizations
          </div>
          <CustomerLogosGrayscale />
        </div>
      </section>

      {/* TODO: ACLs for the rest of us */}

      {/* Feature section 1: Secure access to your most sensitive resources in minutes. */}
<<<<<<< HEAD
      <section className="bg-white px-4 sm:px-8 md:px-16 py-20 md:py-16">
        <div className="flex w-full lg:flex-row flex-col justify-center gap-6 lg:gap-16 xl:gap-36 items-center my-8 md:my-16">
          <ElevatorPitch />
          <div className="w-full flex justify-center items-center rounded-xl h-[600px] lg:w-[40%] bg-gradient-to-b from-[#FFF5ED] to-[#F2EEFE]">
            <img
              src="/images/simple-demonstration.png"
              className="max-w-[800px] lg:max-h-[400px] w-full lg:h-auto object-cover rounded-lg"
            />
          </div>
=======
      <section className="bg-white py-20 md:py-16">
        <div className="sm:mx-auto md:px-16 px-4 mb-4 md:mb-8 text-4xl md:text-6xl text-pretty text-center">
          <h3 className=" tracking-tight font-bold inline-block">
            Supercharge your workforce in{" "}
            <span className="text-primary-450">minutes</span>.
          </h3>
        </div>

        <div className="mx-auto px-4 max-w-screen-md">
          <p className="text-md md:text-xl text-center tracking-tight text-pretty">
            Replace your obsolete VPN with a modern zero trust upgrade. Firezone
            supports the workflows and access patterns you're already familiar
            with, so you can get started in minutes and incrementally adopt more
            zero-trust patterns over time.
          </p>
>>>>>>> 64a9efd3
        </div>
        <section className="border-t border-neutral-200 py-24 bg-white">
          <BattleCard2 />
        </section>

        <div className="flex justify-center items-center px-4 mx-auto mt-8 md:mt-16 max-w-screen-lg">
          <UpgradeDiagram />
        </div>

        <div className="items-stretch mx-auto mt-8 md:mt-16 gap-4 sm:gap-8 max-w-sm md:max-w-screen-lg grid md:grid-cols-3">
          <SlideIn
            direction="left"
            delay={0.5}
            duration={1}
            className="flex flex-col p-4"
          >
            <h4 className="mb-2 md:mb-4 text-md sm:text-lg md:text-xl font-semibold tracking-tight text-primary-450 uppercase">
              Flexible
            </h4>
            <p className="text-md sm:text-lg md:text-xl tracking-tight md:text-justify">
              Control access to VPCs, subnets, hosts by IP or DNS, and even
              public SaaS apps.
            </p>
          </SlideIn>
          <SlideIn
            direction="left"
            delay={0.75}
            duration={1}
            className="flex flex-col p-4"
          >
            <h4 className="mb-2 md:mb-4 text-md sm:text-lg md:text-xl font-semibold tracking-tight text-primary-450 uppercase">
              Secure
            </h4>
            <p className="text-md sm:text-lg md:text-xl tracking-tight md:text-justify">
              Users and groups automatically sync with your identity provider,
              so access is revoked as soon as employees leave.
            </p>
          </SlideIn>
          <SlideIn
            direction="left"
            delay={1}
            duration={1}
            className="flex flex-col p-4"
          >
            <h4 className="mb-2 md:mb-4 text-md sm:text-lg md:text-xl font-semibold tracking-tight text-primary-450 uppercase">
              Granular
            </h4>
            <p className="text-md sm:text-lg md:text-xl tracking-tight md:text-justify">
              Restrict access even further with port-level rules that allow
              access to some services but not others, even on the same host.
            </p>
          </SlideIn>
        </div>

        <div className="flex justify-center mt-8">
          <ActionLink
            className="text-md md:text-xl tracking-tight font-medium"
            href="/kb/deploy/resources"
            color="accent-500"
          >
            Protect your resources
          </ActionLink>
        </div>
      </section>

      {/* Feature section 2: Achieve compliance in minutes, not weeks. */}
      <section className="bg-white py-20 md:py-16">
        <div className="sm:mx-auto px-4 mb-4 md:mb-8 text-4xl md:text-6xl text-pretty text-center">
          <h3 className=" tracking-tight font-bold inline-block">
            Achieve compliance{" "}
            <span className="text-primary-450">without </span>
            the headache.
          </h3>
        </div>

        <div className="mx-auto px-4 max-w-screen-md">
          <p className="text-md md:text-xl text-center tracking-tight text-pretty">
            Connections are always end-to-end encrypted with keys that rotate
            daily, and are directly established between your Users and Gateways,
            so we can never see your data. Firezone's advanced Policy Engine
            logs who accessed what and when and can be configured to allow
            access only from certain countries, IPs, and timeframes, so you can
            easily demonstrate compliance with internal and external security
            audits.
          </p>
        </div>

        <div className="flex justify-center items-center px-4 md:px-0 mx-auto mt-8 md:mt-16 max-w-screen-lg">
          <ComplianceDiagram />
        </div>

        <div className="flex justify-center mt-8 md:mt-16">
          <ActionLink
            className=" text-md md:text-xl tracking-tight font-medium text-accent-500"
            href="/kb/architecture"
            color="accent-500"
          >
            Read about Firezone's architecture
          </ActionLink>
        </div>
      </section>

      {/* Feature section 3: Add 2FA to WireGuard. */}
      <section className="bg-neutral-50 py-20 md:py-16">
        <div className="sm:mx-auto px-4 mb-4 md:mb-8 text-4xl md:text-6xl text-pretty text-center">
          <h3 className=" tracking-tight font-bold inline-block">
            Add <span className="text-primary-450">two-factor </span>
            auth to WireGuard.
          </h3>
        </div>

        <div className="mx-auto px-4 max-w-screen-md">
          <p className="text-md md:text-xl text-center tracking-tight text-pretty">
            Looking for 2FA for WireGuard? Look no further. Firezone integrates
            with any OIDC-compatible identity provider to consistently enforce
            multi-factor authentication across your workforce.
          </p>
        </div>

        <div className="flex justify-center mt-8 md:mt-16">
          <SlideIn direction="top" delay={0.35} duration={1}>
            <Image
              width={1024}
              height={800}
              alt="Auth diagram"
              src="/images/auth.png"
              className="mx-auto px-4 md:px-0"
            />
          </SlideIn>
        </div>

        <div className="flex justify-center mt-8 md:mt-16">
          <ActionLink
            className=" text-md md:text-xl tracking-tight font-medium"
            href="/kb/authenticate"
            color="accent-500"
          >
            Connect your identity provider
          </ActionLink>
        </div>
      </section>

      {/* Feature section 4: Say goodbye to bandwidth problems. */}
      <section className="bg-neutral-900 text-neutral-50 py-20 md:py-16">
        <div className="sm:mx-auto px-4 mb-4 md:mb-8 text-4xl md:text-6xl text-pretty text-center">
          <h3 className="tracking-tight font-bold inline-block">
            <Strike>Bandwidth problems.</Strike>
          </h3>
        </div>

        <div className="mx-auto mt-8 px-4 max-w-screen-md">
          <p className="text-md md:text-xl text-center tracking-tight text-pretty">
            Eliminate throughput bottlenecks that plague other VPNs. Firezone's
            load-balancing architecture scales horizontally to handle an
            unlimited number of connections to even the most bandwidth-intensive
            services. Need more speed? Just add more Gateways.
          </p>
        </div>

        <div className="flex justify-center max-w-screen-sm mx-auto mt-12 px-4 md:px-0">
          <SpeedChart />
        </div>

        <div className="flex justify-center mt-4 md:mt-16">
          <ActionLink
            className=" text-md md:text-xl tracking-tight font-semibold "
            href="/kb/use-cases/scale-vpc-access"
            color="primary-450"
            transitionColor="white"
          >
            Scale access to your VPCs
          </ActionLink>
        </div>
      </section>

      {/* Feature section 5: No more open firewall ports. */}
      <section className="bg-white py-20 md:py-16">
        <div className="sm:mx-auto px-4 mb-4 md:mb-8 text-4xl md:text-6xl text-pretty text-center">
          <h3 className="tracking-tight font-bold inline-block">
            Say <span className="text-primary-450">goodbye</span> to firewall
            configuration.
          </h3>
        </div>

        <div className="mx-auto px-4 max-w-screen-md">
          <p className="text-md md:text-xl text-center tracking-tight text-pretty">
            Firezone securely punches through firewalls with ease, so keep those
            ports closed. Connections pick the shortest path and your attack
            surface is minimized, keeping your most sensitive resources
            invisible to attackers.
          </p>
        </div>

        <div className="flex justify-center items-center px-4 md:px-0 mx-auto mt-8 md:mt-16 max-w-screen-lg">
          <SimpleArchitecture />
        </div>

        <div className="flex justify-center mt-8">
          <ActionLink
            className="text-md md:text-xl tracking-tight font-medium"
            href="/kb/deploy"
            color="accent-500"
          >
            Make your resources invisible
          </ActionLink>
        </div>
      </section>

      {/* Feature section 6: Runs everywhere your business does. */}
      <section className="bg-neutral-50 py-20 md:py-16">
        <div className="sm:mx-auto px-4 mb-4 md:mb-8 text-4xl md:text-6xl text-pretty text-center">
          <h3 className="tracking-tight font-bold inline-block">
            Runs <span className="text-primary-450">everywhere </span>
            your business does.
          </h3>
        </div>

        <div className="mx-auto px-4 mt-8 max-w-screen-lg grid sm:grid-cols-2 gap-8 lg:gap-16">
          <div className="flex flex-col p-4">
            <div className="mb-12 grid grid-cols-2 gap-4">
              <div className="p-4 flex items-center justify-center bg-white rounded-lg border-2 border-neutral-200">
                <AppleIcon size={12} href="/kb/client-apps/macos-client">
                  <span className="inline-block pt-4 w-full text-center">
                    macOS
                  </span>
                </AppleIcon>
              </div>
              <div className="p-4 flex items-center justify-center bg-white rounded-lg border-2 border-neutral-200">
                <WindowsIcon size={12} href="/kb/client-apps/windows-client">
                  <span className="inline-block pt-4 w-full text-center">
                    Windows
                  </span>
                </WindowsIcon>
              </div>
              <div className="p-4 flex items-center justify-center bg-white rounded-lg border-2 border-neutral-200">
                <LinuxIcon size={12} href="/kb/client-apps/linux-client">
                  <span className="inline-block pt-4 w-full text-center">
                    Linux
                  </span>
                </LinuxIcon>
              </div>
              <div className="p-4 flex items-center justify-center bg-white rounded-lg border-2 border-neutral-200">
                <AndroidIcon size={12} href="/kb/client-apps/android-client">
                  <span className="inline-block pt-4 w-full text-center">
                    Android
                  </span>
                </AndroidIcon>
              </div>
              <div className="p-4 flex items-center justify-center bg-white rounded-lg border-2 border-neutral-200">
                <ChromeIcon size={12} href="/kb/client-apps/android-client">
                  <span className="inline-block pt-4 w-full text-center">
                    ChromeOS
                  </span>
                </ChromeIcon>
              </div>
              <div className="p-4 flex items-center justify-center bg-white rounded-lg border-2 border-neutral-200">
                <AppleIcon size={12} href="/kb/client-apps/ios-client">
                  <span className="inline-block pt-4 w-full text-center">
                    iOS
                  </span>
                </AppleIcon>
              </div>
            </div>
            <div className="mt-auto">
              <p className="text-md md:text-xl tracking-tight md:text-justify">
                Clients are available for every major platform, require no
                configuration, and stay connected even when switching WiFi
                networks.
              </p>
              <p className="mt-4">
                <ActionLink
                  className="text-md md:text-xl tracking-tight font-medium text-accent-500"
                  href="/kb/client-apps"
                  color="accent-500"
                >
                  Download Client apps
                </ActionLink>
              </p>
            </div>
          </div>
          <div className="flex flex-col p-4">
            <div className="mb-12">
              <div className="py-0.5 flex flex-col justify-between space-y-8 md:space-y-12">
                <div className="mx-8 md:mx-16 flex justify-start">
                  <Image
                    width={200}
                    height={200}
                    alt="Gateway"
                    src="/images/docker.svg"
                  />
                </div>
                <div className="mx-8 md:mx-16 flex justify-end">
                  <Image
                    width={200}
                    height={200}
                    alt="Gateway"
                    src="/images/terraform.svg"
                  />
                </div>
                <div className="mx-8 md:mx-16 flex justify-start">
                  <Image
                    width={200}
                    height={200}
                    alt="Gateway"
                    src="/images/kubernetes.svg"
                  />
                </div>
                <div className="mx-8 md:mx-16 flex justify-end">
                  <Image
                    width={200}
                    height={200}
                    alt="Gateway"
                    src="/images/pulumi.svg"
                  />
                </div>
              </div>
              <pre className="mt-4 md:mt-8 text-xs p-2 bg-neutral-900 rounded shadow text-neutral-50 text-wrap">
                <code>
                  <strong>FIREZONE_TOKEN</strong>=&lt;your-token&gt; \<br /> ./
                  <strong>firezone-gateway</strong>
                </code>
              </pre>
            </div>
            <div className="mt-auto">
              <p className="text-md md:text-xl tracking-tight md:text-justify">
                Gateways are lightweight Linux binaries you deploy anywhere you
                need access. Just configure a token with your preferred
                orchestration tool and you're done.
              </p>
              <p className="mt-4">
                <ActionLink
                  className="text-md md:text-xl tracking-tight font-medium text-accent-500"
                  href="/kb/deploy/gateways"
                  color="accent-500"
                >
                  Deploy your first Gateway
                </ActionLink>
              </p>
            </div>
          </div>
        </div>
      </section>

      {/* Feature section 7: Open source for transparency and trust. */}
      <section className="bg-white py-20 md:py-16">
        <div className="sm:mx-auto px-4 mb-4 md:mb-8 text-4xl md:text-6xl text-pretty text-center">
          <h3 className="tracking-tight font-bold inline-block">
            <span className="text-primary-450">Open source</span> for
            transparency and trust.
          </h3>
        </div>

        <div className="mx-auto px-4 max-w-screen-md">
          <p className="text-md md:text-xl text-center tracking-tight text-pretty">
            How can you trust a zero-trust solution if you can't see its source?
            We build Firezone in the open so anyone can make sure it does
            exactly what we claim it does, and nothing more.
          </p>
        </div>

        <div className="mx-auto flex max-w-screen-md justify-center mt-8">
          <Image
            src="https://api.star-history.com/svg?repos=firezone/firezone&type=Date"
            alt="Firezone stars"
            width={800}
            height={600}
            className="mx-auto px-4 md:px-0"
          />
        </div>
        <div className="flex flex-col justify-center items-center px-4">
          <div className="w-full flex flex-wrap max-w-screen-sm justify-between mt-8">
            <div className="mx-auto w-64 mb-8 inline-flex justify-center">
              <RunaCap />
            </div>
            <div className="mx-auto w-64 mb-8 inline-flex justify-center">
              <ActionLink
                className="flex text-md md:text-xl tracking-tight font-medium text-accent-500"
                href="https://www.github.com/firezone/firezone"
                color="accent-500"
              >
                Leave us a star
              </ActionLink>
            </div>
          </div>
        </div>
      </section>

      {/* Use cases */}
      <section className="border-t border-neutral-200 py-20 md:py-16 bg-neutral-100">
        <div className="mx-auto max-w-screen-lg">
          <div className="px-4 flex flex-wrap">
            <h3 className="mb-2 text-2xl md:text-4xl tracking-tight font-bold mr-1">
              Yes, you can use Firezone to{" "}
            </h3>
            <h3 className="mb-2 text-2xl md:text-4xl tracking-tight font-bold">
              <RotatingWords
                className="underline text-primary-450 mx-0.5 sm:mx-1 inline-flex"
                words={[
                  "secure DNS for your workforce",
                  "securely access GitLab",
                  "scale access to your VPC",
                  "access your homelab",
                  "route through a public IP",
                  "access your Postgres DB",
                  "tunnel IPv6 over IPv4",
                  "restrict access to GitHub",
                  "tunnel to a remote host",
                ]}
              />
            </h3>
          </div>
          <div className="px-4 flex flex-wrap mt-4">
            <h3 className="mb-2 text-xl md:text-2xl tracking-tight font-semibold">
              Here are just a few ways customers are using Firezone:
            </h3>
          </div>
          <div className="gap-4 items-center pt-8 px-4 mx-auto md:grid md:grid-cols-2 xl:gap-8 sm:pt-12 lg:px-6">
            <SlideIn delay={0.5} direction="right">
              <div className="bg-neutral-50 p-8 mt-4 md:mt-0 border border-neutral-200">
                <div className="flex items-center space-x-2.5">
                  <HiShieldCheck className=" lex-shrink-0 w-6 h-6 text-accent-600" />
                  <h4 className="text-xl tracking-tight font-bold text-neutral-900">
                    VPN Replacement
                  </h4>
                </div>
                <p className="mt-8 text-neutral-900 text-xl">
                  Remote employees can securely access office networks, cloud
                  VPCs, and other private subnets and resources from anywhere in
                  the world, on any device.
                </p>
                <ul role="list" className="my-6 lg:mb-0 space-y-4">
                  <li className="flex space-x-2.5">
                    <HiCheck className="flex-shrink-0 w-5 h-5 text-neutral-900" />
                    <span className="leading-tight text-lg text-neutral-900 ">
                      Easy to use, no training required
                    </span>
                  </li>
                  <li className="flex space-x-2.5">
                    <HiCheck className="flex-shrink-0 w-5 h-5 text-neutral-900" />
                    <span className="leading-tight text-lg text-neutral-900 ">
                      Authenticate with virtually any IdP
                    </span>
                  </li>
                  <li className="flex space-x-2.5">
                    <HiCheck className="flex-shrink-0 w-5 h-5 text-neutral-900" />
                    <span className="leading-tight text-lg text-neutral-900 ">
                      Highly available Gateways
                    </span>
                  </li>
                  <li className="flex space-x-2.5">
                    <HiCheck className="flex-shrink-0 w-5 h-5 text-neutral-900" />
                    <span className="leading-tight text-lg text-neutral-900 ">
                      Modern encryption and authentication
                    </span>
                  </li>
                </ul>
              </div>
            </SlideIn>
            <SlideIn delay={0.5} direction="left">
              <div className="bg-neutral-50 p-8 mt-4 md:mt-0 border border-neutral-200">
                <div className="flex items-center space-x-2.5">
                  <HiRocketLaunch className="flex-shrink-0 w-6 h-6 text-accent-600" />
                  <h4 className="text-xl tracking-tight font-bold text-neutral-900 ">
                    Infrastructure Access
                  </h4>
                </div>
                <p className="mt-8 text-neutral-900 text-xl">
                  Empower engineers and DevOps to manage their team’s access to
                  technical resources like test/prod servers both on-prem and in
                  the cloud.
                </p>
                <ul role="list" className="my-6 lg:mb-0 space-y-4">
                  <li className="flex space-x-2.5">
                    <HiCheck className="flex-shrink-0 w-5 h-5 text-neutral-900" />
                    <span className="leading-tight text-lg text-neutral-900 ">
                      Service accounts and headless clients
                    </span>
                  </li>
                  <li className="flex space-x-2.5">
                    <HiCheck className="flex-shrink-0 w-5 h-5 text-neutral-900" />
                    <span className="leading-tight text-lg text-neutral-900 ">
                      Multiple admins per account
                    </span>
                  </li>
                  <li className="flex space-x-2.5">
                    <HiCheck className="flex-shrink-0 w-5 h-5 text-neutral-900" />
                    <span className="leading-tight text-lg text-neutral-900 ">
                      Docker and Terraform integrations
                    </span>
                  </li>
                  <li className="flex space-x-2.5">
                    <HiCheck className="flex-shrink-0 w-5 h-5 text-neutral-900" />
                    <span className="leading-tight text-lg text-neutral-900 ">
                      Automatically sync users and groups from your IdP
                    </span>
                  </li>
                </ul>
              </div>
            </SlideIn>
            <SlideIn delay={0.5} direction="right">
              <div className="bg-neutral-50 p-8 mt-4 md:mt-0 border border-neutral-200">
                <div className="flex items-center space-x-2.5">
                  <HiGlobeAlt className=" lex-shrink-0 w-6 h-6 text-accent-600" />
                  <h4 className="text-xl tracking-tight font-bold text-neutral-900 ">
                    Internet Security
                  </h4>
                </div>
                <p className="mt-8 text-neutral-900 text-xl">
                  Route sensitive internet traffic through a trusted gateway to
                  keep remote employees more secure, even when they’re traveling
                  or using public WiFi.
                </p>
                <ul role="list" className="my-6 lg:mb-0 space-y-4">
                  <li className="flex space-x-2.5">
                    <HiCheck className="flex-shrink-0 w-5 h-5 text-neutral-900" />
                    <span className="leading-tight text-lg text-neutral-900 ">
                      Native clients for all major platforms
                    </span>
                  </li>
                  <li className="flex space-x-2.5">
                    <HiCheck className="flex-shrink-0 w-5 h-5 text-neutral-900" />
                    <span className="leading-tight text-lg text-neutral-900 ">
                      Enforce MFA / 2FA
                    </span>
                  </li>
                  <li className="flex space-x-2.5">
                    <HiCheck className="flex-shrink-0 w-5 h-5 text-neutral-900" />
                    <span className="leading-tight text-lg text-neutral-900 ">
                      Filter malicious or unwanted DNS requests
                    </span>
                  </li>
                  <li className="flex space-x-2.5">
                    <HiCheck className="flex-shrink-0 w-5 h-5 text-neutral-900" />
                    <span className="leading-tight text-lg text-neutral-900 ">
                      Monitor and audit each attempted connection
                    </span>
                  </li>
                </ul>
              </div>
            </SlideIn>
            <SlideIn delay={0.5} direction="left">
              <div className="bg-neutral-50 p-8 mt-4 md:mt-0 border border-neutral-200">
                <div className="flex items-center space-x-2.5">
                  <HiHome className="flex-shrink-0 w-6 h-6 text-accent-600" />
                  <h4 className="text-xl tracking-tight font-bold text-neutral-900 ">
                    Homelab Access
                  </h4>
                </div>
                <p className="mt-8 text-neutral-900 text-xl">
                  Securely access your home network, and services like Plex,
                  security cameras, a Raspberry Pi, and other self-hosted apps
                  when you’re away from home.
                </p>
                <ul role="list" className="my-6 lg:mb-0 space-y-4">
                  <li className="flex space-x-2.5">
                    <HiCheck className="flex-shrink-0 w-5 h-5 text-neutral-900" />
                    <span className="leading-tight text-lg text-neutral-900 ">
                      Easy to setup and simple to manage
                    </span>
                  </li>
                  <li className="flex space-x-2.5">
                    <HiCheck className="flex-shrink-0 w-5 h-5 text-neutral-900" />
                    <span className="leading-tight text-lg text-neutral-900 ">
                      Authenticate with Email OTP or OIDC
                    </span>
                  </li>
                  <li className="flex space-x-2.5">
                    <HiCheck className="flex-shrink-0 w-5 h-5 text-neutral-900" />
                    <span className="leading-tight text-lg text-neutral-900 ">
                      Reliable NAT traversal
                    </span>
                  </li>
                  <li className="flex space-x-2.5">
                    <HiCheck className="flex-shrink-0 w-5 h-5 text-neutral-900" />
                    <span className="leading-tight text-lg text-neutral-900 ">
                      Invite friends and family to your private network
                    </span>
                  </li>
                </ul>
              </div>
            </SlideIn>
          </div>
          <div className="flex justify-center mt-8 md:mt-16">
            <ActionLink
              className="text-md md:text-xl tracking-tight font-medium text-accent-500"
              href="/kb/use-cases"
              color="accent-500"
            >
              See more use cases
            </ActionLink>
          </div>
        </div>
      </section>
    </>
  );
}<|MERGE_RESOLUTION|>--- conflicted
+++ resolved
@@ -112,7 +112,6 @@
       {/* TODO: ACLs for the rest of us */}
 
       {/* Feature section 1: Secure access to your most sensitive resources in minutes. */}
-<<<<<<< HEAD
       <section className="bg-white px-4 sm:px-8 md:px-16 py-20 md:py-16">
         <div className="flex w-full lg:flex-row flex-col justify-center gap-6 lg:gap-16 xl:gap-36 items-center my-8 md:my-16">
           <ElevatorPitch />
@@ -122,23 +121,6 @@
               className="max-w-[800px] lg:max-h-[400px] w-full lg:h-auto object-cover rounded-lg"
             />
           </div>
-=======
-      <section className="bg-white py-20 md:py-16">
-        <div className="sm:mx-auto md:px-16 px-4 mb-4 md:mb-8 text-4xl md:text-6xl text-pretty text-center">
-          <h3 className=" tracking-tight font-bold inline-block">
-            Supercharge your workforce in{" "}
-            <span className="text-primary-450">minutes</span>.
-          </h3>
-        </div>
-
-        <div className="mx-auto px-4 max-w-screen-md">
-          <p className="text-md md:text-xl text-center tracking-tight text-pretty">
-            Replace your obsolete VPN with a modern zero trust upgrade. Firezone
-            supports the workflows and access patterns you're already familiar
-            with, so you can get started in minutes and incrementally adopt more
-            zero-trust patterns over time.
-          </p>
->>>>>>> 64a9efd3
         </div>
         <section className="border-t border-neutral-200 py-24 bg-white">
           <BattleCard2 />
