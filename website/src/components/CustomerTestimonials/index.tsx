--- conflicted
+++ resolved
@@ -58,27 +58,6 @@
   authorTitle,
 }: TestimonialBoxProps) => {
   return (
-<<<<<<< HEAD
-    <div className="px-8 md:px-12 py-8 md:py-12 max-w-[750px] ">
-      <div className="flex flex-col justify-between p-8 bg-[#1B1B1D] min-h-[420px] md:min-h-[352px] h-full rounded-2xl">
-        <div className="">
-          <p className="text-md md:text-lg tracking-wide font-light mb-2 md:mb-6 break-keep italic">
-            "{desc}"
-          </p>
-        </div>
-        <div className="flex gap-4 items-center">
-          <Image
-            src={authorImage}
-            alt="author portrait"
-            width={128}
-            height={128}
-            className="w-10 h-10 sm:h-12 md:h-16 md:w-16 rounded-full"
-          />
-          <div>
-            <p className="text-md md:text-lg">{authorName}</p>
-            <p className="text-sm md:text-md font-light">{authorTitle}</p>
-          </div>
-=======
     <div className="first:sm:ml-48 last:sm:mr-48 shrink-0 px-8 md:px-12 py-8 md:py-12 bg-[#1B1B1D] snap-center flex flex-col rounded-2xl justify-between w-fit max-w-[540px] h-84">
       <p className="text-md md:text-lg tracking-wide font-light mb-2 md:mb-6 break-keep italic text-neutral-50">
         "{desc}"
@@ -96,7 +75,6 @@
           <p className="text-sm md:text-md font-light text-neutral-50">
             {authorTitle}
           </p>
->>>>>>> 127492f6
         </div>
       </div>
     </div>
@@ -126,22 +104,6 @@
 
   return (
     <section className="bg-neutral-950 py-24">
-<<<<<<< HEAD
-      <div className="mx-auto max-w-screen-lg">
-        <div className="px-8 sm:px-16 md:px-24 ">
-          <h3
-            className={`text-white text-3xl leading-5 md:text-4xl lg:text-5xl tracking-tight font-medium inline-block text-left mb-2 ${manrope.className}`}
-          >
-            Customers{" "}
-            <FaHeart className="text-red-500 w-12 h-12 mx-1 inline-block" /> us,
-          </h3>
-          <p className="text-neutral-500 text-2xl md:text-3xl font-medium mb-8 ">
-            and we love them back.
-          </p>
-        </div>
-
-        <Carousel>
-=======
       <div className="relative mx-auto max-w-screen-lg">
         <div className="px-8 sm:px-16 md:px-24 mb-12 md:mb-16">
           <div>
@@ -162,7 +124,6 @@
           ref={scrollRef}
           className="sm:fade-side flex gap-12 px-8 sm:px-0 w-full snap-x snap-mandatory pb-24 sm:pb-12 overflow-x-auto"
         >
->>>>>>> 127492f6
           {customerData.map((item, index) => (
             <TestimonialBox
               key={index}
