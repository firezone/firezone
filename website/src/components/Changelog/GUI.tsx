--- conflicted
+++ resolved
@@ -19,14 +19,12 @@
           Ensures Firefox doesn't attempt to use DNS over HTTPS when Firezone is
           active.
         </ChangeItem>
-<<<<<<< HEAD
         <ChangeItem pull="6845">
           Fixes connectivity issues on idle connections by entering an
           always-on, low-power mode instead of closing them.
-=======
+        </ChangeItem>
         <ChangeItem pull="6782">
           Adds always-on error reporting using sentry.io.
->>>>>>> 7e55e7de
         </ChangeItem>
       </Unreleased>
       <Entry version="1.3.6" date={new Date("2024-09-25")}>
