import Link from "next/link";
import Entry from "./Entry";
import Entries from "./Entries";
import ChangeItem from "./ChangeItem";

export default function GUI({ title }: { title: string }) {
  const href =
    title === "Windows"
      ? "/dl/firezone-client-gui-windows/:version/:arch"
      : "/dl/firezone-client-gui-linux/:version/:arch";
  const arches = title === "Windows" ? ["x86_64"] : ["x86_64", "aarch64"];

  return (
    <Entries href={href} arches={arches} title={title}>
      {/*
      <Entry version="1.1.10" date={new Date("Invalid date")}>
        <ul className="list-disc space-y-2 pl-4 mb-4">
          <ChangeItem enable={title === "Linux GUI"} pull="6163">
            Supports using `etc-resolv-conf` DNS control method, or disabling DNS control
          </ChangeItem>
          <ChangeItem enable={title === "Windows"} pull="6163">
            Supports disabling DNS control
          </ChangeItem>
          <ChangeItem pull="6184">
            Mitigates a bug where the IPC service can panic if an internal channel fills up
          </ChangeItem>
        </ul>
      </Entry>
      */}
      <Entry version="1.1.9" date={new Date("2024-08-02")}>
        <ul className="list-disc space-y-2 pl-4 mb-4">
          <ChangeItem pull="6143">
            Fixes an issue where DNS queries could time out on some networks.
          </ChangeItem>
        </ul>
      </Entry>
      <Entry version="1.1.8" date={new Date("2024-08-01")}>
        <ul className="list-disc space-y-2 pl-4 mb-4">
          <ChangeItem enable={title === "Linux GUI"} pull="5978">
            Adds network roaming support.
          </ChangeItem>
<<<<<<< HEAD
          <ChangeItem pull="5923">
            Adds the ability to mark Resources as favorites.
=======
          <ChangeItem enable={title === "Windows"} pull="6051">
            Fixes "Element not found" error when setting routes.
          </ChangeItem>
          <ChangeItem pull="6017">
            Removes keyboard accelerators, which were not working.
          </ChangeItem>
          <ChangeItem pull="6071">
            Puts angle brackets around hyperlinks in the menu.
>>>>>>> 22c7414c
          </ChangeItem>
        </ul>
      </Entry>
      <Entry version="1.1.7" date={new Date("2024-07-17")}>
        <ul className="list-disc space-y-2 pl-4 mb-4">
          <ChangeItem enable={title === "Linux GUI"} pull="5848">
            Stops the GUI and prompts you to re-launch it if you update Firezone
            while the GUI is running.
          </ChangeItem>
          <ChangeItem enable={title === "Windows"} pull="5375">
            Improves sign-in speed and fixes a DNS leak
          </ChangeItem>
        </ul>
      </Entry>
      <Entry version="1.1.6" date={new Date("2024-07-12")}>
        <ul className="list-disc space-y-2 pl-4 mb-4">
          <ChangeItem pull="5795">
            Unexpected IPC service stops are now reported as "IPC connection
            closed".
          </ChangeItem>
          <ChangeItem enable={title === "Windows"} pull="5827">
            Fixes a bug where DNS could stop working when you sign out.
          </ChangeItem>
          <ChangeItem pull="5817">
            Shows different tray icons when signed out, signing in, and signed
            in.
          </ChangeItem>
        </ul>
      </Entry>
      <Entry version="1.1.5" date={new Date("2024-07-08")}>
        <ul className="list-disc space-y-2 pl-4 mb-4">
          <ChangeItem enable={title === "Linux GUI"} pull="5793">
            The Linux GUI Client is now built for both x86-64 and ARM64.
          </ChangeItem>
          <ChangeItem enable={title === "Windows"}>
            This is a maintenance release with no user-facing changes.
          </ChangeItem>
        </ul>
      </Entry>
      <Entry version="1.1.4" date={new Date("2024-07-05")}>
        <ul className="list-disc space-y-2 pl-4 mb-4">
          <ChangeItem pull="5700">
            Fixes an issue where a stale DNS cache could prevent traffic from
            routing to DNS Resources if they were updated while the Client was
            signed in.
          </ChangeItem>
        </ul>
      </Entry>
      <Entry version="1.1.3" date={new Date("2024-07-03")}>
        <ul className="list-disc space-y-2 pl-4 mb-4">
          <li className="pl-2">
            Prevents Firezone's stub resolver from intercepting DNS record types
            besides A, AAAA, and PTR. These are now forwarded to your upstream
            DNS resolver.
          </li>
        </ul>
      </Entry>
      <Entry version="1.1.2" date={new Date("2024-06-29")}>
        <ul className="list-disc space-y-2 pl-4 mb-4">
          <li className="pl-2">
            Fixes an issue that could cause Resources to be unreachable a few
            hours after roaming networks.
          </li>
          <li className="pl-2">
            Reduces noise in logs for the default log level.
          </li>
          {title === "Windows" && (
            <li className="pl-2">
              Substantially reduces memory usage for the IPC service.
            </li>
          )}
        </ul>
      </Entry>
      <Entry version="1.1.1" date={new Date("2024-06-27")}>
        {title === "Windows" ? (
          <p>This release fixes a performance issue.</p>
        ) : (
          <p>This is a maintenance release with no user-facing changes.</p>
        )}
      </Entry>
      <Entry version="1.1.0" date={new Date("2024-06-27")}>
        <ul className="list-disc space-y-2 pl-4 mb-4">
          <li className="pl-2">
            Introduces the new DNS routing system supported by 1.1.0 Gateways
            which results in much more stable connections for DNS Resources,
            especially when wildcards are used.
          </li>
          <li className="pl-2">
            Improves reliability when roaming between networks.
          </li>
          <li className="pl-2">
            Closes idle connections to Gateways that have not seen traffic for
            more than 5 minutes which reduces power consumption when not
            accessing Resources.
          </li>
          <li className="pl-2">
            Updates log file endings to JSONL and adds syslog-style logs for
            easier readability.
          </li>
          {title === "Windows" && (
            <li className="pl-2">
              Fixes a hang that could occur when the Client is quit, preventing
              it from opening again.
            </li>
          )}
        </ul>
        <p>
          <strong>Note:</strong> Client versions 1.1.x are incompatible with
          Gateways running 1.0.x.
        </p>
      </Entry>
      <Entry version="1.0.9" date={new Date("2024-06-18")}>
        This release simplifies the Resource connected state icons in the menu
        to prevent issues with certain Linux distributions.
      </Entry>
      <Entry version="1.0.8" date={new Date("2024-06-17")}>
        Fixes an issue in Windows that could cause the Wintun Adapter to fail to
        be created under certain conditions.
      </Entry>
      <Entry version="1.0.7" date={new Date("2024-06-12")}>
        This release fixes a bug where the incorrect Client version was reported
        to the admin portal.
      </Entry>
      <Entry version="1.0.6" date={new Date("2024-06-11")}>
        This release contains connectivity fixes and performance improvements
        and is recommended for all users.
      </Entry>
      <Entry version="1.0.5" date={new Date("2024-05-22")}>
        This release adds an IPC service for Windows to allow for better process
        isolation.
      </Entry>
      <Entry version="1.0.4" date={new Date("2024-05-14")}>
        This release fixes a bug on Windows where system DNS could break after
        the Firezone Client was closed.
      </Entry>
      <Entry version="1.0.3" date={new Date("2024-05-08")}>
        Maintenance release.
      </Entry>
      <Entry version="1.0.2" date={new Date("2024-04-30")}>
        This release reverts a change that could cause connectivity issues seen
        by some users.
      </Entry>
      <Entry version="1.0.1" date={new Date("2024-04-29")}>
        Update the upgrade URLs used to check for new versions.
      </Entry>
      <Entry version="1.0.0" date={new Date("2024-04-24")}>
        Initial release.
      </Entry>
    </Entries>
  );
}<|MERGE_RESOLUTION|>--- conflicted
+++ resolved
@@ -15,6 +15,9 @@
       {/*
       <Entry version="1.1.10" date={new Date("Invalid date")}>
         <ul className="list-disc space-y-2 pl-4 mb-4">
+          <ChangeItem pull="5923">
+            Adds the ability to mark Resources as favorites.
+          </ChangeItem>
           <ChangeItem enable={title === "Linux GUI"} pull="6163">
             Supports using `etc-resolv-conf` DNS control method, or disabling DNS control
           </ChangeItem>
@@ -39,10 +42,6 @@
           <ChangeItem enable={title === "Linux GUI"} pull="5978">
             Adds network roaming support.
           </ChangeItem>
-<<<<<<< HEAD
-          <ChangeItem pull="5923">
-            Adds the ability to mark Resources as favorites.
-=======
           <ChangeItem enable={title === "Windows"} pull="6051">
             Fixes "Element not found" error when setting routes.
           </ChangeItem>
@@ -51,7 +50,6 @@
           </ChangeItem>
           <ChangeItem pull="6071">
             Puts angle brackets around hyperlinks in the menu.
->>>>>>> 22c7414c
           </ChangeItem>
         </ul>
       </Entry>
