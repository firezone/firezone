import Link from "next/link";
import Entry from "./Entry";
import Entries from "./Entries";
import ChangeItem from "./ChangeItem";

export default function GUI({ title }: { title: string }) {
  const href =
    title === "Windows"
      ? "/dl/firezone-client-gui-windows/:version/:arch"
      : "/dl/firezone-client-gui-linux/:version/:arch";
  const arches = title === "Windows" ? ["x86_64"] : ["x86_64", "aarch64"];

  return (
    <Entries href={href} arches={arches} title={title}>
      {/* When you cut a release, remove any solved issues from the "known issues" lists over in `client-apps`. This must not be done when the issue's PR merges. */}
      {/*
      <Entry version="1.3.5" date={new Date(TODO)}>
        <ul className="list-disc space-y-2 pl-4 mb-4">
          <ChangeItem enable={title === "Linux GUI"} pull="6780">
            Fixes a bug where the Linux Clients didn't work on ZFS filesystems
          </ChangeItem>
<<<<<<< HEAD
          <ChangeItem pull="6782">
            Adds error reporting with sentry.io
=======
          <ChangeItem pull="6795">
            Fixes a bug where auto-sign-in with an expired token would cause a "Couldn't send Disconnect" error message.
>>>>>>> fec6cc99
          </ChangeItem>
        </ul>
      </Entry>
      */}
      <Entry version="1.3.4" date={new Date("2024-09-19")}>
        <ul className="list-disc space-y-2 pl-4 mb-4">
          <ChangeItem pull="6765">
            Fixes a bug where DNS PTR queries by the system did not get
            answered.
          </ChangeItem>
          <ChangeItem pull="6722">
            Fixes a routing bug when one of several overlapping CIDR resources
            gets disabled / removed.
          </ChangeItem>
          <ChangeItem>
            Improves logging for DNS queries when{" "}
            <code>firezone_tunnel=trace</code> log level is used.
          </ChangeItem>
        </ul>
      </Entry>
      <Entry version="1.3.3" date={new Date("2024-09-13")}>
        <ul className="list-disc space-y-2 pl-4 mb-4">
          <ChangeItem enable={title === "Windows"} pull="6681">
            Fixes a bug where sign-in fails if IPv6 is disabled.
          </ChangeItem>
        </ul>
      </Entry>
      <Entry version="1.3.2" date={new Date("2024-09-06")}>
        <ul className="list-disc space-y-2 pl-4 mb-4">
          <ChangeItem pull="6624">
            Fixes a bug that took down the tunnel when internet resource was
            missing.
          </ChangeItem>
        </ul>
      </Entry>
      <Entry version="1.3.1" date={new Date("2024-09-05")}>
        <ul className="list-disc space-y-2 pl-4 mb-4">
          <ChangeItem pull="6518">
            Minor improvements to the look of the internet resource and makes
            the Internet resource off by default.
          </ChangeItem>
          <ChangeItem pull="6584">
            Prevents routing loops for some Windows installation when the
            Internet resource was on, taking down network connections.
          </ChangeItem>
        </ul>
      </Entry>
      <Entry version="1.3.0" date={new Date("2024-08-30")}>
        <ul className="list-disc space-y-2 pl-4 mb-4">
          <ChangeItem pull="6434">
            Adds the Internet Resource feature.
          </ChangeItem>
        </ul>
      </Entry>
      <Entry version="1.2.2" date={new Date("2024-08-29")}>
        <ul className="list-disc space-y-2 pl-4 mb-4">
          <ChangeItem pull="6432">
            Shows an orange dot on the tray icon when an update is ready to
            download.
          </ChangeItem>
          <ChangeItem pull="6449">Checks for updates once a day</ChangeItem>
          <ChangeItem enable={title === "Windows"} pull="6472">
            Fixes an issue where Split DNS didn't work for domain-joined Windows
            machines
          </ChangeItem>
        </ul>
      </Entry>
      <Entry version="1.2.1" date={new Date("2024-08-27")}>
        <ul className="list-disc space-y-2 pl-4 mb-4">
          <ChangeItem pull="6414">
            Waits for Internet to connect to Firezone if there's no Internet at
            startup and you're already signed in.
          </ChangeItem>
          <ChangeItem pull="6455">
            Fixes a false positive warning log at startup about DNS interception
            being disabled.
          </ChangeItem>
          <ChangeItem pull="6458">
            Fixes a bug where we considered our own startup to be a network
            change event, which may interfere with access to DNS Resources.
          </ChangeItem>
        </ul>
      </Entry>
      <Entry version="1.2.0" date={new Date("2024-08-21")}>
        <ul className="list-disc space-y-2 pl-4 mb-4">
          <ChangeItem pull="5901">
            Implements glob-like matching of domains for DNS resources.
          </ChangeItem>
          <ChangeItem enable={title === "Windows"} pull="6280">
            Fixes a bug where the "Clear Logs" button did not clear the IPC
            service logs.
          </ChangeItem>
          <ChangeItem enable={title === "Windows"} pull="6308">
            Fixes a bug where the GUI could not run if the user is Administrator
          </ChangeItem>
          <ChangeItem pull="6351">
            The log filter on the IPC service is now reloaded immediately when
            you change the setting in the GUI.
          </ChangeItem>
          <ChangeItem pull="6361">
            Connections to Gateways are now sticky for the duration of the
            Client's session to fix issues with long-lived TCP connections.
          </ChangeItem>
        </ul>
      </Entry>
      <Entry version="1.1.12" date={new Date("2024-08-13")}>
        <ul className="list-disc space-y-2 pl-4 mb-4">
          <ChangeItem pull="6226">
            Fixes a bug where clearing the log files would delete the current
            logfile, preventing logs from being written.
          </ChangeItem>
          <ChangeItem pull="6276">
            Fixes a bug where relayed connections failed to establish after an
            idle period.
          </ChangeItem>
          <ChangeItem pull="6277">
            Fixes a bug where restrictive NATs caused connectivity problems.
          </ChangeItem>
        </ul>
      </Entry>
      <Entry version="1.1.11" date={new Date("2024-08-09")}>
        <ul className="list-disc space-y-2 pl-4 mb-4">
          <ChangeItem pull="6233">
            Fixes an issue where the IPC service can panic during DNS
            resolution.
          </ChangeItem>
        </ul>
      </Entry>
      <Entry version="1.1.10" date={new Date("2024-08-08")}>
        <ul className="list-disc space-y-2 pl-4 mb-4">
          <ChangeItem pull="5923">
            Adds the ability to mark Resources as favorites.
          </ChangeItem>
          <ChangeItem enable={title === "Linux GUI"} pull="6163">
            Supports using `etc-resolv-conf` DNS control method, or disabling
            DNS control
          </ChangeItem>
          <ChangeItem pull="6181">
            Improves reliability of DNS resolution of non-resources.
          </ChangeItem>
          <ChangeItem enable={title === "Windows"} pull="6163">
            Supports disabling DNS control
          </ChangeItem>
          <ChangeItem pull="6184">
            Mitigates a bug where the IPC service can panic if an internal
            channel fills up
          </ChangeItem>
        </ul>
      </Entry>
      <Entry version="1.1.9" date={new Date("2024-08-02")}>
        <ul className="list-disc space-y-2 pl-4 mb-4">
          <ChangeItem pull="6143">
            Fixes an issue where DNS queries could time out on some networks.
          </ChangeItem>
        </ul>
      </Entry>
      <Entry version="1.1.8" date={new Date("2024-08-01")}>
        <ul className="list-disc space-y-2 pl-4 mb-4">
          <ChangeItem enable={title === "Linux GUI"} pull="5978">
            Adds network roaming support.
          </ChangeItem>
          <ChangeItem enable={title === "Windows"} pull="6051">
            Fixes "Element not found" error when setting routes.
          </ChangeItem>
          <ChangeItem pull="6017">
            Removes keyboard accelerators, which were not working.
          </ChangeItem>
          <ChangeItem pull="6071">
            Puts angle brackets around hyperlinks in the menu.
          </ChangeItem>
        </ul>
      </Entry>
      <Entry version="1.1.7" date={new Date("2024-07-17")}>
        <ul className="list-disc space-y-2 pl-4 mb-4">
          <ChangeItem enable={title === "Linux GUI"} pull="5848">
            Stops the GUI and prompts you to re-launch it if you update Firezone
            while the GUI is running.
          </ChangeItem>
          <ChangeItem enable={title === "Windows"} pull="5375">
            Improves sign-in speed and fixes a DNS leak
          </ChangeItem>
        </ul>
      </Entry>
      <Entry version="1.1.6" date={new Date("2024-07-12")}>
        <ul className="list-disc space-y-2 pl-4 mb-4">
          <ChangeItem pull="5795">
            Unexpected IPC service stops are now reported as "IPC connection
            closed".
          </ChangeItem>
          <ChangeItem enable={title === "Windows"} pull="5827">
            Fixes a bug where DNS could stop working when you sign out.
          </ChangeItem>
          <ChangeItem pull="5817">
            Shows different tray icons when signed out, signing in, and signed
            in.
          </ChangeItem>
        </ul>
      </Entry>
      <Entry version="1.1.5" date={new Date("2024-07-08")}>
        <ul className="list-disc space-y-2 pl-4 mb-4">
          <ChangeItem enable={title === "Linux GUI"} pull="5793">
            The Linux GUI Client is now built for both x86-64 and ARM64.
          </ChangeItem>
          <ChangeItem enable={title === "Windows"}>
            This is a maintenance release with no user-facing changes.
          </ChangeItem>
        </ul>
      </Entry>
      <Entry version="1.1.4" date={new Date("2024-07-05")}>
        <ul className="list-disc space-y-2 pl-4 mb-4">
          <ChangeItem pull="5700">
            Fixes an issue where a stale DNS cache could prevent traffic from
            routing to DNS Resources if they were updated while the Client was
            signed in.
          </ChangeItem>
        </ul>
      </Entry>
      <Entry version="1.1.3" date={new Date("2024-07-03")}>
        <ul className="list-disc space-y-2 pl-4 mb-4">
          <li className="pl-2">
            Prevents Firezone's stub resolver from intercepting DNS record types
            besides A, AAAA, and PTR. These are now forwarded to your upstream
            DNS resolver.
          </li>
        </ul>
      </Entry>
      <Entry version="1.1.2" date={new Date("2024-06-29")}>
        <ul className="list-disc space-y-2 pl-4 mb-4">
          <li className="pl-2">
            Fixes an issue that could cause Resources to be unreachable a few
            hours after roaming networks.
          </li>
          <li className="pl-2">
            Reduces noise in logs for the default log level.
          </li>
          {title === "Windows" && (
            <li className="pl-2">
              Substantially reduces memory usage for the IPC service.
            </li>
          )}
        </ul>
      </Entry>
      <Entry version="1.1.1" date={new Date("2024-06-27")}>
        {title === "Windows" ? (
          <p>This release fixes a performance issue.</p>
        ) : (
          <p>This is a maintenance release with no user-facing changes.</p>
        )}
      </Entry>
      <Entry version="1.1.0" date={new Date("2024-06-27")}>
        <ul className="list-disc space-y-2 pl-4 mb-4">
          <li className="pl-2">
            Introduces the new DNS routing system supported by 1.1.0 Gateways
            which results in much more stable connections for DNS Resources,
            especially when wildcards are used.
          </li>
          <li className="pl-2">
            Improves reliability when roaming between networks.
          </li>
          <li className="pl-2">
            Closes idle connections to Gateways that have not seen traffic for
            more than 5 minutes which reduces power consumption when not
            accessing Resources.
          </li>
          <li className="pl-2">
            Updates log file endings to JSONL and adds syslog-style logs for
            easier readability.
          </li>
          {title === "Windows" && (
            <li className="pl-2">
              Fixes a hang that could occur when the Client is quit, preventing
              it from opening again.
            </li>
          )}
        </ul>
        <p>
          <strong>Note:</strong> Client versions 1.1.x are incompatible with
          Gateways running 1.0.x.
        </p>
      </Entry>
      <Entry version="1.0.9" date={new Date("2024-06-18")}>
        This release simplifies the Resource connected state icons in the menu
        to prevent issues with certain Linux distributions.
      </Entry>
      <Entry version="1.0.8" date={new Date("2024-06-17")}>
        Fixes an issue in Windows that could cause the Wintun Adapter to fail to
        be created under certain conditions.
      </Entry>
      <Entry version="1.0.7" date={new Date("2024-06-12")}>
        This release fixes a bug where the incorrect Client version was reported
        to the admin portal.
      </Entry>
      <Entry version="1.0.6" date={new Date("2024-06-11")}>
        This release contains connectivity fixes and performance improvements
        and is recommended for all users.
      </Entry>
      <Entry version="1.0.5" date={new Date("2024-05-22")}>
        This release adds an IPC service for Windows to allow for better process
        isolation.
      </Entry>
      <Entry version="1.0.4" date={new Date("2024-05-14")}>
        This release fixes a bug on Windows where system DNS could break after
        the Firezone Client was closed.
      </Entry>
      <Entry version="1.0.3" date={new Date("2024-05-08")}>
        Maintenance release.
      </Entry>
      <Entry version="1.0.2" date={new Date("2024-04-30")}>
        This release reverts a change that could cause connectivity issues seen
        by some users.
      </Entry>
      <Entry version="1.0.1" date={new Date("2024-04-29")}>
        Update the upgrade URLs used to check for new versions.
      </Entry>
      <Entry version="1.0.0" date={new Date("2024-04-24")}>
        Initial release.
      </Entry>
    </Entries>
  );
}<|MERGE_RESOLUTION|>--- conflicted
+++ resolved
@@ -19,13 +19,11 @@
           <ChangeItem enable={title === "Linux GUI"} pull="6780">
             Fixes a bug where the Linux Clients didn't work on ZFS filesystems
           </ChangeItem>
-<<<<<<< HEAD
+          <ChangeItem pull="6795">
+            Fixes a bug where auto-sign-in with an expired token would cause a "Couldn't send Disconnect" error message.
+          </ChangeItem>
           <ChangeItem pull="6782">
             Adds error reporting with sentry.io
-=======
-          <ChangeItem pull="6795">
-            Fixes a bug where auto-sign-in with an expired token would cause a "Couldn't send Disconnect" error message.
->>>>>>> fec6cc99
           </ChangeItem>
         </ul>
       </Entry>
