--- conflicted
+++ resolved
@@ -23,15 +23,13 @@
   return (
     <Entries downloadLinks={downloadLinks} title="Gateway">
       <Unreleased>
-<<<<<<< HEAD
         <ChangeItem pull="9986">
           Fixes an issue where a Client could not establish a connection unless
           their first attempt succeeded.
-=======
+        </ChangeItem>
         <ChangeItem pull="9979">
           Fixes an issue where connections in low-latency networks (between
           Client and Gateway) would fail to establish reliably.
->>>>>>> f9721a1d
         </ChangeItem>
       </Unreleased>
       <Entry version="1.4.13" date={new Date("2025-07-22")}>
