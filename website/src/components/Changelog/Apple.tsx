--- conflicted
+++ resolved
@@ -15,11 +15,7 @@
             Implements glob-like matching of domains for DNS resources.
           </ChangeItem>
           <ChangeItem pull="6186">
-<<<<<<< HEAD
-            Adds the ability to mark Resources as favorites.
-=======
-            macOS: Adds the ability to mark Resources as favorites.
->>>>>>> 01552cfa
+            macOS and iOS: Adds the ability to mark Resources as favorites.
           </ChangeItem>
         </ul>
       </Entry> */}
