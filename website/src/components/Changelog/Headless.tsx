import ChangeItem from "./ChangeItem";
import Entry from "./Entry";
import Entries from "./Entries";
import Link from "next/link";

export default function Headless() {
  const href = "/dl/firezone-client-headless-linux/:version/:arch";
  const arches = ["x86_64", "aarch64", "armv7"];

  return (
    <Entries href={href} arches={arches} title="Linux headless">
      {/*
      <Entry version="1.1.5" date={new Date("Invalid date")}>
        <ul className="list-disc space-y-2 pl-4 mb-4">
<<<<<<< HEAD
          <ChangeItem pull="6163">
            Uses `systemd-resolved` DNS control by default on Linux
=======
          <ChangeItem pull="6184">
            Mitigates a bug where the Client can panic if an internal channel fills up
>>>>>>> 30622da2
          </ChangeItem>
        </ul>
      </Entry>
      */}
      <Entry version="1.1.4" date={new Date("2024-08-02")}>
        <ul className="list-disc space-y-2 pl-4 mb-4">
          <ChangeItem pull="6143">
            Fixes an issue where DNS queries could time out on some networks.
          </ChangeItem>
        </ul>
      </Entry>
      <Entry version="1.1.3" date={new Date("2024-07-05")}>
        <ul className="list-disc space-y-2 pl-4 mb-4">
          <li className="pl-2">
            Fixes an{" "}
            <Link
              href="https://github.com/firezone/firezone/pull/5700"
              className="text-accent-500 underline hover:no-underline"
            >
              issue
            </Link>{" "}
            where a stale DNS cache could prevent traffic from routing to DNS
            Resources if they were updated while the Client was signed in.
          </li>
        </ul>
      </Entry>
      <Entry version="1.1.2" date={new Date("2024-07-03")}>
        <ul className="list-disc space-y-2 pl-4 mb-4">
          <li className="pl-2">
            Prevents Firezone's stub resolver from intercepting DNS record types
            besides A, AAAA, and PTR. These are now forwarded to your upstream
            DNS resolver.
          </li>
        </ul>
      </Entry>
      <Entry version="1.1.1" date={new Date("2024-06-29")}>
        <ul className="list-disc space-y-2 pl-4 mb-4">
          <li className="pl-2">
            Fixes an issue that could cause Resources to be unreachable a few
            hours after roaming networks.
          </li>
          <li className="pl-2">
            Reduces noise in logs for the default log level.
          </li>
        </ul>
      </Entry>
      <Entry version="1.1.0" date={new Date("2024-06-27")}>
        <ul className="list-disc space-y-2 pl-4 mb-4">
          <li className="pl-2">
            Introduces the new DNS routing system supported by 1.1.0 Gateways
            which results in much more stable connections for DNS Resources,
            especially when wildcards are used.
          </li>
          <li className="pl-2">
            Improves reliability when roaming between networks.
          </li>
          <li className="pl-2">
            Closes idle connections to Gateways that have not seen traffic for
            more than 5 minutes which reduces power consumption when not
            accessing Resources.
          </li>
          <li className="pl-2">
            Updates log file endings to JSONL and adds syslog-style logs for
            easier readability.
          </li>
        </ul>
        <p>
          <strong>Note:</strong> Client versions 1.1.x are incompatible with
          Gateways running 1.0.x.
        </p>
      </Entry>
      <Entry version="1.0.8" date={new Date("2024-06-17")}>
        This is a maintenance release with no major user-facing changes.
      </Entry>
      <Entry version="1.0.7" date={new Date("2024-06-12")}>
        This release fixes a bug where the incorrect Client version was reported
        to the admin portal.
      </Entry>
      <Entry version="1.0.6" date={new Date("2024-06-11")}>
        This release contains connectivity fixes and performance improvements
        and is recommended for all users.
      </Entry>
      <Entry version="1.0.5" date={new Date("2024-05-22")}>
        This is a maintenance release with no major user-facing changes.
      </Entry>
      <Entry version="1.0.4" date={new Date("2024-05-14")}>
        This is a maintenance release with no major user-facing changes.
      </Entry>
      <Entry version="1.0.3" date={new Date("2024-05-08")}>
        Maintenance release.
      </Entry>
      <Entry version="1.0.2" date={new Date("2024-04-30")}>
        This release reverts a change that could cause connectivity issues seen
        by some users.
      </Entry>
      <Entry version="1.0.1" date={new Date("2024-04-29")}>
        Update the upgrade URLs used to check for new versions.
      </Entry>
      <Entry version="1.0.0" date={new Date("2024-04-24")}>
        Initial release.
      </Entry>
    </Entries>
  );
}<|MERGE_RESOLUTION|>--- conflicted
+++ resolved
@@ -12,13 +12,11 @@
       {/*
       <Entry version="1.1.5" date={new Date("Invalid date")}>
         <ul className="list-disc space-y-2 pl-4 mb-4">
-<<<<<<< HEAD
           <ChangeItem pull="6163">
             Uses `systemd-resolved` DNS control by default on Linux
-=======
+          </ChangeItem>
           <ChangeItem pull="6184">
             Mitigates a bug where the Client can panic if an internal channel fills up
->>>>>>> 30622da2
           </ChangeItem>
         </ul>
       </Entry>
