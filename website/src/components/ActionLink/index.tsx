import Link from "next/link";
import { Route } from "next";
import { HiArrowLongRight } from "react-icons/hi2";

const Size = {
  xs: {
    link: "text-xs",
    icon: "ml-2 -mr-1 w-3 h-3",
    border: "border-b-[0.5px]",
  },
  sm: { link: "text-sm", icon: "ml-2 -mr-1 w-4 h-4", border: "border-b" },
  md: {
    link: "text-md",
    icon: "ml-2 -mr-1 w-5 h-5",
    border: "border-b-[1.5px]",
  },
  lg: { link: "text-lg", icon: "ml-2 -mr-1 w-6 h-6", border: "border-b-2" },
  xl: {
    link: "text-xl",
    icon: "ml-2 -mr-1 w-8 h-8",
    border: "border-b-[2.5px]",
  },
};

type SizeKey = keyof typeof Size;

export default function ActionLink({
  size = "md",
  children,
  href,
  color = "accent-500",
  transitionColor,
  border = true,
}: {
  size?: SizeKey;
  children: React.ReactNode;
  href: URL | Route<string>;
  color?: string;
  transitionColor?: string;
  border?: boolean;
}) {
  // XXX: There seems to be a Tailwind bug where the border color is not
  // being applied below. The CSS checks out but the color defaults to gray.
  const linkClasses = `
<<<<<<< HEAD
    group inline-flex justify-center items-center py-2 font-semibold
    text-${color}
=======
    group inline-flex justify-center items-center py-2 font-semibold duration-50
    transform transition tracking-tight font-medium
>>>>>>> 3947ad56
    ${Size[size].link}
    ${border && `${Size[size].border} border-current`}
    ${(transitionColor && `hover:text-${transitionColor}`) || ""}
    ${
      border && transitionColor ? `hover:border-${transitionColor}` : ""
    } duration-50
    transform transition
  `;

  const iconClasses = `
    group-hover:translate-x-1 group-hover:scale-110 duration-100
    transition
    ${(transitionColor && `group-hover:text-${transitionColor}`) || ""}
    ${Size[size].icon}
  `;

  return (
    <div className={`text-${color}`}>
      <Link href={href} className={linkClasses}>
        {children}
        <HiArrowLongRight className={iconClasses} />
      </Link>
    </div>
  );
}<|MERGE_RESOLUTION|>--- conflicted
+++ resolved
@@ -42,13 +42,8 @@
   // XXX: There seems to be a Tailwind bug where the border color is not
   // being applied below. The CSS checks out but the color defaults to gray.
   const linkClasses = `
-<<<<<<< HEAD
-    group inline-flex justify-center items-center py-2 font-semibold
-    text-${color}
-=======
     group inline-flex justify-center items-center py-2 font-semibold duration-50
     transform transition tracking-tight font-medium
->>>>>>> 3947ad56
     ${Size[size].link}
     ${border && `${Size[size].border} border-current`}
     ${(transitionColor && `hover:text-${transitionColor}`) || ""}
