--- conflicted
+++ resolved
@@ -4,7 +4,6 @@
 import { HiMinus } from "react-icons/hi2";
 
 export default function Item({
-<<<<<<< HEAD
   topLevel,
   href,
   label,
@@ -13,16 +12,6 @@
   href: string;
   label: string;
 }) {
-=======
-  href,
-  label,
-}: {
-  href: Route<string>;
-  label: string;
-}) {
-  const p = usePathname();
-
->>>>>>> 255f3b82
   function active(path: string) {
     return usePathname() == path;
   }
