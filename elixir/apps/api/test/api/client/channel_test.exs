defmodule API.Client.ChannelTest do
  use API.ChannelCase, async: true

  setup do
    account =
      Fixtures.Accounts.create_account(
        config: %{
          clients_upstream_dns: [
            %{protocol: "ip_port", address: "1.1.1.1"},
            %{protocol: "ip_port", address: "8.8.8.8:53"}
          ]
        },
        features: %{
          internet_resource: true
        }
      )

    actor_group = Fixtures.Actors.create_group(account: account)
    actor = Fixtures.Actors.create_actor(type: :account_admin_user, account: account)
    Fixtures.Actors.create_membership(account: account, actor: actor, group: actor_group)

    identity = Fixtures.Auth.create_identity(actor: actor, account: account)
    subject = Fixtures.Auth.create_subject(identity: identity)
    client = Fixtures.Clients.create_client(subject: subject)

    gateway_group = Fixtures.Gateways.create_group(account: account)
    gateway_group_token = Fixtures.Gateways.create_token(account: account, group: gateway_group)
    gateway = Fixtures.Gateways.create_gateway(account: account, group: gateway_group)

    dns_resource =
      Fixtures.Resources.create_resource(
        account: account,
        connections: [%{gateway_group_id: gateway_group.id}]
      )

    cidr_resource =
      Fixtures.Resources.create_resource(
        type: :cidr,
        address: "192.168.1.1/28",
        account: account,
        connections: [%{gateway_group_id: gateway_group.id}]
      )

    ip_resource =
      Fixtures.Resources.create_resource(
        type: :ip,
        address: "192.168.100.1",
        account: account,
        connections: [%{gateway_group_id: gateway_group.id}]
      )

    internet_resource =
      Fixtures.Resources.create_resource(
        type: :internet,
        account: account,
        connections: [%{gateway_group_id: gateway_group.id}]
      )

    unauthorized_resource =
      Fixtures.Resources.create_resource(
        account: account,
        connections: [%{gateway_group_id: gateway_group.id}]
      )

    nonconforming_resource =
      Fixtures.Resources.create_resource(
        account: account,
        connections: [%{gateway_group_id: gateway_group.id}]
      )

    offline_resource =
      Fixtures.Resources.create_resource(account: account)
      |> Ecto.Changeset.change(connections: [])
      |> Repo.update!()

    dns_resource_policy =
      Fixtures.Policies.create_policy(
        account: account,
        actor_group: actor_group,
        resource: dns_resource
      )

    Fixtures.Policies.create_policy(
      account: account,
      actor_group: actor_group,
      resource: cidr_resource
    )

    Fixtures.Policies.create_policy(
      account: account,
      actor_group: actor_group,
      resource: ip_resource
    )

    Fixtures.Policies.create_policy(
      account: account,
      actor_group: actor_group,
      resource: nonconforming_resource,
      conditions: [
        %{
          property: :remote_ip_location_region,
          operator: :is_not_in,
          values: [client.last_seen_remote_ip_location_region]
        }
      ]
    )

    Fixtures.Policies.create_policy(
      account: account,
      actor_group: actor_group,
      resource: internet_resource
    )

    Fixtures.Policies.create_policy(
      account: account,
      actor_group: actor_group,
      resource: offline_resource
    )

    expires_at = DateTime.utc_now() |> DateTime.add(30, :second)

    subject = %{subject | expires_at: expires_at}

    {:ok, _reply, socket} =
      API.Client.Socket
      |> socket("client:#{client.id}", %{
        opentelemetry_ctx: OpenTelemetry.Ctx.new(),
        opentelemetry_span_ctx: OpenTelemetry.Tracer.start_span("test"),
        client: client,
        subject: subject
      })
      |> subscribe_and_join(API.Client.Channel, "client")

    %{
      account: account,
      actor: actor,
      actor_group: actor_group,
      identity: identity,
      subject: subject,
      client: client,
      gateway_group_token: gateway_group_token,
      gateway_group: gateway_group,
      gateway: gateway,
      dns_resource: dns_resource,
      cidr_resource: cidr_resource,
      ip_resource: ip_resource,
      internet_resource: internet_resource,
      unauthorized_resource: unauthorized_resource,
      nonconforming_resource: nonconforming_resource,
      offline_resource: offline_resource,
      dns_resource_policy: dns_resource_policy,
      socket: socket
    }
  end

  describe "join/3" do
    test "tracks presence after join", %{account: account, client: client} do
      presence =
        Domain.Clients.Presence.list(Domain.Clients.account_clients_presence_topic(account))

      assert %{metas: [%{online_at: online_at, phx_ref: _ref}]} = Map.fetch!(presence, client.id)
      assert is_number(online_at)
    end

    test "does not crash when subject expiration is too large", %{
      client: client,
      subject: subject
    } do
      expires_at = DateTime.utc_now() |> DateTime.add(100_000_000_000, :millisecond)
      subject = %{subject | expires_at: expires_at}

      # We need to trap exits to avoid test process termination
      # because it is linked to the created test channel process
      Process.flag(:trap_exit, true)

      {:ok, _reply, _socket} =
        API.Client.Socket
        |> socket("client:#{client.id}", %{
          opentelemetry_ctx: OpenTelemetry.Ctx.new(),
          opentelemetry_span_ctx: OpenTelemetry.Tracer.start_span("test"),
          client: client,
          subject: subject
        })
        |> subscribe_and_join(API.Client.Channel, "client")

      refute_receive {:EXIT, _pid, _}
      refute_receive {:socket_close, _pid, _}
    end

    test "expires the channel when token is expired", %{client: client, subject: subject} do
      expires_at = DateTime.utc_now() |> DateTime.add(25, :millisecond)
      subject = %{subject | expires_at: expires_at}

      # We need to trap exits to avoid test process termination
      # because it is linked to the created test channel process
      Process.flag(:trap_exit, true)

      {:ok, _reply, _socket} =
        API.Client.Socket
        |> socket("client:#{client.id}", %{
          opentelemetry_ctx: OpenTelemetry.Ctx.new(),
          opentelemetry_span_ctx: OpenTelemetry.Tracer.start_span("test"),
          client: client,
          subject: subject
        })
        |> subscribe_and_join(API.Client.Channel, "client")

      assert_push "disconnect", %{reason: :token_expired}, 250
      assert_receive {:EXIT, _pid, {:shutdown, :token_expired}}
      assert_receive {:socket_close, _pid, {:shutdown, :token_expired}}
    end

    test "selects compatible gateway versions", %{client: client, subject: subject} do
      client = %{client | last_seen_version: "1.0.99"}

      {:ok, _reply, socket} =
        API.Client.Socket
        |> socket("client:#{client.id}", %{
          opentelemetry_ctx: OpenTelemetry.Ctx.new(),
          opentelemetry_span_ctx: OpenTelemetry.Tracer.start_span("test"),
          client: client,
          subject: subject
        })
        |> subscribe_and_join(API.Client.Channel, "client")

      assert socket.assigns.gateway_version_requirement == "> 0.0.0"

      client = %{client | last_seen_version: "1.1.99"}

      {:ok, _reply, socket} =
        API.Client.Socket
        |> socket("client:#{client.id}", %{
          opentelemetry_ctx: OpenTelemetry.Ctx.new(),
          opentelemetry_span_ctx: OpenTelemetry.Tracer.start_span("test"),
          client: client,
          subject: subject
        })
        |> subscribe_and_join(API.Client.Channel, "client")

      assert socket.assigns.gateway_version_requirement == ">= 1.1.0"

      client = %{client | last_seen_version: "development"}

      assert API.Client.Socket
             |> socket("client:#{client.id}", %{
               opentelemetry_ctx: OpenTelemetry.Ctx.new(),
               opentelemetry_span_ctx: OpenTelemetry.Tracer.start_span("test"),
               client: client,
               subject: subject
             })
             |> subscribe_and_join(API.Client.Channel, "client") ==
               {:error, %{reason: :invalid_version}}
    end

    test "sends list of available resources after join", %{
      client: client,
      gateway_group: gateway_group,
      dns_resource: dns_resource,
      cidr_resource: cidr_resource,
      ip_resource: ip_resource,
      nonconforming_resource: nonconforming_resource,
      internet_resource: internet_resource,
      offline_resource: offline_resource
    } do
      assert_push "init", %{
        resources: resources,
        interface: interface,
        relays: relays
      }

      assert length(resources) == 4
      assert length(relays) == 0

      assert %{
               id: dns_resource.id,
               type: :dns,
               name: dns_resource.name,
               address: dns_resource.address,
               address_description: dns_resource.address_description,
               gateway_groups: [
                 %{
                   id: gateway_group.id,
                   name: gateway_group.name
                 }
               ],
               filters: [
                 %{protocol: :tcp, port_range_end: 80, port_range_start: 80},
                 %{protocol: :tcp, port_range_end: 433, port_range_start: 433},
                 %{protocol: :udp, port_range_end: 200, port_range_start: 100},
                 %{protocol: :icmp}
               ]
             } in resources

      assert %{
               id: cidr_resource.id,
               type: :cidr,
               name: cidr_resource.name,
               address: cidr_resource.address,
               address_description: cidr_resource.address_description,
               gateway_groups: [
                 %{
                   id: gateway_group.id,
                   name: gateway_group.name
                 }
               ],
               filters: [
                 %{protocol: :tcp, port_range_end: 80, port_range_start: 80},
                 %{protocol: :tcp, port_range_end: 433, port_range_start: 433},
                 %{protocol: :udp, port_range_end: 200, port_range_start: 100},
                 %{protocol: :icmp}
               ]
             } in resources

      assert %{
               id: ip_resource.id,
               type: :cidr,
               name: ip_resource.name,
               address: "#{ip_resource.address}/32",
               address_description: ip_resource.address_description,
               gateway_groups: [
                 %{
                   id: gateway_group.id,
                   name: gateway_group.name
                 }
               ],
               filters: [
                 %{protocol: :tcp, port_range_end: 80, port_range_start: 80},
                 %{protocol: :tcp, port_range_end: 433, port_range_start: 433},
                 %{protocol: :udp, port_range_end: 200, port_range_start: 100},
                 %{protocol: :icmp}
               ]
             } in resources

      assert %{
               id: internet_resource.id,
               type: :internet,
               gateway_groups: [
                 %{
                   id: gateway_group.id,
                   name: gateway_group.name
                 }
               ],
               can_be_disabled: true
             } in resources

      refute Enum.any?(resources, &(&1.id == nonconforming_resource.id))
      refute Enum.any?(resources, &(&1.id == offline_resource.id))

      assert interface == %{
               ipv4: client.ipv4,
               ipv6: client.ipv6,
               upstream_dns: [
                 %{protocol: :ip_port, address: "1.1.1.1:53"},
                 %{protocol: :ip_port, address: "8.8.8.8:53"}
               ]
             }
    end

    test "only sends the same resource once", %{
      account: account,
      actor: actor,
      subject: subject,
      client: client,
      dns_resource: resource
    } do
      assert_push "init", %{}

      Fixtures.Auth.create_identity(actor: actor, account: account)
      Fixtures.Auth.create_identity(actor: actor, account: account)

      second_actor_group = Fixtures.Actors.create_group(account: account)
      Fixtures.Actors.create_membership(account: account, actor: actor, group: second_actor_group)

      Fixtures.Policies.create_policy(
        account: account,
        actor_group: second_actor_group,
        resource: resource
      )

      API.Client.Socket
      |> socket("client:#{client.id}", %{
        opentelemetry_ctx: OpenTelemetry.Ctx.new(),
        opentelemetry_span_ctx: OpenTelemetry.Tracer.start_span("test"),
        client: client,
        subject: subject
      })
      |> subscribe_and_join(API.Client.Channel, "client")

      assert_push "init", %{resources: resources}
      assert Enum.count(resources, &(Map.get(&1, :address) == resource.address)) == 1
    end

    test "sends backwards compatible list of resources if client version is below 1.2", %{
      account: account,
      subject: subject,
      client: client,
      gateway_group: gateway_group,
      actor_group: actor_group
    } do
      client = %{client | last_seen_version: "1.1.55"}

      assert_push "init", %{}

      star_mapped_resource =
        Fixtures.Resources.create_resource(
          address: "**.glob-example.com",
          account: account,
          connections: [%{gateway_group_id: gateway_group.id}]
        )

      question_mark_mapped_resource =
        Fixtures.Resources.create_resource(
          address: "*.question-example.com",
          account: account,
          connections: [%{gateway_group_id: gateway_group.id}]
        )

      mid_question_mark_mapped_resource =
        Fixtures.Resources.create_resource(
          address: "foo.*.example.com",
          account: account,
          connections: [%{gateway_group_id: gateway_group.id}]
        )

      mid_star_mapped_resource =
        Fixtures.Resources.create_resource(
          address: "foo.**.glob-example.com",
          account: account,
          connections: [%{gateway_group_id: gateway_group.id}]
        )

      mid_single_char_mapped_resource =
        Fixtures.Resources.create_resource(
          address: "us-east?-d.glob-example.com",
          account: account,
          connections: [%{gateway_group_id: gateway_group.id}]
        )

      for resource <- [
            star_mapped_resource,
            question_mark_mapped_resource,
            mid_question_mark_mapped_resource,
            mid_star_mapped_resource,
            mid_single_char_mapped_resource
          ] do
        Fixtures.Policies.create_policy(
          account: account,
          actor_group: actor_group,
          resource: resource
        )
      end

      API.Client.Socket
      |> socket("client:#{client.id}", %{
        opentelemetry_ctx: OpenTelemetry.Ctx.new(),
        opentelemetry_span_ctx: OpenTelemetry.Tracer.start_span("test"),
        client: client,
        subject: subject
      })
      |> subscribe_and_join(API.Client.Channel, "client")

      assert_push "init", %{
        resources: resources
      }

      resource_addresses =
        resources
        |> Enum.reject(&(&1.type == :internet))
        |> Enum.map(& &1.address)

      assert "*.glob-example.com" in resource_addresses
      assert "?.question-example.com" in resource_addresses

      assert "foo.*.example.com" not in resource_addresses
      assert "foo.?.example.com" not in resource_addresses

      assert "foo.**.glob-example.com" not in resource_addresses
      assert "foo.*.glob-example.com" not in resource_addresses

      assert "us-east?-d.glob-example.com" not in resource_addresses
      assert "us-east*-d.glob-example.com" not in resource_addresses
    end

    test "subscribes for client events", %{
      client: client
    } do
      assert_push "init", %{}
      Process.flag(:trap_exit, true)
      Domain.Clients.broadcast_to_client(client, :token_expired)
      assert_push "disconnect", %{reason: :token_expired}, 250
    end

    test "subscribes for resource events", %{
      dns_resource: resource,
      subject: subject
    } do
      assert_push "init", %{}

      {:updated, _resource} =
        Domain.Resources.update_resource(resource, %{name: "foobar"}, subject)

      assert_push "resource_created_or_updated", %{}
    end

    test "subscribes for relays presence", %{client: client, subject: subject} do
      relay_group = Fixtures.Relays.create_global_group()

      relay1 = Fixtures.Relays.create_relay(group: relay_group)
      stamp_secret1 = Ecto.UUID.generate()
      :ok = Domain.Relays.connect_relay(relay1, stamp_secret1)

      Fixtures.Relays.update_relay(relay1,
        last_seen_at: DateTime.utc_now() |> DateTime.add(-10, :second),
        last_seen_remote_ip_location_lat: 37.0,
        last_seen_remote_ip_location_lon: -120.0
      )

      relay2 = Fixtures.Relays.create_relay(group: relay_group)
      stamp_secret2 = Ecto.UUID.generate()
      :ok = Domain.Relays.connect_relay(relay2, stamp_secret2)

      Fixtures.Relays.update_relay(relay2,
        last_seen_at: DateTime.utc_now() |> DateTime.add(-100, :second),
        last_seen_remote_ip_location_lat: 38.0,
        last_seen_remote_ip_location_lon: -121.0
      )

      API.Client.Socket
      |> socket("client:#{client.id}", %{
        opentelemetry_ctx: OpenTelemetry.Ctx.new(),
        opentelemetry_span_ctx: OpenTelemetry.Tracer.start_span("test"),
        client: client,
        subject: subject
      })
      |> subscribe_and_join(API.Client.Channel, "client")

      assert_push "init", %{relays: [relay_view | _] = relays}
      relay_view_ids = Enum.map(relays, & &1.id) |> Enum.uniq() |> Enum.sort()
      relay_ids = [relay1.id, relay2.id] |> Enum.sort()
      assert relay_view_ids == relay_ids

      assert %{
               addr: _,
               expires_at: _,
               id: _,
               password: _,
               type: _,
               username: _
             } = relay_view

      Domain.Relays.Presence.untrack(self(), "presences:relays:#{relay1.id}", relay1.id)

      assert_push "relays_presence",
                  %{
                    disconnected_ids: [relay1_id],
                    connected: [relay_view1, relay_view2]
                  },
                  relays_presence_timeout()

      assert relay_view1.id == relay2.id
      assert relay_view2.id == relay2.id
      assert relay1_id == relay1.id
    end

    test "subscribes for account relays presence if there were no relays online", %{
      client: client,
      subject: subject
    } do
      relay_group = Fixtures.Relays.create_global_group()
      stamp_secret = Ecto.UUID.generate()

      relay = Fixtures.Relays.create_relay(group: relay_group)

      Fixtures.Relays.update_relay(relay,
        last_seen_at: DateTime.utc_now() |> DateTime.add(-10, :second),
        last_seen_remote_ip_location_lat: 37.0,
        last_seen_remote_ip_location_lon: -120.0
      )

      API.Client.Socket
      |> socket("client:#{client.id}", %{
        opentelemetry_ctx: OpenTelemetry.Ctx.new(),
        opentelemetry_span_ctx: OpenTelemetry.Tracer.start_span("test"),
        client: client,
        subject: subject
      })
      |> subscribe_and_join(API.Client.Channel, "client")

      assert_push "init", %{relays: []}

      :ok = Domain.Relays.connect_relay(relay, stamp_secret)

      assert_push "relays_presence",
                  %{
                    disconnected_ids: [],
                    connected: [relay_view, _relay_view]
                  },
                  relays_presence_timeout()

      assert %{
               addr: _,
               expires_at: _,
               id: _,
               password: _,
               type: _,
               username: _
             } = relay_view

      other_relay = Fixtures.Relays.create_relay(group: relay_group)

      Fixtures.Relays.update_relay(other_relay,
        last_seen_at: DateTime.utc_now() |> DateTime.add(-10, :second),
        last_seen_remote_ip_location_lat: 37.0,
        last_seen_remote_ip_location_lon: -120.0
      )

      :ok = Domain.Relays.connect_relay(other_relay, stamp_secret)
      other_relay_id = other_relay.id

      refute_push "relays_presence",
                  %{
                    disconnected_ids: [],
                    connected: [%{id: ^other_relay_id} | _]
                  },
                  relays_presence_timeout()
    end

    test "does not return the relay that is disconnected as online one", %{
      client: client,
      subject: subject
    } do
      relay_group = Fixtures.Relays.create_global_group()
      stamp_secret = Ecto.UUID.generate()

      relay1 = Fixtures.Relays.create_relay(group: relay_group)
      :ok = Domain.Relays.connect_relay(relay1, stamp_secret)

      Fixtures.Relays.update_relay(relay1,
        last_seen_at: DateTime.utc_now() |> DateTime.add(-10, :second),
        last_seen_remote_ip_location_lat: 37.0,
        last_seen_remote_ip_location_lon: -120.0
      )

      API.Client.Socket
      |> socket("client:#{client.id}", %{
        opentelemetry_ctx: OpenTelemetry.Ctx.new(),
        opentelemetry_span_ctx: OpenTelemetry.Tracer.start_span("test"),
        client: client,
        subject: subject
      })
      |> subscribe_and_join(API.Client.Channel, "client")

      assert_push "init", %{relays: [relay_view | _] = relays}
      relay_view_ids = Enum.map(relays, & &1.id) |> Enum.uniq() |> Enum.sort()
      assert relay_view_ids == [relay1.id]

      assert %{
               addr: _,
               expires_at: _,
               id: _,
               password: _,
               type: _,
               username: _
             } = relay_view

      Domain.Relays.Presence.untrack(self(), "presences:relays:#{relay1.id}", relay1.id)

      assert_push "relays_presence",
                  %{
                    disconnected_ids: [relay1_id],
                    connected: []
                  },
                  relays_presence_timeout()

      assert relay1_id == relay1.id
    end

    test "subscribes for membership/policy access events", %{
      actor: actor,
      subject: subject
    } do
      assert_push "init", %{}
      {:ok, _resource} = Domain.Actors.update_actor(actor, %{memberships: []}, subject)
      assert_push "resource_deleted", _payload
      refute_push "resource_created_or_updated", _payload
    end

    test "subscribes for policy events", %{
      dns_resource_policy: dns_resource_policy,
      subject: subject
    } do
      assert_push "init", %{}
      {:ok, _resource} = Domain.Policies.disable_policy(dns_resource_policy, subject)
      assert_push "resource_deleted", _payload
      refute_push "resource_created_or_updated", _payload
    end
  end

  describe "handle_info/2 :config_changed" do
    test "sends updated configuration", %{
      account: account,
      client: client,
      socket: socket
    } do
      channel_pid = socket.channel_pid

      Fixtures.Accounts.update_account(
        account,
        config: %{
          clients_upstream_dns: [
            %{protocol: "ip_port", address: "1.2.3.1"},
            %{protocol: "ip_port", address: "1.8.8.1:53"}
          ]
        }
      )

      send(channel_pid, :config_changed)

      assert_push "config_changed", %{interface: interface}

      assert interface == %{
               ipv4: client.ipv4,
               ipv6: client.ipv6,
               upstream_dns: [
                 %{protocol: :ip_port, address: "1.2.3.1:53"},
                 %{protocol: :ip_port, address: "1.8.8.1:53"}
               ]
             }
    end
  end

  describe "handle_info/2 :updated" do
    test "sends init message", %{
      socket: socket
    } do
      assert_push "init", %{}

      send(socket.channel_pid, :updated)

      assert_push "init", %{}
    end
  end

  describe "handle_info/2 :token_expired" do
    test "sends a token_expired messages and closes the socket", %{
      socket: socket
    } do
      Process.flag(:trap_exit, true)
      channel_pid = socket.channel_pid

      send(channel_pid, :token_expired)
      assert_push "disconnect", %{reason: :token_expired}

      assert_receive {:EXIT, ^channel_pid, {:shutdown, :token_expired}}
    end
  end

  describe "handle_info/2 :ice_candidates" do
    test "pushes ice_candidates message", %{
      gateway: gateway,
      socket: socket
    } do
      otel_ctx = {OpenTelemetry.Ctx.new(), OpenTelemetry.Tracer.start_span("connect")}

      candidates = ["foo", "bar"]

      send(
        socket.channel_pid,
        {:ice_candidates, gateway.id, candidates, otel_ctx}
      )

      assert_push "ice_candidates", payload

      assert payload == %{
               candidates: candidates,
               gateway_id: gateway.id
             }
    end
  end

  describe "handle_info/2 :invalidate_ice_candidates" do
    test "pushes invalidate_ice_candidates message", %{
      gateway: gateway,
      socket: socket
    } do
      otel_ctx = {OpenTelemetry.Ctx.new(), OpenTelemetry.Tracer.start_span("connect")}

      candidates = ["foo", "bar"]

      send(
        socket.channel_pid,
        {:invalidate_ice_candidates, gateway.id, candidates, otel_ctx}
      )

      assert_push "invalidate_ice_candidates", payload

      assert payload == %{
               candidates: candidates,
               gateway_id: gateway.id
             }
    end
  end

  describe "handle_info/2 :create_resource" do
    test "pushes message to the socket for authorized clients", %{
      gateway_group: gateway_group,
      dns_resource: resource,
      socket: socket
    } do
      send(socket.channel_pid, {:create_resource, resource.id})

      assert_push "resource_created_or_updated", payload

      assert payload == %{
               id: resource.id,
               type: :dns,
               name: resource.name,
               address: resource.address,
               address_description: resource.address_description,
               gateway_groups: [
                 %{id: gateway_group.id, name: gateway_group.name}
               ],
               filters: [
                 %{protocol: :tcp, port_range_end: 80, port_range_start: 80},
                 %{protocol: :tcp, port_range_end: 433, port_range_start: 433},
                 %{protocol: :udp, port_range_end: 200, port_range_start: 100},
                 %{protocol: :icmp}
               ]
             }
    end

    test "does not push resources that can't be access by the client", %{
      nonconforming_resource: resource,
      socket: socket
    } do
      send(socket.channel_pid, {:create_resource, resource.id})
      refute_push "resource_created_or_updated", %{}
    end
  end

  describe "handle_info/2 :update_resource" do
    test "pushes message to the socket for authorized clients", %{
      gateway_group: gateway_group,
      dns_resource: resource,
      socket: socket
    } do
      send(socket.channel_pid, {:update_resource, resource.id})

      assert_push "resource_created_or_updated", payload

      assert payload == %{
               id: resource.id,
               type: :dns,
               name: resource.name,
               address: resource.address,
               address_description: resource.address_description,
               gateway_groups: [
                 %{id: gateway_group.id, name: gateway_group.name}
               ],
               filters: [
                 %{protocol: :tcp, port_range_end: 80, port_range_start: 80},
                 %{protocol: :tcp, port_range_end: 433, port_range_start: 433},
                 %{protocol: :udp, port_range_end: 200, port_range_start: 100},
                 %{protocol: :icmp}
               ]
             }
    end

    test "does not push resources that can't be access by the client", %{
      nonconforming_resource: resource,
      socket: socket
    } do
      send(socket.channel_pid, {:update_resource, resource.id})
      refute_push "resource_created_or_updated", %{}
    end
  end

  describe "handle_info/2 :delete_resource" do
    test "does nothing", %{
      dns_resource: resource,
      socket: socket
    } do
      send(socket.channel_pid, {:delete_resource, resource.id})
      refute_push "resource_deleted", %{}
    end
  end

  describe "handle_info/2 :create_membership" do
    test "subscribes for policy events for actor group", %{
      account: account,
      gateway_group: gateway_group,
      actor: actor,
      socket: socket
    } do
      resource =
        Fixtures.Resources.create_resource(
          type: :ip,
          address: "192.168.100.2",
          account: account,
          connections: [%{gateway_group_id: gateway_group.id}]
        )

      group = Fixtures.Actors.create_group(account: account)

      policy =
        Fixtures.Policies.create_policy(
          account: account,
          actor_group: group,
          resource: resource
        )

      send(socket.channel_pid, {:create_membership, actor.id, group.id})

      Fixtures.Policies.disable_policy(policy)

      assert_push "resource_deleted", resource_id
      assert resource_id == resource.id

      refute_push "resource_created_or_updated", %{}
    end
  end

  describe "handle_info/2 :allow_access" do
    test "pushes message to the socket", %{
      account: account,
      gateway_group: gateway_group,
      dns_resource: resource,
      socket: socket
    } do
      group = Fixtures.Actors.create_group(account: account)

      policy =
        Fixtures.Policies.create_policy(
          account: account,
          actor_group: group,
          resource: resource
        )

      send(socket.channel_pid, {:allow_access, policy.id, group.id, resource.id})

      assert_push "resource_created_or_updated", payload

      assert payload == %{
               id: resource.id,
               type: :dns,
               name: resource.name,
               address: resource.address,
               address_description: resource.address_description,
               gateway_groups: [
                 %{id: gateway_group.id, name: gateway_group.name}
               ],
               filters: [
                 %{protocol: :tcp, port_range_end: 80, port_range_start: 80},
                 %{protocol: :tcp, port_range_end: 433, port_range_start: 433},
                 %{protocol: :udp, port_range_end: 200, port_range_start: 100},
                 %{protocol: :icmp}
               ]
             }
    end
  end

  describe "handle_info/2 :reject_access" do
    test "pushes message to the socket", %{
      account: account,
      gateway_group: gateway_group,
      socket: socket
    } do
      resource =
        Fixtures.Resources.create_resource(
          type: :ip,
          address: "192.168.100.3",
          account: account,
          connections: [%{gateway_group_id: gateway_group.id}]
        )

      group = Fixtures.Actors.create_group(account: account)

      policy =
        Fixtures.Policies.create_policy(
          account: account,
          actor_group: group,
          resource: resource
        )

      send(socket.channel_pid, {:reject_access, policy.id, group.id, resource.id})

      assert_push "resource_deleted", resource_id
      assert resource_id == resource.id

      refute_push "resource_created_or_updated", %{}
    end

    test "broadcasts a message to re-add the resource if other policy is found", %{
      account: account,
      gateway_group: gateway_group,
      dns_resource: resource,
      socket: socket
    } do
      group = Fixtures.Actors.create_group(account: account)

      policy =
        Fixtures.Policies.create_policy(
          account: account,
          actor_group: group,
          resource: resource
        )

      send(socket.channel_pid, {:reject_access, policy.id, group.id, resource.id})

      assert_push "resource_deleted", resource_id
      assert resource_id == resource.id

      assert_push "resource_created_or_updated", payload

      assert payload == %{
               id: resource.id,
               type: :dns,
               name: resource.name,
               address: resource.address,
               address_description: resource.address_description,
               gateway_groups: [
                 %{id: gateway_group.id, name: gateway_group.name}
               ],
               filters: [
                 %{protocol: :tcp, port_range_end: 80, port_range_start: 80},
                 %{protocol: :tcp, port_range_end: 433, port_range_start: 433},
                 %{protocol: :udp, port_range_end: 200, port_range_start: 100},
                 %{protocol: :icmp}
               ]
             }
    end
  end

  describe "handle_in/3 create_flow" do
    test "returns error when resource is not found", %{socket: socket} do
      resource_id = Ecto.UUID.generate()

      push(socket, "create_flow", %{
        "resource_id" => resource_id,
        "connected_gateway_ids" => []
      })

      # assert_reply ref, :error, %{reason: :not_found}
      assert_push "flow_creation_failed", %{reason: :not_found, resource_id: ^resource_id}
    end

    test "returns error when all gateways are offline", %{
      dns_resource: resource,
      socket: socket
    } do
      global_relay_group = Fixtures.Relays.create_global_group()

      global_relay =
        Fixtures.Relays.create_relay(
          group: global_relay_group,
          last_seen_remote_ip_location_lat: 37,
          last_seen_remote_ip_location_lon: -120
        )

      stamp_secret = Ecto.UUID.generate()
      :ok = Domain.Relays.connect_relay(global_relay, stamp_secret)

      push(socket, "create_flow", %{
        "resource_id" => resource.id,
        "connected_gateway_ids" => []
      })

      # assert_reply ref, :error, %{reason: :offline}
      assert_push "flow_creation_failed", %{reason: :offline, resource_id: resource_id}
      assert resource_id == resource.id
    end

    test "returns error when client has no policy allowing access to resource", %{
      account: account,
      socket: socket
    } do
      resource = Fixtures.Resources.create_resource(account: account)

      gateway = Fixtures.Gateways.create_gateway(account: account)
      :ok = Domain.Gateways.connect_gateway(gateway)

      attrs = %{
        "resource_id" => resource.id,
        "connected_gateway_ids" => []
      }

      push(socket, "create_flow", attrs)

      # assert_reply ref, :error, %{reason: :not_found}

      assert_push "flow_creation_failed", %{reason: :not_found, resource_id: resource_id}
      assert resource_id == resource.id
    end

    test "returns error when flow is not authorized due to failing conditions", %{
      account: account,
      client: client,
      actor_group: actor_group,
      gateway_group: gateway_group,
      gateway: gateway,
      socket: socket
    } do
      resource =
        Fixtures.Resources.create_resource(
          account: account,
          connections: [%{gateway_group_id: gateway_group.id}]
        )

      Fixtures.Policies.create_policy(
        account: account,
        actor_group: actor_group,
        resource: resource,
        conditions: [
          %{
            property: :remote_ip_location_region,
            operator: :is_not_in,
            values: [client.last_seen_remote_ip_location_region]
          }
        ]
      )

      attrs = %{
        "resource_id" => resource.id,
        "connected_gateway_ids" => []
      }

      :ok = Domain.Gateways.connect_gateway(gateway)

      push(socket, "create_flow", attrs)
      # assert_reply ref, :error, %{reason: :not_found}

      assert_push "flow_creation_failed", %{
        reason: :forbidden,
        violated_properties: [:remote_ip_location_region],
        resource_id: resource_id
      }

      assert resource_id == resource.id
    end

    test "returns error when all gateways connected to the resource are offline", %{
      account: account,
      dns_resource: resource,
      socket: socket
    } do
      gateway = Fixtures.Gateways.create_gateway(account: account)
      :ok = Domain.Gateways.connect_gateway(gateway)

      push(socket, "create_flow", %{
        "resource_id" => resource.id,
        "connected_gateway_ids" => []
      })

      # assert_reply ref, :error, %{reason: :offline}

      assert_push "flow_creation_failed", %{
        reason: :offline,
        resource_id: resource_id
      }

      assert resource_id == resource.id
    end

    test "returns online gateway connected to a resource", %{
      dns_resource: resource,
      client: client,
      gateway_group_token: gateway_group_token,
      gateway: gateway,
      socket: socket
    } do
      global_relay_group = Fixtures.Relays.create_global_group()

      global_relay =
        Fixtures.Relays.create_relay(
          group: global_relay_group,
          last_seen_remote_ip_location_lat: 37,
          last_seen_remote_ip_location_lon: -120
        )

      stamp_secret = Ecto.UUID.generate()
      :ok = Domain.Relays.connect_relay(global_relay, stamp_secret)

      Fixtures.Relays.update_relay(global_relay,
        last_seen_at: DateTime.utc_now() |> DateTime.add(-10, :second)
      )

      :ok = Domain.Gateways.connect_gateway(gateway)
      Domain.PubSub.subscribe(Domain.Tokens.socket_id(gateway_group_token))

      push(socket, "create_flow", %{
        "resource_id" => resource.id,
        "connected_gateway_ids" => []
      })

      assert_receive {:authorize_flow, {_channel_pid, _socket_ref}, payload, _opentelemetry_ctx}

      assert %{
               client_id: client_id,
               resource_id: resource_id,
               flow_id: _flow_id,
               authorization_expires_at: authorization_expires_at,
               ice_credentials: _ice_credentials,
               preshared_key: preshared_key
             } = payload

      assert client_id == client.id
      assert resource_id == resource.id
      assert authorization_expires_at == socket.assigns.subject.expires_at
      assert String.length(preshared_key) == 44
    end

    test "returns online gateway connected to an internet resource", %{
      account: account,
      internet_resource: resource,
      client: client,
      gateway_group_token: gateway_group_token,
      gateway: gateway,
      socket: socket
    } do
      Fixtures.Accounts.update_account(account,
        features: %{
          internet_resource: true
        }
      )

      global_relay_group = Fixtures.Relays.create_global_group()

      global_relay =
        Fixtures.Relays.create_relay(
          group: global_relay_group,
          last_seen_remote_ip_location_lat: 37,
          last_seen_remote_ip_location_lon: -120
        )

      stamp_secret = Ecto.UUID.generate()
      :ok = Domain.Relays.connect_relay(global_relay, stamp_secret)

      Fixtures.Relays.update_relay(global_relay,
        last_seen_at: DateTime.utc_now() |> DateTime.add(-10, :second)
      )

      :ok = Domain.Gateways.connect_gateway(gateway)
      Domain.PubSub.subscribe(Domain.Tokens.socket_id(gateway_group_token))

      push(socket, "create_flow", %{
        "resource_id" => resource.id,
        "connected_gateway_ids" => []
      })

      assert_receive {:authorize_flow, {_channel_pid, _socket_ref}, payload, _opentelemetry_ctx}

      assert %{
               client_id: client_id,
               resource_id: resource_id,
               flow_id: _flow_id,
               authorization_expires_at: authorization_expires_at,
               ice_credentials: _ice_credentials,
               preshared_key: preshared_key
             } = payload

      assert client_id == client.id
      assert resource_id == resource.id
      assert authorization_expires_at == socket.assigns.subject.expires_at
      assert String.length(preshared_key) == 44
    end

    test "broadcasts authorize_flow to the gateway and flow_created to the client", %{
      dns_resource: resource,
      dns_resource_policy: policy,
      client: client,
      gateway_group_token: gateway_group_token,
      gateway: gateway,
      subject: subject,
      socket: socket
    } do
      global_relay_group = Fixtures.Relays.create_global_group()

      global_relay =
        Fixtures.Relays.create_relay(
          group: global_relay_group,
          last_seen_remote_ip_location_lat: 37,
          last_seen_remote_ip_location_lon: -120
        )

      stamp_secret = Ecto.UUID.generate()
      :ok = Domain.Relays.connect_relay(global_relay, stamp_secret)

      Fixtures.Relays.update_relay(global_relay,
        last_seen_at: DateTime.utc_now() |> DateTime.add(-10, :second)
      )

      :ok = Domain.Gateways.connect_gateway(gateway)
      Domain.PubSub.subscribe(Domain.Tokens.socket_id(gateway_group_token))

      push(socket, "create_flow", %{
        "resource_id" => resource.id,
        "connected_gateway_ids" => []
      })

      assert_receive {:authorize_flow, {channel_pid, socket_ref}, payload, _opentelemetry_ctx}

      assert %{
               client_id: client_id,
               resource_id: resource_id,
               flow_id: flow_id,
               authorization_expires_at: authorization_expires_at,
               ice_credentials: ice_credentials,
               preshared_key: preshared_key
             } = payload

      assert flow = Repo.get(Domain.Flows.Flow, flow_id)
      assert flow.client_id == client.id
      assert flow.resource_id == resource_id
      assert flow.gateway_id == gateway.id
      assert flow.policy_id == policy.id
      assert flow.token_id == subject.token_id

      assert client_id == client.id
      assert resource_id == resource.id
      assert authorization_expires_at == socket.assigns.subject.expires_at

      otel_ctx = {OpenTelemetry.Ctx.new(), OpenTelemetry.Tracer.start_span("connect")}

      send(
        channel_pid,
        {:connect, socket_ref, resource_id, gateway.group_id, gateway.id, gateway.public_key,
         gateway.ipv4, gateway.ipv6, preshared_key, ice_credentials, otel_ctx}
      )

      gateway_group_id = gateway.group_id
      gateway_id = gateway.id
      gateway_public_key = gateway.public_key
      gateway_ipv4 = gateway.ipv4
      gateway_ipv6 = gateway.ipv6

      assert_push "flow_created", %{
        gateway_public_key: ^gateway_public_key,
        gateway_ipv4: ^gateway_ipv4,
        gateway_ipv6: ^gateway_ipv6,
        resource_id: ^resource_id,
        client_ice_credentials: %{username: client_ice_username, password: client_ice_password},
        gateway_group_id: ^gateway_group_id,
        gateway_id: ^gateway_id,
        gateway_ice_credentials: %{username: gateway_ice_username, password: gateway_ice_password},
        preshared_key: ^preshared_key
      }

      assert String.length(client_ice_username) == 4
      assert String.length(client_ice_password) == 22
      assert String.length(gateway_ice_username) == 4
      assert String.length(gateway_ice_password) == 22
      assert client_ice_username != gateway_ice_username
      assert client_ice_password != gateway_ice_password
    end

    test "works with service accounts", %{
      account: account,
      dns_resource: resource,
      gateway: gateway,
      gateway_group_token: gateway_group_token,
      actor_group: actor_group
    } do
      actor = Fixtures.Actors.create_actor(type: :service_account, account: account)
      client = Fixtures.Clients.create_client(account: account, actor: actor)
      Fixtures.Actors.create_membership(account: account, actor: actor, group: actor_group)

      identity = Fixtures.Auth.create_identity(account: account, actor: actor)
      subject = Fixtures.Auth.create_subject(account: account, actor: actor, identity: identity)

      {:ok, _reply, socket} =
        API.Client.Socket
        |> socket("client:#{client.id}", %{
          opentelemetry_ctx: OpenTelemetry.Ctx.new(),
          opentelemetry_span_ctx: OpenTelemetry.Tracer.start_span("test"),
          client: client,
          subject: subject
        })
        |> subscribe_and_join(API.Client.Channel, "client")

      global_relay_group = Fixtures.Relays.create_global_group()

      global_relay =
        Fixtures.Relays.create_relay(
          group: global_relay_group,
          last_seen_remote_ip_location_lat: 37,
          last_seen_remote_ip_location_lon: -120
        )

      stamp_secret = Ecto.UUID.generate()
      :ok = Domain.Relays.connect_relay(global_relay, stamp_secret)

      Fixtures.Relays.update_relay(global_relay,
        last_seen_at: DateTime.utc_now() |> DateTime.add(-10, :second)
      )

      :ok = Domain.Gateways.connect_gateway(gateway)
      Domain.PubSub.subscribe(Domain.Tokens.socket_id(gateway_group_token))

      push(socket, "create_flow", %{
        "resource_id" => resource.id,
        "connected_gateway_ids" => []
      })

      assert_receive {:authorize_flow, {_channel_pid, _socket_ref}, _payload, _opentelemetry_ctx}
    end

    test "selects compatible gateway versions", %{
      account: account,
      gateway_group: gateway_group,
      dns_resource: resource,
      subject: subject,
      client: client
    } do
      global_relay_group = Fixtures.Relays.create_global_group()

      relay =
        Fixtures.Relays.create_relay(
          group: global_relay_group,
          last_seen_remote_ip_location_lat: 37,
          last_seen_remote_ip_location_lon: -120
        )

      :ok = Domain.Relays.connect_relay(relay, Ecto.UUID.generate())

      Fixtures.Relays.update_relay(relay,
        last_seen_at: DateTime.utc_now() |> DateTime.add(-10, :second)
      )

      client = %{client | last_seen_version: "1.4.55"}

      gateway =
        Fixtures.Gateways.create_gateway(
          account: account,
          group: gateway_group,
          context:
            Fixtures.Auth.build_context(
              type: :gateway_group,
              user_agent: "Linux/24.04 connlib/1.0.412"
            )
        )

      :ok = Domain.Gateways.connect_gateway(gateway)

      {:ok, _reply, socket} =
        API.Client.Socket
        |> socket("client:#{client.id}", %{
          opentelemetry_ctx: OpenTelemetry.Ctx.new(),
          opentelemetry_span_ctx: OpenTelemetry.Tracer.start_span("test"),
          client: client,
          subject: subject
        })
        |> subscribe_and_join(API.Client.Channel, "client")

      push(socket, "create_flow", %{
        "resource_id" => resource.id,
        "connected_gateway_ids" => []
      })

      assert_push "flow_creation_failed", %{
        reason: :not_found,
        resource_id: resource_id
      }

      assert resource_id == resource.id

      gateway =
        Fixtures.Gateways.create_gateway(
          account: account,
          group: gateway_group,
          context:
            Fixtures.Auth.build_context(
              type: :gateway_group,
              user_agent: "Linux/24.04 connlib/1.4.11"
            )
        )

      :ok = Domain.Gateways.connect_gateway(gateway)

      push(socket, "create_flow", %{
        "resource_id" => resource.id,
        "connected_gateway_ids" => []
      })

      assert_receive {:authorize_flow, {_channel_pid, _socket_ref}, _payload, _opentelemetry_ctx}
    end

    test "selects already connected gateway", %{
      account: account,
      gateway_group: gateway_group,
      dns_resource: resource,
      socket: socket
    } do
      global_relay_group = Fixtures.Relays.create_global_group()

      relay =
        Fixtures.Relays.create_relay(
          group: global_relay_group,
          last_seen_remote_ip_location_lat: 37,
          last_seen_remote_ip_location_lon: -120
        )

      :ok = Domain.Relays.connect_relay(relay, Ecto.UUID.generate())

      Fixtures.Relays.update_relay(relay,
        last_seen_at: DateTime.utc_now() |> DateTime.add(-10, :second)
      )

      gateway1 =
        Fixtures.Gateways.create_gateway(
          account: account,
          group: gateway_group
        )

      :ok = Domain.Gateways.connect_gateway(gateway1)

      gateway2 =
        Fixtures.Gateways.create_gateway(
          account: account,
          group: gateway_group
        )

      :ok = Domain.Gateways.connect_gateway(gateway2)

      push(socket, "create_flow", %{
        "resource_id" => resource.id,
        "connected_gateway_ids" => [gateway2.id]
      })

      assert_receive {:authorize_flow, {_channel_pid, _socket_ref}, %{flow_id: flow_id}, _}
      assert flow = Repo.get(Domain.Flows.Flow, flow_id)
      assert flow.gateway_id == gateway2.id

      push(socket, "create_flow", %{
        "resource_id" => resource.id,
        "connected_gateway_ids" => [gateway1.id]
      })

      assert_receive {:authorize_flow, {_channel_pid, _socket_ref}, %{flow_id: flow_id}, _}
      assert flow = Repo.get(Domain.Flows.Flow, flow_id)
      assert flow.gateway_id == gateway1.id
    end
  end

  describe "handle_in/3 prepare_connection" do
    test "returns error when resource is not found", %{socket: socket} do
      ref = push(socket, "prepare_connection", %{"resource_id" => Ecto.UUID.generate()})
      assert_reply ref, :error, %{reason: :not_found}
    end

    test "returns error when there are no online relays", %{
      dns_resource: resource,
      socket: socket
    } do
      ref = push(socket, "prepare_connection", %{"resource_id" => resource.id})
      assert_reply ref, :error, %{reason: :offline}
    end

    test "returns error when all gateways are offline", %{
      dns_resource: resource,
      socket: socket
    } do
      ref = push(socket, "prepare_connection", %{"resource_id" => resource.id})
      assert_reply ref, :error, %{reason: :offline}
    end

    test "returns error when client has no policy allowing access to resource", %{
      account: account,
      socket: socket
    } do
      resource = Fixtures.Resources.create_resource(account: account)

      gateway = Fixtures.Gateways.create_gateway(account: account)
      :ok = Domain.Gateways.connect_gateway(gateway)

      attrs = %{
        "resource_id" => resource.id
      }

      ref = push(socket, "prepare_connection", attrs)
      assert_reply ref, :error, %{reason: :not_found}
    end

    test "returns error when all gateways connected to the resource are offline", %{
      account: account,
      dns_resource: resource,
      socket: socket
    } do
      gateway = Fixtures.Gateways.create_gateway(account: account)
      :ok = Domain.Gateways.connect_gateway(gateway)

      ref = push(socket, "prepare_connection", %{"resource_id" => resource.id})
      assert_reply ref, :error, %{reason: :offline}
    end

    test "returns online gateway connected to the resource", %{
      dns_resource: resource,
      gateway: gateway,
      socket: socket
    } do
      global_relay_group = Fixtures.Relays.create_global_group()

      global_relay =
        Fixtures.Relays.create_relay(
          group: global_relay_group,
          last_seen_remote_ip_location_lat: 37,
          last_seen_remote_ip_location_lon: -120
        )

      stamp_secret = Ecto.UUID.generate()
      :ok = Domain.Relays.connect_relay(global_relay, stamp_secret)

      Fixtures.Relays.update_relay(global_relay,
        last_seen_at: DateTime.utc_now() |> DateTime.add(-10, :second)
      )

      :ok = Domain.Gateways.connect_gateway(gateway)

      ref = push(socket, "prepare_connection", %{"resource_id" => resource.id})
      resource_id = resource.id

      assert_reply ref, :ok, %{
        gateway_id: gateway_id,
        gateway_remote_ip: gateway_last_seen_remote_ip,
        resource_id: ^resource_id
      }

      assert gateway_id == gateway.id
      assert gateway_last_seen_remote_ip == gateway.last_seen_remote_ip
    end

    test "does not return gateways that do not support the resource", %{
      account: account,
      dns_resource: dns_resource,
      internet_resource: internet_resource,
      socket: socket
    } do
      gateway = Fixtures.Gateways.create_gateway(account: account)
      :ok = Domain.Gateways.connect_gateway(gateway)

      ref = push(socket, "prepare_connection", %{"resource_id" => dns_resource.id})
      assert_reply ref, :error, %{reason: :offline}

      ref = push(socket, "prepare_connection", %{"resource_id" => internet_resource.id})
      assert_reply ref, :error, %{reason: :offline}
    end

    test "returns gateway that support the DNS resource address syntax", %{
      account: account,
      actor_group: actor_group,
      socket: socket
    } do
      global_relay_group = Fixtures.Relays.create_global_group()
      global_relay = Fixtures.Relays.create_relay(group: global_relay_group)
      stamp_secret = Ecto.UUID.generate()
      :ok = Domain.Relays.connect_relay(global_relay, stamp_secret)

      Fixtures.Relays.update_relay(global_relay,
        last_seen_at: DateTime.utc_now() |> DateTime.add(-10, :second)
      )

      gateway_group = Fixtures.Gateways.create_group(account: account)

      gateway =
        Fixtures.Gateways.create_gateway(
          account: account,
          group: gateway_group,
          context: %{
            user_agent: "iOS/12.5 (iPhone) connlib/1.1.0"
          }
        )

      resource =
        Fixtures.Resources.create_resource(
          address: "foo.*.example.com",
          account: account,
          connections: [%{gateway_group_id: gateway_group.id}]
        )

      Fixtures.Policies.create_policy(
        account: account,
        actor_group: actor_group,
        resource: resource
      )

      :ok = Domain.Gateways.connect_gateway(gateway)

      ref = push(socket, "prepare_connection", %{"resource_id" => resource.id})
      resource_id = resource.id

      assert_reply ref, :error, %{reason: :not_found}

      gateway =
        Fixtures.Gateways.create_gateway(
          account: account,
          group: gateway_group,
          context: %{
            user_agent: "iOS/12.5 (iPhone) connlib/1.2.0"
          }
        )

      Fixtures.Relays.update_relay(global_relay,
        last_seen_at: DateTime.utc_now() |> DateTime.add(-10, :second)
      )

      :ok = Domain.Gateways.connect_gateway(gateway)

      ref = push(socket, "prepare_connection", %{"resource_id" => resource.id})

      assert_reply ref, :ok, %{
        gateway_id: gateway_id,
        gateway_remote_ip: gateway_last_seen_remote_ip,
        resource_id: ^resource_id
      }

      assert gateway_id == gateway.id
      assert gateway_last_seen_remote_ip == gateway.last_seen_remote_ip
    end

    test "returns gateway that support Internet resources", %{
      account: account,
      internet_resource: resource,
      subject: subject,
      socket: socket
    } do
      account =
        Fixtures.Accounts.update_account(account,
          features: %{
            internet_resource: true
          }
        )

      global_relay_group = Fixtures.Relays.create_global_group()
      global_relay = Fixtures.Relays.create_relay(group: global_relay_group)
      stamp_secret = Ecto.UUID.generate()
      :ok = Domain.Relays.connect_relay(global_relay, stamp_secret)

      Fixtures.Relays.update_relay(global_relay,
        last_seen_at: DateTime.utc_now() |> DateTime.add(-10, :second)
      )

      gateway_group = Fixtures.Gateways.create_group(account: account)

      gateway =
        Fixtures.Gateways.create_gateway(
          account: account,
          group: gateway_group,
          context: %{
            user_agent: "iOS/12.5 (iPhone) connlib/1.2.0"
          }
        )

      {:updated, resource} =
        Domain.Resources.update_resource(
          resource,
          %{connections: [%{gateway_group_id: gateway_group.id}]},
          subject
        )

      :ok = Domain.Gateways.connect_gateway(gateway)

      ref = push(socket, "prepare_connection", %{"resource_id" => resource.id})
      resource_id = resource.id

      assert_reply ref, :error, %{reason: :not_found}

      gateway =
        Fixtures.Gateways.create_gateway(
          account: account,
          group: gateway_group,
          context: %{
            user_agent: "iOS/12.5 (iPhone) connlib/1.3.0"
          }
        )

      Fixtures.Relays.update_relay(global_relay,
        last_seen_at: DateTime.utc_now() |> DateTime.add(-10, :second)
      )

      :ok = Domain.Gateways.connect_gateway(gateway)

      ref = push(socket, "prepare_connection", %{"resource_id" => resource.id})

      assert_reply ref, :ok, %{
        gateway_id: gateway_id,
        gateway_remote_ip: gateway_last_seen_remote_ip,
        resource_id: ^resource_id
      }

      assert gateway_id == gateway.id
      assert gateway_last_seen_remote_ip == gateway.last_seen_remote_ip
    end

    test "works with service accounts", %{
      account: account,
      dns_resource: resource,
      gateway: gateway,
      actor_group: actor_group
    } do
      actor = Fixtures.Actors.create_actor(type: :service_account, account: account)
      client = Fixtures.Clients.create_client(account: account, actor: actor)
      Fixtures.Actors.create_membership(account: account, actor: actor, group: actor_group)

      identity = Fixtures.Auth.create_identity(account: account, actor: actor)
      subject = Fixtures.Auth.create_subject(account: account, actor: actor, identity: identity)

      {:ok, _reply, socket} =
        API.Client.Socket
        |> socket("client:#{client.id}", %{
          opentelemetry_ctx: OpenTelemetry.Ctx.new(),
          opentelemetry_span_ctx: OpenTelemetry.Tracer.start_span("test"),
          client: client,
          subject: subject
        })
        |> subscribe_and_join(API.Client.Channel, "client")

      global_relay_group = Fixtures.Relays.create_global_group()

      relay =
        Fixtures.Relays.create_relay(
          group: global_relay_group,
          last_seen_remote_ip_location_lat: 37,
          last_seen_remote_ip_location_lon: -120
        )

      :ok = Domain.Relays.connect_relay(relay, Ecto.UUID.generate())

      Fixtures.Relays.update_relay(relay,
        last_seen_at: DateTime.utc_now() |> DateTime.add(-10, :second)
      )

      :ok = Domain.Gateways.connect_gateway(gateway)

      ref = push(socket, "prepare_connection", %{"resource_id" => resource.id})

      assert_reply ref, :ok, %{}
    end

    test "selects compatible gateway versions", %{
      account: account,
      gateway_group: gateway_group,
      dns_resource: resource,
      subject: subject,
      client: client
    } do
      global_relay_group = Fixtures.Relays.create_global_group()

      relay =
        Fixtures.Relays.create_relay(
          group: global_relay_group,
          last_seen_remote_ip_location_lat: 37,
          last_seen_remote_ip_location_lon: -120
        )

      :ok = Domain.Relays.connect_relay(relay, Ecto.UUID.generate())

      Fixtures.Relays.update_relay(relay,
        last_seen_at: DateTime.utc_now() |> DateTime.add(-10, :second)
      )

      client = %{client | last_seen_version: "1.1.55"}

      gateway =
        Fixtures.Gateways.create_gateway(
          account: account,
          group: gateway_group,
          context:
            Fixtures.Auth.build_context(
              type: :gateway_group,
              user_agent: "Linux/24.04 connlib/1.0.412"
            )
        )

      :ok = Domain.Gateways.connect_gateway(gateway)

      {:ok, _reply, socket} =
        API.Client.Socket
        |> socket("client:#{client.id}", %{
          opentelemetry_ctx: OpenTelemetry.Ctx.new(),
          opentelemetry_span_ctx: OpenTelemetry.Tracer.start_span("test"),
          client: client,
          subject: subject
        })
        |> subscribe_and_join(API.Client.Channel, "client")

      ref = push(socket, "prepare_connection", %{"resource_id" => resource.id})

      assert_reply ref, :error, %{reason: :not_found}

      gateway =
        Fixtures.Gateways.create_gateway(
          account: account,
          group: gateway_group,
          context:
            Fixtures.Auth.build_context(
              type: :gateway_group,
              user_agent: "Linux/24.04 connlib/1.1.11"
            )
        )

      :ok = Domain.Gateways.connect_gateway(gateway)

      ref = push(socket, "prepare_connection", %{"resource_id" => resource.id})

      assert_reply ref, :ok, %{}
    end
  end

  describe "handle_in/3 reuse_connection" do
    test "returns error when resource is not found", %{gateway: gateway, socket: socket} do
      attrs = %{
        "resource_id" => Ecto.UUID.generate(),
        "gateway_id" => gateway.id,
        "payload" => "DNS_Q"
      }

      ref = push(socket, "reuse_connection", attrs)
      assert_reply ref, :error, %{reason: :not_found}
    end

    test "returns error when gateway is not found", %{dns_resource: resource, socket: socket} do
      attrs = %{
        "resource_id" => resource.id,
        "gateway_id" => Ecto.UUID.generate(),
        "payload" => "DNS_Q"
      }

      ref = push(socket, "reuse_connection", attrs)
      assert_reply ref, :error, %{reason: :not_found}
    end

    test "returns error when gateway is not connected to resource", %{
      account: account,
      dns_resource: resource,
      socket: socket
    } do
      gateway = Fixtures.Gateways.create_gateway(account: account)
      :ok = Domain.Gateways.connect_gateway(gateway)

      attrs = %{
        "resource_id" => resource.id,
        "gateway_id" => gateway.id,
        "payload" => "DNS_Q"
      }

      ref = push(socket, "reuse_connection", attrs)
      assert_reply ref, :error, %{reason: :offline}
    end

    test "returns error when flow is not authorized due to failing conditions", %{
      account: account,
      client: client,
      actor_group: actor_group,
      gateway_group: gateway_group,
      gateway: gateway,
      socket: socket
    } do
      resource =
        Fixtures.Resources.create_resource(
          account: account,
          connections: [%{gateway_group_id: gateway_group.id}]
        )

      Fixtures.Policies.create_policy(
        account: account,
        actor_group: actor_group,
        resource: resource,
        conditions: [
          %{
            property: :remote_ip_location_region,
            operator: :is_not_in,
            values: [client.last_seen_remote_ip_location_region]
          }
        ]
      )

      attrs = %{
        "resource_id" => resource.id,
        "gateway_id" => gateway.id,
        "payload" => "DNS_Q"
      }

      :ok = Domain.Gateways.connect_gateway(gateway)

      ref = push(socket, "reuse_connection", attrs)

      assert_reply ref, :error, %{
        reason: :forbidden,
        violated_properties: [:remote_ip_location_region]
      }
    end

    test "returns error when client has no policy allowing access to resource", %{
      account: account,
      socket: socket
    } do
      resource = Fixtures.Resources.create_resource(account: account)

      gateway = Fixtures.Gateways.create_gateway(account: account)
      :ok = Domain.Gateways.connect_gateway(gateway)

      attrs = %{
        "resource_id" => resource.id,
        "gateway_id" => gateway.id,
        "payload" => "DNS_Q"
      }

      ref = push(socket, "reuse_connection", attrs)
      assert_reply ref, :error, %{reason: :not_found}
    end

    test "returns error when gateway is offline", %{
      dns_resource: resource,
      gateway: gateway,
      socket: socket
    } do
      attrs = %{
        "resource_id" => resource.id,
        "gateway_id" => gateway.id,
        "payload" => "DNS_Q"
      }

      ref = push(socket, "reuse_connection", attrs)
      assert_reply ref, :error, %{reason: :offline}
    end

    test "broadcasts allow_access to the gateways and then returns connect message", %{
      dns_resource: resource,
      gateway: gateway,
      client: client,
      socket: socket
    } do
      public_key = gateway.public_key
      resource_id = resource.id
      client_id = client.id

      :ok = Domain.Gateways.connect_gateway(gateway)

      attrs = %{
        "resource_id" => resource.id,
        "gateway_id" => gateway.id,
        "payload" => "DNS_Q"
      }

      ref = push(socket, "reuse_connection", attrs)

      assert_receive {:allow_access, {channel_pid, socket_ref}, payload, _opentelemetry_ctx}

      assert %{
               resource_id: ^resource_id,
               client_id: ^client_id,
               authorization_expires_at: authorization_expires_at,
               client_payload: "DNS_Q"
             } = payload

      assert authorization_expires_at == socket.assigns.subject.expires_at

      otel_ctx = {OpenTelemetry.Ctx.new(), OpenTelemetry.Tracer.start_span("connect")}

      send(
        channel_pid,
        {:connect, socket_ref, resource.id, gateway.public_key, "DNS_RPL", otel_ctx}
      )

      assert_reply ref, :ok, %{
        resource_id: ^resource_id,
        persistent_keepalive: 25,
        gateway_public_key: ^public_key,
        gateway_payload: "DNS_RPL"
      }
    end

    test "works with service accounts", %{
      account: account,
      dns_resource: resource,
      gateway: gateway,
      gateway_group_token: gateway_group_token,
      actor_group: actor_group
    } do
      actor = Fixtures.Actors.create_actor(type: :service_account, account: account)
      client = Fixtures.Clients.create_client(account: account, actor: actor)
      Fixtures.Actors.create_membership(account: account, actor: actor, group: actor_group)

      identity = Fixtures.Auth.create_identity(account: account, actor: actor)
      subject = Fixtures.Auth.create_subject(account: account, actor: actor, identity: identity)

      {:ok, _reply, socket} =
        API.Client.Socket
        |> socket("client:#{client.id}", %{
          opentelemetry_ctx: OpenTelemetry.Ctx.new(),
          opentelemetry_span_ctx: OpenTelemetry.Tracer.start_span("test"),
          client: client,
          subject: subject
        })
        |> subscribe_and_join(API.Client.Channel, "client")

      :ok = Domain.Gateways.connect_gateway(gateway)
      Phoenix.PubSub.subscribe(Domain.PubSub, Domain.Tokens.socket_id(gateway_group_token))

      push(socket, "reuse_connection", %{
        "resource_id" => resource.id,
        "gateway_id" => gateway.id,
        "payload" => "DNS_Q"
      })

      assert_receive {:allow_access, _refs, _payload, _opentelemetry_ctx}
    end
  end

  describe "handle_in/3 request_connection" do
    test "returns error when resource is not found", %{gateway: gateway, socket: socket} do
      attrs = %{
        "resource_id" => Ecto.UUID.generate(),
        "gateway_id" => gateway.id,
        "client_payload" => "RTC_SD",
        "client_preshared_key" => "PSK"
      }

      ref = push(socket, "request_connection", attrs)
      assert_reply ref, :error, %{reason: :not_found}
    end

    test "returns error when gateway is not found", %{dns_resource: resource, socket: socket} do
      attrs = %{
        "resource_id" => resource.id,
        "gateway_id" => Ecto.UUID.generate(),
        "client_payload" => "RTC_SD",
        "client_preshared_key" => "PSK"
      }

      ref = push(socket, "request_connection", attrs)
      assert_reply ref, :error, %{reason: :not_found}
    end

    test "returns error when gateway is not connected to resource", %{
      account: account,
      dns_resource: resource,
      socket: socket
    } do
      gateway = Fixtures.Gateways.create_gateway(account: account)
      :ok = Domain.Gateways.connect_gateway(gateway)

      attrs = %{
        "resource_id" => resource.id,
        "gateway_id" => gateway.id,
        "client_payload" => "RTC_SD",
        "client_preshared_key" => "PSK"
      }

      ref = push(socket, "request_connection", attrs)
      assert_reply ref, :error, %{reason: :offline}
    end

    test "returns error when client has no policy allowing access to resource", %{
      account: account,
      socket: socket
    } do
      resource = Fixtures.Resources.create_resource(account: account)

      gateway = Fixtures.Gateways.create_gateway(account: account)
      :ok = Domain.Gateways.connect_gateway(gateway)

      attrs = %{
        "resource_id" => resource.id,
        "gateway_id" => gateway.id,
        "client_payload" => "RTC_SD",
        "client_preshared_key" => "PSK"
      }

      ref = push(socket, "request_connection", attrs)
      assert_reply ref, :error, %{reason: :not_found}
    end

    test "returns error when flow is not authorized due to failing conditions", %{
      account: account,
      client: client,
      actor_group: actor_group,
      gateway_group: gateway_group,
      gateway: gateway,
      socket: socket
    } do
      resource =
        Fixtures.Resources.create_resource(
          account: account,
          connections: [%{gateway_group_id: gateway_group.id}]
        )

      Fixtures.Policies.create_policy(
        account: account,
        actor_group: actor_group,
        resource: resource,
        conditions: [
          %{
            property: :remote_ip_location_region,
            operator: :is_not_in,
            values: [client.last_seen_remote_ip_location_region]
          }
        ]
      )

      attrs = %{
        "resource_id" => resource.id,
        "gateway_id" => gateway.id,
        "client_payload" => "RTC_SD",
        "client_preshared_key" => "PSK"
      }

      :ok = Domain.Gateways.connect_gateway(gateway)

      ref = push(socket, "request_connection", attrs)

      assert_reply ref, :error, %{
        reason: :forbidden,
        violated_properties: [:remote_ip_location_region]
      }
    end

    test "returns error when gateway is offline", %{
      dns_resource: resource,
      gateway: gateway,
      socket: socket
    } do
      attrs = %{
        "resource_id" => resource.id,
        "gateway_id" => gateway.id,
        "client_payload" => "RTC_SD",
        "client_preshared_key" => "PSK"
      }

      ref = push(socket, "request_connection", attrs)
      assert_reply ref, :error, %{reason: :offline}
    end

    test "broadcasts request_connection to the gateways and then returns connect message", %{
      dns_resource: resource,
      gateway_group_token: gateway_group_token,
      gateway: gateway,
      client: client,
      socket: socket
    } do
      public_key = gateway.public_key
      resource_id = resource.id
      client_id = client.id

      :ok = Domain.Gateways.connect_gateway(gateway)
      Domain.PubSub.subscribe(Domain.Tokens.socket_id(gateway_group_token))

      attrs = %{
        "resource_id" => resource.id,
        "gateway_id" => gateway.id,
        "client_payload" => "RTC_SD",
        "client_preshared_key" => "PSK"
      }

      ref = push(socket, "request_connection", attrs)

      assert_receive {:request_connection, {channel_pid, socket_ref}, payload, _opentelemetry_ctx}

      assert %{
               resource_id: ^resource_id,
               client_id: ^client_id,
               client_preshared_key: "PSK",
               client_payload: "RTC_SD",
               authorization_expires_at: authorization_expires_at
             } = payload

      assert authorization_expires_at == socket.assigns.subject.expires_at

      otel_ctx = {OpenTelemetry.Ctx.new(), OpenTelemetry.Tracer.start_span("connect")}

      send(
        channel_pid,
        {:connect, socket_ref, resource.id, gateway.public_key, "FULL_RTC_SD", otel_ctx}
      )

      assert_reply ref, :ok, %{
        resource_id: ^resource_id,
        persistent_keepalive: 25,
        gateway_public_key: ^public_key,
        gateway_payload: "FULL_RTC_SD"
      }
    end

    test "works with service accounts", %{
      account: account,
      dns_resource: resource,
      gateway_group_token: gateway_group_token,
      gateway: gateway,
      actor_group: actor_group
    } do
      actor = Fixtures.Actors.create_actor(type: :service_account, account: account)
      client = Fixtures.Clients.create_client(account: account, actor: actor)
      Fixtures.Actors.create_membership(account: account, actor: actor, group: actor_group)

      identity = Fixtures.Auth.create_identity(account: account, actor: actor)
      subject = Fixtures.Auth.create_subject(account: account, actor: actor, identity: identity)

      {:ok, _reply, socket} =
        API.Client.Socket
        |> socket("client:#{client.id}", %{
          opentelemetry_ctx: OpenTelemetry.Ctx.new(),
          opentelemetry_span_ctx: OpenTelemetry.Tracer.start_span("test"),
          client: client,
          subject: subject
        })
        |> subscribe_and_join(API.Client.Channel, "client")

      :ok = Domain.Gateways.connect_gateway(gateway)
      Phoenix.PubSub.subscribe(Domain.PubSub, Domain.Tokens.socket_id(gateway_group_token))

      push(socket, "request_connection", %{
        "resource_id" => resource.id,
        "gateway_id" => gateway.id,
        "client_payload" => "RTC_SD",
        "client_preshared_key" => "PSK"
      })

      assert_receive {:request_connection, _refs, _payload, _opentelemetry_ctx}
    end
  end

  describe "handle_in/3 broadcast_ice_candidates" do
    test "does nothing when gateways list is empty", %{
      socket: socket
    } do
      candidates = ["foo", "bar"]

      attrs = %{
        "candidates" => candidates,
        "gateway_ids" => []
      }

      push(socket, "broadcast_ice_candidates", attrs)
      refute_receive {:ice_candidates, _client_id, _candidates, _opentelemetry_ctx}
    end

    test "broadcasts :ice_candidates message to all gateways", %{
      client: client,
      gateway_group_token: gateway_group_token,
      gateway: gateway,
      socket: socket
    } do
      candidates = ["foo", "bar"]

      attrs = %{
        "candidates" => candidates,
        "gateway_ids" => [gateway.id]
      }

      :ok = Domain.Gateways.connect_gateway(gateway)
      Domain.PubSub.subscribe(Domain.Tokens.socket_id(gateway_group_token))

      push(socket, "broadcast_ice_candidates", attrs)

      assert_receive {:ice_candidates, client_id, ^candidates, _opentelemetry_ctx}, 200
      assert client.id == client_id
    end
  end

  describe "handle_in/3 broadcast_invalidated_ice_candidates" do
    test "does nothing when gateways list is empty", %{
      socket: socket
    } do
      candidates = ["foo", "bar"]

      attrs = %{
        "candidates" => candidates,
        "gateway_ids" => []
      }

      push(socket, "broadcast_invalidated_ice_candidates", attrs)
      refute_receive {:invalidate_ice_candidates, _client_id, _candidates, _opentelemetry_ctx}
    end

    test "broadcasts :invalidate_ice_candidates message to all gateways", %{
      client: client,
      gateway_group_token: gateway_group_token,
      gateway: gateway,
      socket: socket
    } do
      candidates = ["foo", "bar"]

      attrs = %{
        "candidates" => candidates,
        "gateway_ids" => [gateway.id]
      }

      :ok = Domain.Gateways.connect_gateway(gateway)
      Domain.PubSub.subscribe(Domain.Tokens.socket_id(gateway_group_token))

      push(socket, "broadcast_invalidated_ice_candidates", attrs)

      assert_receive {:invalidate_ice_candidates, client_id, ^candidates, _opentelemetry_ctx}, 200
      assert client.id == client_id
    end
  end

<<<<<<< HEAD
  # Debouncer tests
  describe "handle_info/3 :push_leave" do
    test "cancels leave if reconnecting with the same stamp secret" do
      relay_group = Fixtures.Relays.create_global_group()

      relay1 = Fixtures.Relays.create_relay(group: relay_group)
      stamp_secret1 = Ecto.UUID.generate()
      :ok = Domain.Relays.connect_relay(relay1, stamp_secret1)

      assert_push "relays_presence",
                  %{
                    connected: [relay_view1, relay_view2],
                    disconnected_ids: []
                  },
                  relays_presence_timeout() + 10

      assert relay1.id == relay_view1.id
      assert relay1.id == relay_view2.id

      Fixtures.Relays.disconnect_relay(relay1)

      # presence_diff isn't immediate
      Process.sleep(1)

      # Reconnect with the same stamp secret
      :ok = Domain.Relays.connect_relay(relay1, stamp_secret1)

      # Should not receive any disconnect
      relay_id = relay1.id

      refute_push "relays_presence",
                  %{
                    connected: [],
                    disconnected_ids: [^relay_id]
                  },
                  relays_presence_timeout() + 10
    end

    test "disconnects immediately if reconnecting with a different stamp secret" do
      relay_group = Fixtures.Relays.create_global_group()

      relay1 = Fixtures.Relays.create_relay(group: relay_group)
      stamp_secret1 = Ecto.UUID.generate()
      :ok = Domain.Relays.connect_relay(relay1, stamp_secret1)

      assert_push "relays_presence",
                  %{
                    connected: [relay_view1, relay_view2],
                    disconnected_ids: []
                  },
                  relays_presence_timeout() + 10

      assert relay1.id == relay_view1.id
      assert relay1.id == relay_view2.id

      Fixtures.Relays.disconnect_relay(relay1)

      # presence_diff isn't immediate
      Process.sleep(1)

      # Reconnect with a different stamp secret
      stamp_secret2 = Ecto.UUID.generate()
      :ok = Domain.Relays.connect_relay(relay1, stamp_secret2)

      # Should receive disconnect "immediately"
      assert_push "relays_presence",
                  %{
                    connected: [relay_view1, relay_view2],
                    disconnected_ids: [relay_id]
                  },
                  relays_presence_timeout() + 10

      assert relay_view1.id == relay1.id
      assert relay_view2.id == relay1.id
      assert relay_id == relay1.id
    end

    test "disconnects after the debounce timeout expires" do
      relay_group = Fixtures.Relays.create_global_group()

      relay1 = Fixtures.Relays.create_relay(group: relay_group)
      stamp_secret1 = Ecto.UUID.generate()
      :ok = Domain.Relays.connect_relay(relay1, stamp_secret1)

      assert_push "relays_presence",
                  %{
                    connected: [relay_view1, relay_view2],
                    disconnected_ids: []
                  },
                  relays_presence_timeout() + 10

      assert relay1.id == relay_view1.id
      assert relay1.id == relay_view2.id

      Fixtures.Relays.disconnect_relay(relay1)

      # Should receive disconnect after timeout
      assert_push "relays_presence",
                  %{
                    connected: [],
                    disconnected_ids: [relay_id]
                  },
                  relays_presence_timeout() + 10

      assert relay_id == relay1.id
    end
  end

  defp relays_presence_timeout do
    Application.fetch_env!(:api, :relays_presence_debounce_timeout) + 10
  end
=======
  describe "handle_in/3 for unknown messages" do
    test "it doesn't crash", %{socket: socket} do
      ref = push(socket, "unknown_message", %{})
      assert_reply ref, :error, %{reason: :unknown_message}
    end
  end
>>>>>>> 99d8fcb8
end<|MERGE_RESOLUTION|>--- conflicted
+++ resolved
@@ -2394,7 +2394,6 @@
     end
   end
 
-<<<<<<< HEAD
   # Debouncer tests
   describe "handle_info/3 :push_leave" do
     test "cancels leave if reconnecting with the same stamp secret" do
@@ -2503,15 +2502,14 @@
     end
   end
 
-  defp relays_presence_timeout do
-    Application.fetch_env!(:api, :relays_presence_debounce_timeout) + 10
-  end
-=======
   describe "handle_in/3 for unknown messages" do
     test "it doesn't crash", %{socket: socket} do
       ref = push(socket, "unknown_message", %{})
       assert_reply ref, :error, %{reason: :unknown_message}
     end
   end
->>>>>>> 99d8fcb8
+
+  defp relays_presence_timeout do
+    Application.fetch_env!(:api, :relays_presence_debounce_timeout_ms) + 10
+  end
 end