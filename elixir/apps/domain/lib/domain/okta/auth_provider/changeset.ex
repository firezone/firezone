--- conflicted
+++ resolved
@@ -7,13 +7,8 @@
     Okta
   }
 
-<<<<<<< HEAD
   @required_fields ~w[name context okta_domain client_id client_secret issuer]a
-  @fields @required_fields ++ ~w[disabled_at verified_at assigned_default_at]a
-=======
-  @required_fields ~w[name context org_domain client_id client_secret issuer]a
   @fields @required_fields ++ ~w[disabled_at verified_at is_default]a
->>>>>>> 7402bba6
 
   def create(
         auth_provider,
@@ -38,14 +33,10 @@
 
   defp changeset(changeset) do
     changeset
-<<<<<<< HEAD
-    |> validate_length(:okta_domain, min: 1, max: 255)
-=======
     |> put_discovery_document_uri()
     |> validate_required(:discovery_document_uri)
     |> validate_uri(:discovery_document_uri)
-    |> validate_length(:org_domain, min: 1, max: 255)
->>>>>>> 7402bba6
+    |> validate_length(:okta_domain, min: 1, max: 255)
     |> validate_length(:issuer, min: 1, max: 2_000)
     |> validate_length(:client_id, min: 1, max: 255)
     |> validate_length(:client_secret, min: 1, max: 255)
