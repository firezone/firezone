defmodule Web.Policies.New do
  use Web, :live_view
  import Web.Policies.Components
  alias Domain.{Policies, Auth}

  def mount(params, _session, socket) do
    providers = Auth.all_active_providers_for_account!(socket.assigns.account)

    form =
      Policies.new_policy(%{}, socket.assigns.subject)
      |> to_form()

    socket =
      assign(socket,
        page_title: "New Policy",
        timezone: Map.get(socket.private.connect_params, "timezone", "UTC"),
        providers: providers,
        params: Map.take(params, ["site_id"]),
        selected_resource: nil,
        enforced_resource_id: params["resource_id"],
        enforced_actor_group_id: params["actor_group_id"],
        form: form
      )

    {:ok, socket}
  end

  def render(assigns) do
    ~H"""
    <.breadcrumbs account={@account}>
      <.breadcrumb path={~p"/#{@account}/policies"}>Policies</.breadcrumb>
      <.breadcrumb path={~p"/#{@account}/policies/new"}>Add Policy</.breadcrumb>
    </.breadcrumbs>
    <.section>
      <:title>{@page_title}</:title>
      <:content>
        <div class="max-w-2xl px-4 py-8 mx-auto lg:py-16">
          <legend class="mb-4 text-xl text-neutral-900">Details</legend>

          <.form for={@form} phx-submit="submit" phx-change="validate">
            <.base_error form={@form} field={:base} />

            <div class="grid gap-4 mb-4 sm:grid-cols-1 sm:gap-6 sm:mb-6">
              <fieldset class="flex flex-col gap-2">
                <.live_component
                  module={Web.Components.FormComponents.SelectWithGroups}
                  id="policy_actor_group_id"
                  label="Group"
                  placeholder="Select Actor Group"
                  field={@form[:actor_group_id]}
                  fetch_option_callback={&Web.Groups.Components.fetch_group_option(&1, @subject)}
                  list_options_callback={&Web.Groups.Components.list_group_options(&1, @subject)}
                  value={@enforced_actor_group_id || @form[:actor_group_id].value}
                  disabled={not is_nil(@enforced_actor_group_id)}
                  required
                >
                  <:options_group :let={options_group}>
                    {options_group}
                  </:options_group>

                  <:option :let={group}>
                    {group.name}
                  </:option>

                  <:no_options :let={name}>
                    <.error data-validation-error-for={name}>
                      <span>
                        You have no groups to create policies for. You can create a group <.link
                          navigate={~p"/#{@account}/groups/new"}
                          class={[link_style()]}
                        >here</.link>.
                      </span>
                    </.error>
                  </:no_options>

                  <:no_search_results>
                    No groups found. Try a different search query or create a new one <.link
                      navigate={~p"/#{@account}/groups/new"}
                      class={link_style()}
                    >here</.link>.
                  </:no_search_results>
                </.live_component>

                <.live_component
                  module={Web.Components.FormComponents.SelectWithGroups}
                  id="policy_resource_id"
                  label="Resource"
                  placeholder="Select Resource"
                  field={@form[:resource_id]}
                  fetch_option_callback={
                    &Web.Resources.Components.fetch_resource_option(&1, @subject)
                  }
                  list_options_callback={
                    &Web.Resources.Components.list_resource_options(&1, @subject)
                  }
                  on_change={&on_resource_change/1}
                  value={@enforced_resource_id || @form[:resource_id].value}
                  disabled={not is_nil(@enforced_resource_id)}
                  required
                >
                  <:options_group :let={group}>
                    {group}
                  </:options_group>

                  <:option :let={resource}>
                    <%= if resource.type == :internet do %>
                      Internet
                      <span :if={not Domain.Accounts.internet_resource_enabled?(@account)}>
                        - <span class="text-red-800">upgrade to unlock</span>
                      </span>
                    <% else %>
<<<<<<< HEAD
                      <%= resource.name %>

                      <span
                        :if={length(resource.gateway_groups) > 0}
                        class="text-neutral-500 inline-flex"
                      >
                        (<.resource_gateway_groups gateway_groups={resource.gateway_groups} />)
                      </span>
=======
                      {resource.name}
>>>>>>> 0e5d91e2
                    <% end %>

                    <span :if={resource.gateway_groups == []} class="text-red-800">
                      (not connected to any Site)
                    </span>
                  </:option>

                  <:no_options :let={name}>
                    <.error data-validation-error-for={name}>
                      <span>
                        You have no resources to create policies for. You can create a resource <.link
                          navigate={~p"/#{@account}/resources/new"}
                          class={[link_style()]}
                        >here</.link>.
                      </span>
                    </.error>
                  </:no_options>

                  <:no_search_results>
                    No Resources found. Try a different search query or create a new one <.link
                      navigate={~p"/#{@account}/resources/new"}
                      class={link_style()}
                    >here</.link>.
                  </:no_search_results>
                </.live_component>

                <.input
                  field={@form[:description]}
                  label="Description"
                  type="textarea"
                  placeholder="Enter an optional reason for creating this policy here."
                  phx-debounce="300"
                />
              </fieldset>

              <.conditions_form
                :if={not is_nil(@selected_resource)}
                form={@form}
                account={@account}
                timezone={@timezone}
                providers={@providers}
                selected_resource={@selected_resource}
              />

              <.options_form
                :if={not is_nil(@selected_resource)}
                form={@form}
                account={@account}
                selected_resource={@selected_resource}
              />
            </div>

            <div class="flex justify-end">
              <.submit_button phx-disable-with="Creating Policy..." class="w-full">
                Create Policy
              </.submit_button>
            </div>
          </.form>
        </div>
      </:content>
    </.section>
    """
  end

  def on_resource_change({_id, _name, resource}) do
    send(self(), {:change_resource, resource})
  end

  def handle_info({:change_resource, resource}, socket) do
    {:noreply, assign(socket, selected_resource: resource)}
  end

  def handle_event("validate", %{"policy" => params}, socket) do
    form =
      params
      |> maybe_enforce_resource_id(socket)
      |> maybe_enforce_actor_group_id(socket)
      |> map_condition_params(empty_values: :keep)
      |> maybe_drop_unsupported_conditions(socket)
      |> Policies.new_policy(socket.assigns.subject)
      |> to_form(action: :validate)

    {:noreply, assign(socket, form: form)}
  end

  def handle_event("submit", %{"policy" => params}, socket) do
    params =
      params
      |> maybe_enforce_resource_id(socket)
      |> maybe_enforce_actor_group_id(socket)
      |> map_condition_params(empty_values: :drop)
      |> maybe_drop_unsupported_conditions(socket)

    with {:ok, _policy} <- Policies.create_policy(params, socket.assigns.subject) do
      cond do
        site_id = socket.assigns.params["site_id"] ->
          # Created from Add Resource from Site
          {:noreply,
           push_navigate(socket, to: ~p"/#{socket.assigns.account}/sites/#{site_id}?#resources")}

        resource_id = socket.assigns.enforced_resource_id ->
          # Created from Add Resource from Resources
          {:noreply,
           push_navigate(socket, to: ~p"/#{socket.assigns.account}/resources/#{resource_id}")}

        actor_group_id = socket.assigns.enforced_actor_group_id ->
          # Created from Add Policy from Actor Group
          {:noreply,
           push_navigate(socket, to: ~p"/#{socket.assigns.account}/groups/#{actor_group_id}")}

        true ->
          # Created from Add Policy from Policies
          {:noreply,
           socket
           |> put_flash(:info, "Policy created successfully.")
           |> push_navigate(to: ~p"/#{socket.assigns.account}/policies")}
      end
    else
      {:error, %Ecto.Changeset{} = changeset} ->
        {:noreply, assign(socket, form: to_form(changeset, action: :insert))}
    end
  end

  defp maybe_enforce_resource_id(attrs, socket) do
    if resource_id = socket.assigns.enforced_resource_id do
      Map.put(attrs, "resource_id", resource_id)
    else
      attrs
    end
  end

  defp maybe_enforce_actor_group_id(attrs, socket) do
    if actor_group_id = socket.assigns.enforced_actor_group_id do
      Map.put(attrs, "actor_group_id", actor_group_id)
    else
      attrs
    end
  end
end<|MERGE_RESOLUTION|>--- conflicted
+++ resolved
@@ -109,8 +109,7 @@
                         - <span class="text-red-800">upgrade to unlock</span>
                       </span>
                     <% else %>
-<<<<<<< HEAD
-                      <%= resource.name %>
+                      {resource.name}
 
                       <span
                         :if={length(resource.gateway_groups) > 0}
@@ -118,9 +117,6 @@
                       >
                         (<.resource_gateway_groups gateway_groups={resource.gateway_groups} />)
                       </span>
-=======
-                      {resource.name}
->>>>>>> 0e5d91e2
                     <% end %>
 
                     <span :if={resource.gateway_groups == []} class="text-red-800">
