defmodule Web.Settings.IdentityProviders.SAML.Components do
  @moduledoc """
  Provides components that can be shared across forms.
  """
  use Phoenix.Component
  use Web, :verified_routes
  import Web.CoreComponents
  import Web.FormComponents
  alias Phoenix.LiveView.JS

  @doc """
  Conditionally renders form fields corresponding to a given provisioning strategy type.

  ## Examples

    <.provisioning_strategy_form form={%{
      provisioning_strategy: "jit",
      jit_user_filter_type: "email_allowlist",
      jit_user_filter_value: "jamil@foo.dev,andrew@foo.dev",
      jit_extract_groups: true
    }} />

    <.provisioning_strategy_form form={@form} />
  """
  attr :form, :map, required: true, doc: "The form to which this component belongs."

  def provisioning_strategy_form(assigns) do
    ~H"""
    <h2 class="mb-4 text-xl font-bold text-gray-900">Provisioning strategy</h2>
    <ul class="mb-4 w-full sm:flex border border-gray-200 rounded">
      <li class="w-full border-b border-gray-200 sm:border-b-0 sm:border-r">
        <div class="text-lg font-medium p-3">
          <.input
            id="provisioning_strategy_jit"
            label="Just-in-time"
            type="radio"
            value="jit"
            field={@form[:provisioning_strategy]}
            checked={@form[:provisioning_strategy].value == "jit"}
            required
          />
        </div>
        <p class="px-4 py-2 text-sm text-gray-500">
          Provision users and groups on the fly when they first sign in.
        </p>
      </li>
      <li class="w-full border-b border-gray-200 sm:border-b-0 sm:border-r">
        <div class="text-lg font-medium p-3">
          <.input
            id="provisioning_strategy_scim"
            label="SCIM 2.0"
            type="radio"
            value="scim"
            field={@form[:provisioning_strategy]}
            checked={@form[:provisioning_strategy].value == "scim"}
            required
          />
        </div>
        <p class="px-4 py-2 text-sm text-gray-500">
          Provision users using the SCIM 2.0 protocol. Requires a supported identity provider.
        </p>
      </li>
      <li class="w-full border-b border-gray-200 sm:border-b-0 sm:border-r">
        <div class="text-lg font-medium p-3">
          <.input
            id="provisioning_strategy_manual"
            label="Manual"
            type="radio"
            value="manual"
            field={@form[:provisioning_strategy]}
            checked={@form[:provisioning_strategy].value == "manual"}
            required
          />
        </div>
        <p class="px-4 py-2 text-sm text-gray-500">
          Disable automatic provisioning and manually manage users and groups.
        </p>
      </li>
    </ul>
    <%= if @form[:provisioning_strategy].value == "jit" do %>
      <div class="grid grid-cols-1 gap-4 sm:grid-cols-2 mb-4">
        <div>
          <.input
            label="User filter"
            type="select"
            field={@form[:jit_user_filter_type]}
            options={[
              [value: "email_allowlist", key: "Email allowlist"],
              [value: "same_domain", key: "Allow from same email domain"],
              [value: "allow_all", key: "Allow any authenticated user"]
            ]}
          >
          </.input>
        </div>
        <div>
          <%= if @form[:jit_user_filter_type].value == "email_allowlist" do %>
            <.input
              label="Email allowlist"
              autocomplete="off"
              field={@form[:jit_user_filter_value]}
              placeholder="Comma-delimited list of email addresses"
              required
            />
          <% end %>
        </div>
      </div>
      <div class="grid grid-cols-1 gap-4 sm:grid-cols-2 mb-4">
        <div class="col-offset-1">
          <.input
            label="Extract group membership information"
            type="checkbox"
            field={@form[:jit_extract_groups]}
          />
          <p class="ml-8 text-sm text-gray-500">
            <.link
<<<<<<< HEAD
              class="text-blue-600 dark:text-blue-500 hover:underline"
              href="https://www.firezone.dev/kb/authenticate/user-group-sync?utm_source=product"
=======
              class="text-blue-600 hover:underline"
              href="https://www.firezone.dev/docs/authenticate/jit-provisioning#extract-group-membership-information"
>>>>>>> 09d1f8cd
              target="_blank"
            >
              Read more about group extraction.
              <.icon name="hero-arrow-top-right-on-square" class="-ml-1 mb-3 w-3 h-3" />
            </.link>
          </p>
        </div>
      </div>
    <% end %>
    """
  end

  def provisioning_status(assigns) do
    ~H"""
    <!-- Provisioning details -->
    <.header>
      <:title>Provisioning</:title>
    </.header>
    <div class="bg-white overflow-hidden">
      <table class="w-full text-sm text-left text-gray-500">
        <tbody>
          <tr class="border-b border-gray-200">
            <th
              scope="row"
              class="text-right px-6 py-4 font-medium text-gray-900 whitespace-nowrap bg-gray-50"
            >
              Type
            </th>
            <td class="px-6 py-4">
              SCIM 2.0
            </td>
          </tr>
          <tr class="border-b border-gray-200">
            <th
              scope="row"
              class="text-right px-6 py-4 font-medium text-gray-900 whitespace-nowrap bg-gray-50"
            >
              Endpoint
            </th>
            <td class="px-6 py-4">
              <div class="flex items-center">
                <button
                  phx-click={JS.dispatch("phx:copy", to: "#endpoint-value")}
                  title="Copy Endpoint"
                  class="text-blue-600"
                >
                  <.icon name="hero-document-duplicate" class="w-5 h-5 mr-1" />
                </button>
                <code id="endpoint-value" data-copy={"/#{@account}/scim/v2"}>
                  <%= "/#{@account}/scim/v2" %>
                </code>
              </div>
            </td>
          </tr>
          <tr class="border-b border-gray-200">
            <th
              scope="row"
              class="text-right px-6 py-4 font-medium text-gray-900 whitespace-nowrap bg-gray-50"
            >
              Token
            </th>
            <td class="px-6 py-4">
              <div class="flex items-center">
                <button
                  phx-click={JS.dispatch("phx:copy", to: "#visible-token")}
                  title="Copy SCIM token"
                  class="text-blue-600"
                >
                  <.icon name="hero-document-duplicate" class="w-5 h-5 mr-1" />
                </button>
                <button phx-click={toggle_scim_token()} title="Show SCIM token" class="text-blue-600">
                  <.icon name="hero-eye" class="w-5 h-5 mr-1" />
                </button>

                <span id="hidden-token">
                  •••••••••••••••••••••••••••••••••••••••••••••
                </span>
                <span
                  id="visible-token"
                  style="display: none"
                  data-copy={@identity_provider.scim_token}
                >
                  <code><%= @identity_provider.scim_token %></code>
                </span>
              </div>
            </td>
          </tr>
        </tbody>
      </table>
    </div>
    """
  end

  def toggle_scim_token(js \\ %JS{}) do
    js
    |> JS.toggle(to: "#visible-token")
    |> JS.toggle(to: "#hidden-token")
  end
end<|MERGE_RESOLUTION|>--- conflicted
+++ resolved
@@ -113,13 +113,8 @@
           />
           <p class="ml-8 text-sm text-gray-500">
             <.link
-<<<<<<< HEAD
-              class="text-blue-600 dark:text-blue-500 hover:underline"
+              class="text-blue-600 hover:underline"
               href="https://www.firezone.dev/kb/authenticate/user-group-sync?utm_source=product"
-=======
-              class="text-blue-600 hover:underline"
-              href="https://www.firezone.dev/docs/authenticate/jit-provisioning#extract-group-membership-information"
->>>>>>> 09d1f8cd
               target="_blank"
             >
               Read more about group extraction.
