defmodule Web.Actors.Show do
  use Web, :live_view
  import Web.Actors.Components
  alias Domain.{Auth, Flows, Clients}
  alias Domain.Actors

  def mount(%{"id" => id}, _session, socket) do
    with {:ok, actor} <-
           Actors.fetch_actor_by_id(id, socket.assigns.subject,
             preload: [
               identities: [:provider, created_by_identity: [:actor]],
               groups: [:provider],
               clients: []
             ]
           ),
         {:ok, flows} <-
           Flows.list_flows_for(actor, socket.assigns.subject,
             preload: [gateway: [:group], client: [], policy: [:resource, :actor_group]]
           ) do
      actor = %{actor | clients: Clients.preload_online_statuses(actor.clients)}
      :ok = Clients.subscribe_for_clients_presence_for_actor(actor)

      {:ok,
       assign(socket,
         actor: actor,
         flows: flows,
         page_title: actor.name,
         flow_activities_enabled?: Domain.Config.flow_activities_enabled?()
       )}
    else
      _other -> raise Web.LiveErrors.NotFoundError
    end
  end

  def render(assigns) do
    ~H"""
    <.breadcrumbs account={@account}>
      <.breadcrumb path={~p"/#{@account}/actors"}>Actors</.breadcrumb>
      <.breadcrumb path={~p"/#{@account}/actors/#{@actor}"}>
        <%= @actor.name %>
      </.breadcrumb>
    </.breadcrumbs>

    <.section>
      <:title>
        <%= actor_type(@actor.type) %>: <span class="font-bold"><%= @actor.name %></span>
        <span :if={@actor.id == @subject.actor.id} class="text-neutral-400">(you)</span>
        <span :if={not is_nil(@actor.deleted_at)} class="text-red-600">(deleted)</span>
      </:title>
      <:action :if={is_nil(@actor.deleted_at)}>
        <.edit_button navigate={~p"/#{@account}/actors/#{@actor}/edit"}>
          Edit <%= actor_type(@actor.type) %>
        </.edit_button>
      </:action>
      <:content flash={@flash}>
        <.vertical_table id="actor">
          <.vertical_table_row label_class="w-1/5">
            <:label>Name</:label>
            <:value><%= @actor.name %>
              <.actor_status actor={@actor} /></:value>
          </.vertical_table_row>

          <.vertical_table_row>
            <:label>Role</:label>
            <:value>
              <%= actor_role(@actor.type) %>
            </:value>
          </.vertical_table_row>

          <.vertical_table_row>
            <:label>Groups</:label>
            <:value>
              <div class="flex flex-wrap gap-y-2">
                <span :if={Enum.empty?(@actor.groups)}>none</span>
                <span :for={group <- @actor.groups}>
                  <.group account={@account} group={group} />
                </span>
              </div>
            </:value>
          </.vertical_table_row>

          <.vertical_table_row>
            <:label>Last Signed In</:label>
            <:value><.relative_datetime datetime={last_seen_at(@actor.identities)} /></:value>
          </.vertical_table_row>

          <.vertical_table_row :if={Actors.actor_synced?(@actor)}>
            <:label>Last Synced At</:label>
            <:value><.relative_datetime datetime={@actor.last_synced_at} /></:value>
          </.vertical_table_row>
        </.vertical_table>
      </:content>
    </.section>

    <.section>
      <:title>Authentication Identities</:title>
      <:action :if={is_nil(@actor.deleted_at)}>
        <.add_button
          :if={@actor.type == :service_account}
          navigate={~p"/#{@account}/actors/service_accounts/#{@actor}/new_identity"}
        >
          Create Token
        </.add_button>
      </:action>
      <:action :if={is_nil(@actor.deleted_at)}>
        <.add_button
          :if={@actor.type != :service_account}
          navigate={~p"/#{@account}/actors/users/#{@actor}/new_identity"}
        >
          Add Identity
        </.add_button>
      </:action>

      <:content>
        <.table id="actors" rows={@actor.identities} row_id={&"identity-#{&1.id}"}>
          <:col :let={identity} label="IDENTITY" sortable="false">
            <.identity_identifier account={@account} identity={identity} />
          </:col>

          <:col :let={identity} label="CREATED" sortable="false">
            <.created_by account={@account} schema={identity} />
          </:col>
          <:col :let={identity} label="LAST SIGNED IN" sortable="false">
            <.relative_datetime datetime={identity.last_seen_at} />
          </:col>
          <:action :let={identity}>
            <button
              :if={identity_has_email?(identity)}
              phx-click="send_welcome_email"
              phx-value-id={identity.id}
              class={[
                "block w-full py-2 px-4 hover:bg-neutral-100"
              ]}
            >
              Send Welcome Email
            </button>
          </:action>
          <:action :let={identity}>
            <button
              :if={identity.created_by != :provider}
              phx-click="delete_identity"
              data-confirm="Are you sure want to delete this identity?"
              phx-value-id={identity.id}
              class={[
                "block w-full py-2 px-4 hover:bg-neutral-100"
              ]}
            >
              Delete
            </button>
          </:action>
          <:empty>
            <div class="flex justify-center text-center text-neutral-500 p-4">
              <div class="w-auto">
                <div class="pb-4">
                  No authentication identities to display.
                </div>
              </div>
            </div>
          </:empty>
        </.table>
      </:content>
    </.section>

    <.section>
      <:title>Clients</:title>

      <:content>
        <.table id="clients" rows={@actor.clients} row_id={&"client-#{&1.id}"}>
          <:col :let={client} label="NAME">
            <.link
              navigate={~p"/#{@account}/clients/#{client.id}"}
              class={["font-medium", link_style()]}
            >
              <%= client.name %>
            </.link>
          </:col>
          <:col :let={client} label="STATUS">
            <.connection_status schema={client} />
          </:col>
          <:empty>
            <div class="text-center text-neutral-500 p-4">No clients to display.</div>
          </:empty>
        </.table>
      </:content>
    </.section>

    <.section>
      <:title>Activity</:title>
      <:help>
        Attempts to access resources by this actor.
      </:help>
      <:content>
        <.table id="flows" rows={@flows} row_id={&"flows-#{&1.id}"}>
          <:col :let={flow} label="AUTHORIZED AT">
            <.relative_datetime datetime={flow.inserted_at} />
          </:col>
          <:col :let={flow} label="EXPIRES AT">
            <.relative_datetime datetime={flow.expires_at} />
          </:col>
          <:col :let={flow} label="POLICY">
            <.link
              navigate={~p"/#{@account}/policies/#{flow.policy_id}"}
              class={["font-medium", link_style()]}
            >
              <Web.Policies.Components.policy_name policy={flow.policy} />
            </.link>
          </:col>
          <:col :let={flow} label="CLIENT (IP)">
            <.link navigate={~p"/#{@account}/clients/#{flow.client_id}"} class={link_style()}>
              <%= flow.client.name %>
            </.link>
            (<%= flow.client_remote_ip %>)
          </:col>
          <:col :let={flow} label="GATEWAY (IP)">
            <.link
              navigate={~p"/#{@account}/gateways/#{flow.gateway_id}"}
              class={["font-medium", link_style()]}
            >
              <%= flow.gateway.group.name %>-<%= flow.gateway.name %>
            </.link>
            (<%= flow.gateway_remote_ip %>)
          </:col>
          <:col :let={flow} :if={@flow_activities_enabled?} label="ACTIVITY">
            <.link navigate={~p"/#{@account}/flows/#{flow.id}"} class={["font-medium", link_style()]}>
              Show
            </.link>
          </:col>
          <:empty>
<<<<<<< HEAD
            <div class="text-center text-neutral-500 p-4">No authorizations to display.</div>
=======
            <div class="text-center text-neutral-500 p-4">No activity to display.</div>
>>>>>>> 5c54a945
          </:empty>
        </.table>
      </:content>
    </.section>

    <.danger_zone :if={is_nil(@actor.deleted_at)}>
      <:action>
        <.button
          :if={not Actors.actor_disabled?(@actor)}
          style="warning"
          icon="hero-lock-closed"
          phx-click="disable"
          data-confirm={"Are you sure want to disable this #{actor_type(@actor.type)}?"}
        >
          Disable <%= actor_type(@actor.type) %>
        </.button>
      </:action>
      <:action>
        <.button
          :if={Actors.actor_disabled?(@actor)}
          style="warning"
          icon="hero-lock-open"
          phx-click="enable"
          data-confirm={"Are you sure want to enable this #{actor_type(@actor.type)}?"}
        >
          Enable <%= actor_type(@actor.type) %>
        </.button>
      </:action>
      <:action>
        <.delete_button
          :if={not Actors.actor_synced?(@actor)}
          phx-click="delete"
          data-confirm={"Are you sure want to delete this #{actor_type(@actor.type)} and all associated identities?"}
        >
          Delete <%= actor_type(@actor.type) %>
        </.delete_button>
      </:action>
      <:content></:content>
    </.danger_zone>
    """
  end

  def handle_info(%Phoenix.Socket.Broadcast{topic: "actor_clients:" <> _account_id}, socket) do
    {:ok, actor} =
      Actors.fetch_actor_by_id(socket.assigns.actor.id, socket.assigns.subject,
        preload: [clients: []]
      )

    actor = %{socket.assigns.actor | clients: Clients.preload_online_statuses(actor.clients)}

    {:noreply, assign(socket, actor: actor)}
  end

  def handle_event("delete", _params, socket) do
    with {:ok, _actor} <- Actors.delete_actor(socket.assigns.actor, socket.assigns.subject) do
      {:noreply, push_navigate(socket, to: ~p"/#{socket.assigns.account}/actors")}
    else
      {:error, :cant_delete_the_last_admin} ->
        {:noreply, put_flash(socket, :error, "You can't delete the last admin of an account.")}
    end
  end

  def handle_event("disable", _params, socket) do
    with {:ok, actor} <- Actors.disable_actor(socket.assigns.actor, socket.assigns.subject) do
      actor = %{
        actor
        | identities: socket.assigns.actor.identities,
          groups: socket.assigns.actor.groups,
          clients: socket.assigns.actor.clients
      }

      socket =
        socket
        |> put_flash(:info, "Actor was disabled.")
        |> assign(actor: actor)

      {:noreply, socket}
    else
      {:error, :cant_disable_the_last_admin} ->
        {:noreply, put_flash(socket, :error, "You can't disable the last admin of an account.")}
    end
  end

  def handle_event("enable", _params, socket) do
    {:ok, actor} = Actors.enable_actor(socket.assigns.actor, socket.assigns.subject)

    actor = %{
      actor
      | identities: socket.assigns.actor.identities,
        groups: socket.assigns.actor.groups,
        clients: socket.assigns.actor.clients
    }

    socket =
      socket
      |> put_flash(:info, "Actor was enabled.")
      |> assign(actor: actor)

    {:noreply, socket}
  end

  def handle_event("delete_identity", %{"id" => id}, socket) do
    {:ok, identity} = Auth.fetch_identity_by_id(id, socket.assigns.subject)
    {:ok, _identity} = Auth.delete_identity(identity, socket.assigns.subject)

    {:ok, actor} =
      Actors.fetch_actor_by_id(socket.assigns.actor.id, socket.assigns.subject,
        preload: [
          identities: [:provider, created_by_identity: [:actor]]
        ]
      )

    actor = %{
      actor
      | groups: socket.assigns.actor.groups,
        clients: socket.assigns.actor.clients
    }

    socket =
      socket
      |> put_flash(:info, "Identity was deleted.")
      |> assign(actor: actor)

    {:noreply, socket}
  end

  def handle_event("send_welcome_email", %{"id" => id}, socket) do
    {:ok, identity} = Auth.fetch_identity_by_id(id, socket.assigns.subject)

    {:ok, _} =
      Web.Mailer.AuthEmail.new_user_email(
        socket.assigns.account,
        identity,
        socket.assigns.subject
      )
      |> Web.Mailer.deliver()

    socket =
      socket
      |> put_flash(:info, "Welcome email sent to #{identity.provider_identifier}")

    {:noreply, socket}
  end

  defp last_seen_at(identities) do
    identities
    |> Enum.reject(&is_nil(&1.last_seen_at))
    |> Enum.max_by(& &1.last_seen_at, DateTime, fn -> nil end)
    |> case do
      nil -> nil
      identity -> identity.last_seen_at
    end
  end
end<|MERGE_RESOLUTION|>--- conflicted
+++ resolved
@@ -226,11 +226,7 @@
             </.link>
           </:col>
           <:empty>
-<<<<<<< HEAD
-            <div class="text-center text-neutral-500 p-4">No authorizations to display.</div>
-=======
             <div class="text-center text-neutral-500 p-4">No activity to display.</div>
->>>>>>> 5c54a945
           </:empty>
         </.table>
       </:content>
