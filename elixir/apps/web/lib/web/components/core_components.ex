--- conflicted
+++ resolved
@@ -1214,19 +1214,14 @@
 
       ---
       Please do not remove this part of the email.
-<<<<<<< HEAD
-=======
       Account Name: #{account.name}
       Account Slug: #{account.slug}
->>>>>>> 3ce4c31d
       Account ID: #{account.id}
       Actor ID: #{subject.actor.id}
       """
 
     "mailto:support@firezone.dev?subject=#{URI.encode_www_form(email_subject)}&body=#{URI.encode_www_form(body)}"
   end
-<<<<<<< HEAD
-=======
 
   def link_style do
     [
@@ -1234,5 +1229,4 @@
       "hover:underline"
     ]
   end
->>>>>>> 3ce4c31d
 end