/* Licensed under Apache 2.0 (C) 2023 Firezone, Inc. */
package dev.firezone.android.features.settings.ui

import android.os.Bundle
import androidx.activity.viewModels
import androidx.appcompat.app.AlertDialog
import androidx.appcompat.app.AppCompatActivity
import androidx.fragment.app.Fragment
import androidx.fragment.app.FragmentActivity
import androidx.lifecycle.Lifecycle
import androidx.lifecycle.lifecycleScope
import androidx.lifecycle.repeatOnLifecycle
import androidx.viewpager2.adapter.FragmentStateAdapter
import com.google.android.material.tabs.TabLayoutMediator
import dagger.hilt.android.AndroidEntryPoint
import dev.firezone.android.R
import dev.firezone.android.databinding.ActivitySettingsBinding
import kotlinx.coroutines.launch

@AndroidEntryPoint
internal class SettingsActivity : AppCompatActivity() {
    private lateinit var binding: ActivitySettingsBinding
    private val viewModel: SettingsViewModel by viewModels()

    override fun onCreate(savedInstanceState: Bundle?) {
        super.onCreate(savedInstanceState)
        binding = ActivitySettingsBinding.inflate(layoutInflater)
        setContentView(binding.root)

        setupViews()
        setupStateObservers()

        viewModel.populateFieldsFromConfig()
        viewModel.deleteLogZip(this@SettingsActivity)
    }

    private fun setupViews() {
        val adapter = SettingsPagerAdapter(this)

        with(binding) {
            viewPager.adapter = adapter

            TabLayoutMediator(tabLayout, viewPager) { tab, position ->
                when (position) {
                    0 -> {
                        tab.setIcon(R.drawable.rounded_discover_tune_black_24dp)
                        tab.setText("Advanced")
                    }

                    1 -> {
                        tab.setIcon(R.drawable.rounded_description_black_24dp)
                        tab.setText("Logs")
                    }

                    else -> throw IllegalArgumentException("Invalid tab position: $position")
                }
            }.attach()

            val isUserSignedIn = intent.getBooleanExtra("isUserSignedIn", false)
            if (isUserSignedIn) {
                btSaveSettings.setOnClickListener {
                    showSaveWarningDialog()
                }
            } else {
                btSaveSettings.setOnClickListener {
                    viewModel.onSaveSettingsCompleted()
                }
            }

            btCancel.setOnClickListener {
                viewModel.onCancel()
            }
        }
    }

    private fun setupStateObservers() {
        lifecycleScope.launch {
            repeatOnLifecycle(Lifecycle.State.STARTED) {
                viewModel.uiState.collect { uiState ->
                    with(binding) {
                        btSaveSettings.isEnabled = uiState.isSaveButtonEnabled
                    }
                }
            }
        }
    }

    override fun onResume() {
        super.onResume()
        viewModel.onViewResume(this@SettingsActivity)
    }

<<<<<<< HEAD
    private fun showSaveWarningDialog() {
        AlertDialog.Builder(this).apply {
            setTitle("Warning")
            setMessage("Changed settings will not be applied until you sign out and sign back in.")
            setPositiveButton("Okay") { dialog, which ->
                viewModel.onSaveSettingsCompleted()
            }
            create().show()
=======
    override fun onStop() {
        super.onStop()
        if (isFinishing) {
            viewModel.deleteLogZip(this@SettingsActivity)
>>>>>>> 77b00b3b
        }
    }

    private inner class SettingsPagerAdapter(activity: FragmentActivity) :
        FragmentStateAdapter(activity) {
        override fun getItemCount(): Int = 2 // Two tabs

        override fun createFragment(position: Int): Fragment {
            return when (position) {
                0 -> AdvancedSettingsFragment()
                1 -> LogSettingsFragment()
                else -> throw IllegalArgumentException("Invalid tab position: $position")
            }
        }
    }
}<|MERGE_RESOLUTION|>--- conflicted
+++ resolved
@@ -90,7 +90,6 @@
         viewModel.onViewResume(this@SettingsActivity)
     }
 
-<<<<<<< HEAD
     private fun showSaveWarningDialog() {
         AlertDialog.Builder(this).apply {
             setTitle("Warning")
@@ -99,12 +98,13 @@
                 viewModel.onSaveSettingsCompleted()
             }
             create().show()
-=======
+        }
+    }
+
     override fun onStop() {
         super.onStop()
         if (isFinishing) {
             viewModel.deleteLogZip(this@SettingsActivity)
->>>>>>> 77b00b3b
         }
     }
 
