/* Licensed under Apache 2.0 (C) 2023 Firezone, Inc. */
package dev.firezone.android.features.settings.ui

import android.content.Context
import android.content.Intent
import android.webkit.URLUtil
import androidx.core.content.FileProvider
import androidx.lifecycle.LiveData
import androidx.lifecycle.MutableLiveData
import androidx.lifecycle.ViewModel
import androidx.lifecycle.viewModelScope
import dagger.hilt.android.lifecycle.HiltViewModel
import dev.firezone.android.core.data.Repository
import kotlinx.coroutines.Dispatchers
import kotlinx.coroutines.flow.MutableStateFlow
import kotlinx.coroutines.flow.StateFlow
import kotlinx.coroutines.flow.catch
import kotlinx.coroutines.flow.collect
import kotlinx.coroutines.flow.flow
import kotlinx.coroutines.flow.flowOn
import kotlinx.coroutines.launch
import java.io.File
import java.io.FileOutputStream
import java.net.URI
import java.net.URISyntaxException
import java.util.zip.ZipEntry
import java.util.zip.ZipOutputStream
import javax.inject.Inject

@HiltViewModel
internal class SettingsViewModel
    @Inject
    constructor(
        private val repo: Repository,
    ) : ViewModel() {
        private val _uiState = MutableStateFlow(UiState())
        val uiState: StateFlow<UiState> = _uiState

        private val actionMutableLiveData = MutableLiveData<ViewAction>()
        val actionLiveData: LiveData<ViewAction> = actionMutableLiveData

        private var authBaseUrl = ""
        private var apiUrl = ""
        private var logFilter = ""

        fun populateFieldsFromConfig() {
            viewModelScope.launch {
                repo.getConfig().collect {
                    actionMutableLiveData.postValue(
                        ViewAction.FillSettings(
                            it.authBaseUrl,
                            it.apiUrl,
                            it.logFilter,
                        ),
                    )
                }
            }
        }

        fun onViewResume(context: Context) {
            val directory = File(context.cacheDir.absolutePath + "/logs")
            val totalSize = directory.walkTopDown().filter { it.isFile }.map { it.length() }.sum()

            _uiState.value =
                _uiState.value.copy(
                    logSizeBytes = totalSize,
                )
        }

        fun onSaveSettingsCompleted() {
            viewModelScope.launch {
                repo.saveSettings(authBaseUrl, apiUrl, logFilter).collect {
                    actionMutableLiveData.postValue(ViewAction.NavigateBack)
                }
            }
        }

        fun onCancel() {
            actionMutableLiveData.postValue(ViewAction.NavigateBack)
        }

        fun onValidateAuthBaseUrl(authBaseUrl: String) {
            this.authBaseUrl = authBaseUrl
            onFieldUpdated()
        }

        fun onValidateApiUrl(apiUrl: String) {
            this.apiUrl = apiUrl
            onFieldUpdated()
        }

        fun onValidateLogFilter(logFilter: String) {
            this.logFilter = logFilter
            onFieldUpdated()
        }

        fun deleteLogDirectory(context: Context) {
            viewModelScope.launch {
                val logDir = context.cacheDir.absolutePath + "/logs"
                val directory = File(logDir)
                directory.walkTopDown().forEach { file ->
                    file.delete()
                }
                _uiState.value =
                    _uiState.value.copy(
                        logSizeBytes = 0,
                    )
            }
        }

        fun createLogZip(context: Context) {
            viewModelScope.launch {
                val logDir = context.cacheDir.absolutePath + "/logs"
                val sourceFolder = File(logDir)
                val zipFile = File(getLogZipPath(context))

                zipFolder(sourceFolder, zipFile).collect()

                val sendIntent =
                    Intent(Intent.ACTION_SEND).apply {
                        putExtra(
                            Intent.EXTRA_SUBJECT,
                            "Sharing diagnostic logs",
                        )

                        // Add additional details to the share intent, for ex: email body.
                        // putExtra(
                        //    Intent.EXTRA_TEXT,
                        //    "Sharing diagnostic logs for $input"
                        // )

                        val fileURI =
                            FileProvider.getUriForFile(
                                context,
                                "${context.applicationContext.packageName}.provider",
                                zipFile,
                            )
                        putExtra(Intent.EXTRA_STREAM, fileURI)

                        flags = Intent.FLAG_GRANT_READ_URI_PERMISSION
                        data = fileURI
                    }
                val shareIntent = Intent.createChooser(sendIntent, null)
                context.startActivity(shareIntent)
            }
        }

        fun resetSettingsToDefaults() {
            val defaultConfig = repo.getDefaultConfigSync()
            authBaseUrl = defaultConfig.authBaseUrl
            apiUrl = defaultConfig.apiUrl
            logFilter = defaultConfig.logFilter
            onFieldUpdated()
            actionMutableLiveData.postValue(
                ViewAction.FillSettings(
                    authBaseUrl,
                    apiUrl,
                    logFilter,
                ),
            )
        }

        fun deleteLogZip(context: Context) {
            val zipFile = File(getLogZipPath(context))
            if (zipFile.exists()) {
                zipFile.delete()
            }
        }

        private suspend fun zipFolder(
            sourceFolder: File,
            zipFile: File,
        ) = flow {
            ZipOutputStream(FileOutputStream(zipFile)).use { zipStream ->
                sourceFolder.walkTopDown().forEach { file ->
                    val entryName = sourceFolder.toPath().relativize(file.toPath()).toString()
                    if (file.isDirectory) {
                        zipStream.putNextEntry(ZipEntry("$entryName/"))
                        zipStream.closeEntry()
                    } else {
                        zipStream.putNextEntry(ZipEntry(entryName))
                        file.inputStream().use { input ->
                            input.copyTo(zipStream)
                        }
                        zipStream.closeEntry()
                    }
                    emit(Result.success(zipFile))
                }
            }
        }.catch { e ->
            emit(Result.failure(e))
        }.flowOn(Dispatchers.IO)

<<<<<<< HEAD
        private fun deleteLogZip(context: Context) {
            val zipFile = File(getLogZipPath(context))
            if (zipFile.exists()) {
                zipFile.delete()
            }
        }

        private fun getLogZipPath(context: Context) = "${context.cacheDir.absolutePath}/logs.zip"
=======
        private fun getLogZipPath(context: Context) = "${context.cacheDir.absolutePath}/connlib-logs.zip"
>>>>>>> 77b00b3b

        private fun onFieldUpdated() {
            _uiState.value =
                _uiState.value.copy(
                    isSaveButtonEnabled = areFieldsValid(),
                )
        }

        private fun areFieldsValid(): Boolean {
            // This comes from the backend account slug validator at elixir/apps/domain/lib/domain/accounts/account/changeset.ex
            return URLUtil.isValidUrl(authBaseUrl) &&
                isUriValid(apiUrl) &&
                logFilter.isNotBlank()
        }

        private fun isUriValid(uri: String): Boolean {
            return try {
                URI(uri)
                true
            } catch (e: URISyntaxException) {
                false
            }
        }

        internal data class UiState(
            val isSaveButtonEnabled: Boolean = false,
            val logSizeBytes: Long = 0,
        )

        internal sealed class ViewAction {
            data object NavigateBack : ViewAction()

            data class FillSettings(
                val authBaseUrl: String,
                val apiUrl: String,
                val logFilter: String,
            ) : ViewAction()
        }
    }<|MERGE_RESOLUTION|>--- conflicted
+++ resolved
@@ -191,18 +191,7 @@
             emit(Result.failure(e))
         }.flowOn(Dispatchers.IO)
 
-<<<<<<< HEAD
-        private fun deleteLogZip(context: Context) {
-            val zipFile = File(getLogZipPath(context))
-            if (zipFile.exists()) {
-                zipFile.delete()
-            }
-        }
-
         private fun getLogZipPath(context: Context) = "${context.cacheDir.absolutePath}/logs.zip"
-=======
-        private fun getLogZipPath(context: Context) = "${context.cacheDir.absolutePath}/connlib-logs.zip"
->>>>>>> 77b00b3b
 
         private fun onFieldUpdated() {
             _uiState.value =
