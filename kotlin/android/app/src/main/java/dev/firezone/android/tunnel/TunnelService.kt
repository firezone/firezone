--- conflicted
+++ resolved
@@ -71,20 +71,28 @@
     // For binding the SessionActivity view to this service
     private val binder = LocalBinder()
 
+    private val notificationChannel: NotificationChannel by lazy {
+        val manager = getSystemService(NOTIFICATION_SERVICE) as NotificationManager
+
+        val chan =
+            NotificationChannel(
+                NOTIFICATION_CHANNEL_ID,
+                NOTIFICATION_CHANNEL_NAME,
+                NotificationManager.IMPORTANCE_DEFAULT,
+            )
+        chan.description = "Firezone connection status"
+
+        manager.createNotificationChannel(chan)
+        chan
+    }
+
     inner class LocalBinder : Binder() {
         fun getService(): TunnelService = this@TunnelService
     }
 
-<<<<<<< HEAD
-    private var notificationChannel: NotificationChannel? = null
-
-    private val activeTunnel: Tunnel?
-        get() = tunnelRepository.get()
-=======
     override fun onBind(intent: Intent): IBinder {
         return binder
     }
->>>>>>> e47c1766
 
     private val callback: ConnlibCallback =
         object : ConnlibCallback {
@@ -179,6 +187,9 @@
                 repo.clearToken()
                 repo.clearActorName()
 
+                if (startedByUser) {
+                    signedOutNotification()
+                }
                 shutdown()
 
                 return true
@@ -250,31 +261,6 @@
         serviceStateLiveData?.postValue(tunnelState)
     }
 
-<<<<<<< HEAD
-    private fun onSessionDisconnected(error: String?) {
-        Log.d(TAG, "onSessionDisconnected: $error")
-        sessionPtr = null
-        onTunnelStateUpdate(Tunnel.State.Down)
-
-        // At the moment, the FFI swallows the error.
-        // We check if it's 401 by checking if the error is null.
-        val is401Unauthorized = error != null
-
-        if (shouldReconnect && !is401Unauthorized) {
-            Log.d(TAG, "onSessionDisconnected: Reconnecting...")
-            shouldReconnect = false
-            connect()
-        } else {
-            Log.d(TAG, "onSessionDisconnected: Clearing session data")
-            tunnelRepository.clearAll()
-            preferenceRepository.clearToken()
-            onTunnelStateUpdate(Tunnel.State.Closed)
-            stopForeground(STOP_FOREGROUND_REMOVE)
-            if (is401Unauthorized && isSignedIn()) {
-                signInNotification()
-            }
-        }
-=======
     fun setResourcesLiveData(liveData: MutableLiveData<List<Resource>>) {
         resourcesLiveData = liveData
 
@@ -288,7 +274,6 @@
 
     private fun updateResourcesLiveData(resources: List<Resource>) {
         resourcesLiveData?.postValue(resources)
->>>>>>> e47c1766
     }
 
     private fun deviceId(): String {
@@ -362,23 +347,7 @@
     }
 
     private fun updateStatusNotification(message: String?) {
-<<<<<<< HEAD
-        val chan = getNotificationChannel()
-=======
-        val manager = getSystemService(NOTIFICATION_SERVICE) as NotificationManager
-
-        val chan =
-            NotificationChannel(
-                NOTIFICATION_CHANNEL_ID,
-                NOTIFICATION_CHANNEL_NAME,
-                NotificationManager.IMPORTANCE_DEFAULT,
-            )
-        chan.description = "Firezone connection status"
-
-        manager.createNotificationChannel(chan)
->>>>>>> e47c1766
-
-        val notificationBuilder = NotificationCompat.Builder(this, chan.id)
+        val notificationBuilder = NotificationCompat.Builder(this, notificationChannel.id)
         val notification =
             notificationBuilder.setOngoing(true)
                 .setSmallIcon(R.drawable.ic_firezone_logo)
@@ -392,9 +361,9 @@
         startForeground(STATUS_NOTIFICATION_ID, notification)
     }
 
-    private fun signInNotification() {
-        val chan = getNotificationChannel()
-        val notificationBuilder = NotificationCompat.Builder(this, chan.id)
+    // Indicates to the user that they should sign in again.
+    private fun signedOutNotification() {
+        val notificationBuilder = NotificationCompat.Builder(this, notificationChannel.id)
         val notification =
             notificationBuilder
                 .setSmallIcon(R.drawable.ic_firezone_logo)
@@ -409,29 +378,6 @@
         startForeground(SIGN_IN_NOTIFICATION_ID, notification)
     }
 
-    private fun getNotificationChannel(): NotificationChannel {
-        if (notificationChannel == null) {
-            notificationChannel =
-                NotificationChannel(
-                    NOTIFICATION_CHANNEL_ID,
-                    NOTIFICATION_CHANNEL_NAME,
-                    NotificationManager.IMPORTANCE_DEFAULT,
-                ).apply { description = "firezone connection status" }
-            val manager = getSystemService(NOTIFICATION_SERVICE) as NotificationManager
-            manager.createNotificationChannel(notificationChannel!!)
-        }
-        return notificationChannel!!
-    }
-
-    private fun isSignedIn(): Boolean {
-        // See if there is a 'token' property set in managed configuration directly
-        val restrictionsManager =
-            getSystemService(Context.RESTRICTIONS_SERVICE)
-                as android.content.RestrictionsManager
-        val appRestrictions = restrictionsManager.applicationRestrictions
-        return !appRestrictions.containsKey(TOKEN_KEY)
-    }
-
     companion object {
         enum class State {
             CONNECTING,
@@ -443,20 +389,16 @@
         private const val NOTIFICATION_CHANNEL_NAME = "firezone-connection-status"
         private const val STATUS_NOTIFICATION_ID = 1337
         private const val STATUS_NOTIFICATION_TITLE = "Firezone Connection Status"
+
         private const val SIGN_IN_NOTIFICATION_ID = 1338
         private const val SIGN_IN_NOTIFICATION_TITLE = "Firezone Signed Out"
-        private const val SIGN_IN_NOTIFICATION_TEXT = "Sign in again"
+        private const val SIGN_IN_NOTIFICATION_TEXT = "Please sign in to continue using Firezone."
 
         private const val TAG: String = "TunnelService"
         private const val SESSION_NAME: String = "Firezone Connection"
         private const val MTU: Int = 1280
 
-<<<<<<< HEAD
-        private const val TOKEN_KEY = "token"
-
-=======
         // FIXME: Find another way to check if we're running
->>>>>>> e47c1766
         @SuppressWarnings("deprecation")
         fun isRunning(context: Context): Boolean {
             val manager = context.getSystemService(ACTIVITY_SERVICE) as ActivityManager
