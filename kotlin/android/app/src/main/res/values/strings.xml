--- conflicted
+++ resolved
@@ -64,12 +64,7 @@
 	</string>
 	<string name="config_device_name_title">Device Name</string>
 	<string name="config_device_name_description">
-<<<<<<< HEAD
-		The name of the device. This is used to identify the device in the Firezone console.
-		If unset, then the device name will be the device\'s model name.
-=======
 		The name of the device. This is used to identify the device in the admin portal.
 		If unset, device\'s model name will be used.
->>>>>>> 3fe8f6d3
 	</string>
 </resources>