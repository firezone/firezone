--- conflicted
+++ resolved
@@ -53,17 +53,12 @@
         stat "$file"
     done
     stat "$LOCALAPPDATA/$BUNDLE_ID/data/logs/"connlib*log
-<<<<<<< HEAD
-    stat "$LOCALAPPDATA/$BUNDLE_ID/data/wintun.dll"
-    stat "$DEVICE_ID_PATH"
-=======
 
     # Clean up so the test can be cycled
     for file in "${files[@]}"
     do
         rm "$file"
     done
->>>>>>> f11edae0
 }
 
 function crash_test() {
