--- conflicted
+++ resolved
@@ -7,12 +7,7 @@
 client_curl_resource "172.20.0.100/get"
 
 # Act: Send SIGTERM
-<<<<<<< HEAD
-relay1 kill -s SIGTERM "$(relay1 pgrep firezone-relay)"
-relay2 kill -s SIGTERM "$(relay2 pgrep firezone-relay)"
-=======
 docker compose kill relay-1 --signal SIGTERM
->>>>>>> 645eebb5
 
 sleep 2 # Closing websocket isn't instant.
 
@@ -20,23 +15,11 @@
 client_curl_resource "172.20.0.100/get"
 
 # Assert: Websocket connection is cut
-<<<<<<< HEAD
-OPEN_SOCKETS=$(relay1 netsta1 -tn | grep "ESTABLISHED" | grep 8081 || true) # Portal listens on port 8081
-test -z "$OPEN_SOCKETS"
-
-OPEN_SOCKETS=$(relay2 netsta1 -tn | grep "ESTABLISHED" | grep 8081 || true) # Portal listens on port 8081
-test -z "$OPEN_SOCKETS"
-
-# Act: Send 2nd SIGTERM
-relay1 kill -s SIGTERM "$(pgrep firezone-relay)"
-relay2 kill -s SIGTERM "$(pgrep firezone-relay)"
-=======
 OPEN_SOCKETS=$(relay1 netstat -tn | grep "ESTABLISHED" | grep 8081 || true) # Portal listens on port 8081
 test -z "$OPEN_SOCKETS"
 
 # Act: Send 2nd SIGTERM
 docker compose kill relay-1 --signal SIGTERM
->>>>>>> 645eebb5
 
 # Assert: Container exited
 container_state=$(docker compose ps relay-1 --all --format json | jq --raw-output '.State')
