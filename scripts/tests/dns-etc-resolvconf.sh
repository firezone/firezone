--- conflicted
+++ resolved
@@ -40,11 +40,7 @@
 client_nslookup "$HTTPBIN" | grep "100\\.96\\.0\\."
 
 echo "# Make sure a non-resource doesn't go through the tunnel"
-<<<<<<< HEAD
-client_nslookup "github.com" | ! grep "100\\.96.\\0\\."
-=======
 (client_nslookup "github.com" | grep "100\\.96.\\0\\.") && exit 1
->>>>>>> 6dd53273
 
 echo "# Stop the gateway and make sure the resource is inaccessible"
 docker compose stop gateway
