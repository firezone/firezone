//
//  Store.swift
//  (c) 2024 Firezone, Inc.
//  LICENSE: Apache-2.0
//

import Combine
import NetworkExtension
import UserNotifications
import OSLog

#if os(macOS)
import AppKit
#endif

@MainActor
public final class Store: ObservableObject {
  @Published private(set) var favorites = Favorites()
  @Published private(set) var resourceList: ResourceList = .loading
  @Published private(set) var actorName: String?

  // Make our tunnel configuration convenient for SettingsView to consume
  @Published private(set) var settings = Settings.defaultValue

  // Enacapsulate Tunnel status here to make it easier for other components
  // to observe
  @Published private(set) var status: NEVPNStatus?

  @Published private(set) var decision: UNAuthorizationStatus?

  @Published private(set) var internetResourceEnabled: Bool?

#if os(macOS)
  // Track whether our system extension has been installed (macOS)
  @Published private(set) var systemExtensionStatus: SystemExtensionStatus?
#endif

<<<<<<< HEAD
  private var resourcesTimer: Timer?
  private var resourceUpdateTask: Task<Void, Never>?

  let vpnConfigurationManager = VPNConfigurationManager()
  let ipcClient = IPCClient()
  let sessionNotification = SessionNotification()
=======
  let sessionNotification = SessionNotification()

  private var resourcesTimer: Timer?
  private var resourceUpdateTask: Task<Void, Never>?

  private var vpnConfigurationManager: VPNConfigurationManager?
>>>>>>> 15938991

  public init() {
    self.sessionNotification.signInHandler = {
      Task {
        do { try await WebAuthSession.signIn(store: self) } catch { Log.error(error) }
      }
    }

    // Load our state from the system. Based on what's loaded, we may need to ask the user for permission for things.
    initNotifications()
    initSystemExtension()
    initVPNConfiguration()
  }

  func initNotifications() {
    Task {
      self.decision = await self.sessionNotification.loadAuthorizationStatus()
    }
  }

  func initSystemExtension() {
#if os(macOS)
    Task {
      do {
        self.systemExtensionStatus = try await self.checkSystemExtensionStatus()
      } catch {
        Log.error(error)
      }
    }
#endif
  }

  func initVPNConfiguration() {
    Task {
      do {
        // Try to load existing configuration
<<<<<<< HEAD
        if let neTunnelProviderManager = try await VPNConfigurationManager.loadFromPreferences() {
          try await setupTunnelObservers(from: neTunnelProviderManager, autoStart: true)
=======
        if let manager = try await VPNConfigurationManager.load() {
          self.vpnConfigurationManager = manager
          self.settings = try manager.settings()
          try await setupTunnelObservers(autoStart: true)
>>>>>>> 15938991
        } else {
          status = .invalid
        }
      } catch {
        Log.error(error)
      }
    }
  }

<<<<<<< HEAD
  func setupTunnelObservers(from manager: NETunnelProviderManager, autoStart: Bool = false) async throws {
    guard let session = manager.connection as? NETunnelProviderSession
    else { return }

    vpnConfigurationManager.manager = manager
    ipcClient.session = session

    let statusChangeHandler: (NEVPNStatus) async throws -> Void = { [weak self] status in
      try await self?.handleStatusChange(newStatus: status)
    }

    ipcClient.subscribeToVPNStatusUpdates(handler: statusChangeHandler)

    if autoStart && status == .disconnected {
      // Try to connect on start
      try ipcClient.start()
    }

    try await handleStatusChange(newStatus: session.status)
  }

  func handleStatusChange(newStatus: NEVPNStatus) async throws {
    status = newStatus

    if status == .connected {
      // Load saved actorName
      actorName = try? vpnConfigurationManager.actorName()

      // Load saved internet resource status
      internetResourceEnabled = try? vpnConfigurationManager.internetResourceEnabled()
=======
  func setupTunnelObservers(autoStart: Bool = false) async throws {
    let statusChangeHandler: (NEVPNStatus) async throws -> Void = { [weak self] status in
      try await self?.handleStatusChange(newStatus: status)
    }

    try ipcClient().subscribeToVPNStatusUpdates(handler: statusChangeHandler)

    if autoStart && status == .disconnected {
      // Try to connect on start
      try ipcClient().start()
    }

    try await handleStatusChange(newStatus: ipcClient().sessionStatus())
  }

  func handleStatusChange(newStatus: NEVPNStatus) async throws {
    status = newStatus

    if status == .connected {
      // Load saved actorName
      actorName = try? manager().actorName()

      // Load saved internet resource status
      internetResourceEnabled = try? manager().internetResourceEnabled()
>>>>>>> 15938991

      // Load Resources
      beginUpdatingResources()
    } else {
      endUpdatingResources()
    }

#if os(macOS)
    // On macOS we must show notifications from the UI process. On iOS, we've already initiated the notification
    // from the tunnel process, because the UI process is not guaranteed to be alive.
    if status == .disconnected {
      do {
<<<<<<< HEAD
        let reason = try await ipcClient.consumeStopReason()
=======
        let reason = try await ipcClient().consumeStopReason()
>>>>>>> 15938991
        if reason == .authenticationCanceled {
          await self.sessionNotification.showSignedOutAlertmacOS()
        }
      } catch {
        Log.error(error)
      }
    }

    // When this happens, it's because either our VPN configuration or System Extension (or both) were removed.
    // So load the system extension status again to determine which view to load.
    if status == .invalid {
      self.systemExtensionStatus = try await checkSystemExtensionStatus()
    }
#endif
  }

#if os(macOS)
  func checkSystemExtensionStatus() async throws -> SystemExtensionStatus {
    let checker = SystemExtensionManager()

    let status =
    try await withCheckedThrowingContinuation { (continuation: CheckedContinuation<SystemExtensionStatus, Error>) in
      checker.checkStatus(
        identifier: VPNConfigurationManager.bundleIdentifier,
        continuation: continuation
      )
    }

    // If already installed but the wrong version, go ahead and install.
    // This shouldn't prompt the user.
    if status == .needsReplacement {
      try await installSystemExtension()
    }

    return status
  }

  func installSystemExtension() async throws {
    let installer = SystemExtensionManager()

    // Apple recommends installing the system extension as early as possible after app launch.
    // See https://developer.apple.com/documentation/systemextensions/installing-system-extensions-and-drivers
    self.systemExtensionStatus =
    try await withCheckedThrowingContinuation { (continuation: CheckedContinuation<SystemExtensionStatus, Error>) in
      installer.installSystemExtension(
        identifier: VPNConfigurationManager.bundleIdentifier,
        continuation: continuation
      )
    }
  }
#endif

  func installVPNConfiguration() async throws {
    // Create a new VPN configuration in system settings.
<<<<<<< HEAD
    let nETunnelProviderManager = try await VPNConfigurationManager.create()

    try await setupTunnelObservers(from: nETunnelProviderManager)
=======
    self.vpnConfigurationManager = try await VPNConfigurationManager()

    try await setupTunnelObservers()
  }

  func ipcClient() throws -> IPCClient {
    guard let session = try manager().session()
    else {
      throw VPNConfigurationManagerError.managerNotInitialized
    }

    return IPCClient(session: session)
  }

  func manager() throws -> VPNConfigurationManager {
    guard let vpnConfigurationManager
    else {
      throw VPNConfigurationManagerError.managerNotInitialized
    }

    return vpnConfigurationManager
>>>>>>> 15938991
  }

  func grantNotifications() async throws {
    self.decision = try await sessionNotification.askUserForNotificationPermissions()
  }

  func authURL() -> URL? {
    return URL(string: settings.authBaseURL)
  }

  func stop() throws {
<<<<<<< HEAD
    try ipcClient.stop()
=======
    try ipcClient().stop()
>>>>>>> 15938991
  }

  func signIn(authResponse: AuthResponse) async throws {
    // Save actorName
    self.actorName = authResponse.actorName

<<<<<<< HEAD
    try await vpnConfigurationManager.save(authResponse: authResponse)

    // Bring the tunnel up and send it a token to start
    try ipcClient.start(token: authResponse.token)
  }

  func signOut() throws {
    try ipcClient.signOut()
  }

  func clearLogs() async throws {
    try await ipcClient.clearLogs()
  }

  func saveSettings(_ newSettings: Settings) async throws {
    try await vpnConfigurationManager.save(settings: newSettings)
=======
    try await manager().save(authResponse: authResponse)

    // Bring the tunnel up and send it a token to start
    try ipcClient().start(token: authResponse.token)
  }

  func signOut() throws {
    try ipcClient().signOut()
  }

  func clearLogs() async throws {
    try await ipcClient().clearLogs()
  }

  func saveSettings(_ newSettings: Settings) async throws {
    try await manager().save(settings: newSettings)
>>>>>>> 15938991
    self.settings = newSettings
  }

  func toggleInternetResource() async throws {
    internetResourceEnabled = !(internetResourceEnabled ?? false)
    settings.internetResourceEnabled = internetResourceEnabled

<<<<<<< HEAD
    try ipcClient.toggleInternetResource(enabled: internetResourceEnabled == true)
    try await vpnConfigurationManager.save(settings: settings)
  }

  private func start(token: String? = nil) throws {
    try ipcClient.start(token: token)
=======
    try ipcClient().toggleInternetResource(enabled: internetResourceEnabled == true)
    try await manager().save(settings: settings)
  }

  private func start(token: String? = nil) throws {
    try ipcClient().start(token: token)
>>>>>>> 15938991
  }

  // Network Extensions don't have a 2-way binding up to the GUI process,
  // so we need to periodically ask the tunnel process for them.
  private func beginUpdatingResources() {
    if self.resourcesTimer != nil {
      // Prevent duplicate timer scheduling. This will happen if the system sends us two .connected status updates
      // in a row, which can happen occasionally.
      return
    }

    // Define the Timer's closure
    let updateResources: @Sendable (Timer) -> Void = { _ in
      Task {
        await MainActor.run {
          self.resourceUpdateTask?.cancel()
          self.resourceUpdateTask = Task {
            if !Task.isCancelled {
              do {
<<<<<<< HEAD
                self.resourceList = try await self.ipcClient.fetchResources()
=======
                self.resourceList = try await self.ipcClient().fetchResources()
>>>>>>> 15938991
              } catch {
                Log.error(error)
              }
            }
          }
        }
      }
    }

    // Configure the timer
    let intervalInSeconds: TimeInterval = 1
    let timer = Timer(timeInterval: intervalInSeconds, repeats: true, block: updateResources)

    // Schedule the timer on the main runloop
    RunLoop.main.add(timer, forMode: .common)
    resourcesTimer = timer

    // We're impatient, make one call now
    updateResources(timer)
  }

  private func endUpdatingResources() {
    resourceUpdateTask?.cancel()
    resourcesTimer?.invalidate()
    resourcesTimer = nil
    resourceList = ResourceList.loading
  }
}<|MERGE_RESOLUTION|>--- conflicted
+++ resolved
@@ -35,21 +35,12 @@
   @Published private(set) var systemExtensionStatus: SystemExtensionStatus?
 #endif
 
-<<<<<<< HEAD
+  let sessionNotification = SessionNotification()
+
   private var resourcesTimer: Timer?
   private var resourceUpdateTask: Task<Void, Never>?
 
-  let vpnConfigurationManager = VPNConfigurationManager()
-  let ipcClient = IPCClient()
-  let sessionNotification = SessionNotification()
-=======
-  let sessionNotification = SessionNotification()
-
-  private var resourcesTimer: Timer?
-  private var resourceUpdateTask: Task<Void, Never>?
-
   private var vpnConfigurationManager: VPNConfigurationManager?
->>>>>>> 15938991
 
   public init() {
     self.sessionNotification.signInHandler = {
@@ -86,15 +77,10 @@
     Task {
       do {
         // Try to load existing configuration
-<<<<<<< HEAD
-        if let neTunnelProviderManager = try await VPNConfigurationManager.loadFromPreferences() {
-          try await setupTunnelObservers(from: neTunnelProviderManager, autoStart: true)
-=======
         if let manager = try await VPNConfigurationManager.load() {
           self.vpnConfigurationManager = manager
           self.settings = try manager.settings()
           try await setupTunnelObservers(autoStart: true)
->>>>>>> 15938991
         } else {
           status = .invalid
         }
@@ -104,38 +90,6 @@
     }
   }
 
-<<<<<<< HEAD
-  func setupTunnelObservers(from manager: NETunnelProviderManager, autoStart: Bool = false) async throws {
-    guard let session = manager.connection as? NETunnelProviderSession
-    else { return }
-
-    vpnConfigurationManager.manager = manager
-    ipcClient.session = session
-
-    let statusChangeHandler: (NEVPNStatus) async throws -> Void = { [weak self] status in
-      try await self?.handleStatusChange(newStatus: status)
-    }
-
-    ipcClient.subscribeToVPNStatusUpdates(handler: statusChangeHandler)
-
-    if autoStart && status == .disconnected {
-      // Try to connect on start
-      try ipcClient.start()
-    }
-
-    try await handleStatusChange(newStatus: session.status)
-  }
-
-  func handleStatusChange(newStatus: NEVPNStatus) async throws {
-    status = newStatus
-
-    if status == .connected {
-      // Load saved actorName
-      actorName = try? vpnConfigurationManager.actorName()
-
-      // Load saved internet resource status
-      internetResourceEnabled = try? vpnConfigurationManager.internetResourceEnabled()
-=======
   func setupTunnelObservers(autoStart: Bool = false) async throws {
     let statusChangeHandler: (NEVPNStatus) async throws -> Void = { [weak self] status in
       try await self?.handleStatusChange(newStatus: status)
@@ -160,7 +114,6 @@
 
       // Load saved internet resource status
       internetResourceEnabled = try? manager().internetResourceEnabled()
->>>>>>> 15938991
 
       // Load Resources
       beginUpdatingResources()
@@ -173,11 +126,7 @@
     // from the tunnel process, because the UI process is not guaranteed to be alive.
     if status == .disconnected {
       do {
-<<<<<<< HEAD
-        let reason = try await ipcClient.consumeStopReason()
-=======
         let reason = try await ipcClient().consumeStopReason()
->>>>>>> 15938991
         if reason == .authenticationCanceled {
           await self.sessionNotification.showSignedOutAlertmacOS()
         }
@@ -232,11 +181,6 @@
 
   func installVPNConfiguration() async throws {
     // Create a new VPN configuration in system settings.
-<<<<<<< HEAD
-    let nETunnelProviderManager = try await VPNConfigurationManager.create()
-
-    try await setupTunnelObservers(from: nETunnelProviderManager)
-=======
     self.vpnConfigurationManager = try await VPNConfigurationManager()
 
     try await setupTunnelObservers()
@@ -258,7 +202,6 @@
     }
 
     return vpnConfigurationManager
->>>>>>> 15938991
   }
 
   func grantNotifications() async throws {
@@ -270,35 +213,13 @@
   }
 
   func stop() throws {
-<<<<<<< HEAD
-    try ipcClient.stop()
-=======
     try ipcClient().stop()
->>>>>>> 15938991
   }
 
   func signIn(authResponse: AuthResponse) async throws {
     // Save actorName
     self.actorName = authResponse.actorName
 
-<<<<<<< HEAD
-    try await vpnConfigurationManager.save(authResponse: authResponse)
-
-    // Bring the tunnel up and send it a token to start
-    try ipcClient.start(token: authResponse.token)
-  }
-
-  func signOut() throws {
-    try ipcClient.signOut()
-  }
-
-  func clearLogs() async throws {
-    try await ipcClient.clearLogs()
-  }
-
-  func saveSettings(_ newSettings: Settings) async throws {
-    try await vpnConfigurationManager.save(settings: newSettings)
-=======
     try await manager().save(authResponse: authResponse)
 
     // Bring the tunnel up and send it a token to start
@@ -315,7 +236,6 @@
 
   func saveSettings(_ newSettings: Settings) async throws {
     try await manager().save(settings: newSettings)
->>>>>>> 15938991
     self.settings = newSettings
   }
 
@@ -323,21 +243,12 @@
     internetResourceEnabled = !(internetResourceEnabled ?? false)
     settings.internetResourceEnabled = internetResourceEnabled
 
-<<<<<<< HEAD
-    try ipcClient.toggleInternetResource(enabled: internetResourceEnabled == true)
-    try await vpnConfigurationManager.save(settings: settings)
-  }
-
-  private func start(token: String? = nil) throws {
-    try ipcClient.start(token: token)
-=======
     try ipcClient().toggleInternetResource(enabled: internetResourceEnabled == true)
     try await manager().save(settings: settings)
   }
 
   private func start(token: String? = nil) throws {
     try ipcClient().start(token: token)
->>>>>>> 15938991
   }
 
   // Network Extensions don't have a 2-way binding up to the GUI process,
@@ -357,11 +268,7 @@
           self.resourceUpdateTask = Task {
             if !Task.isCancelled {
               do {
-<<<<<<< HEAD
-                self.resourceList = try await self.ipcClient.fetchResources()
-=======
                 self.resourceList = try await self.ipcClient().fetchResources()
->>>>>>> 15938991
               } catch {
                 Log.error(error)
               }
