//
//  VPNConfigurationManager.swift
//
//
//  Created by Jamil Bou Kheir on 4/2/24.
//
//  Abstracts the nitty gritty of loading and saving to our
//  VPN configuration in system preferences.

import Foundation
import NetworkExtension

<<<<<<< HEAD
public class VPNConfigurationManager {
  enum Error: Swift.Error {
    case managerNotInitialized
    case savedProtocolConfigurationIsInvalid

    var localizedDescription: String {
      switch self {
      case .managerNotInitialized:
        return "NETunnelProviderManager is not yet initialized. Race condition?"
      case .savedProtocolConfigurationIsInvalid:
        return "Saved protocol configuration is invalid. Check types?"
      }
    }
  }

  public enum Keys {
    static let actorName = "actorName"
    static let authBaseURL = "authBaseURL"
    static let apiURL = "apiURL"
    public static let accountSlug = "accountSlug"
    public static let logFilter = "logFilter"
    public static let internetResourceEnabled = "internetResourceEnabled"
  }

  // Persists our tunnel settings
  var manager: NETunnelProviderManager?
=======
enum VPNConfigurationManagerError: Error {
  case managerNotInitialized
  case savedProtocolConfigurationIsInvalid

  var localizedDescription: String {
    switch self {
    case .managerNotInitialized:
      return "NETunnelProviderManager is not yet initialized. Race condition?"
    case .savedProtocolConfigurationIsInvalid:
      return "Saved protocol configuration is invalid. Check types?"
    }
  }
}

public class VPNConfigurationManager {
  public enum Keys {
    static let actorName = "actorName"
    static let authBaseURL = "authBaseURL"
    static let apiURL = "apiURL"
    public static let accountSlug = "accountSlug"
    public static let logFilter = "logFilter"
    public static let internetResourceEnabled = "internetResourceEnabled"
  }

  // Persists our tunnel settings
  let manager: NETunnelProviderManager
>>>>>>> 15938991

  public static let bundleIdentifier: String = "\(Bundle.main.bundleIdentifier!).network-extension"
  static let bundleDescription = "Firezone"

  // Initialize and save a new VPN configuration in system Preferences
<<<<<<< HEAD
  static func create() async throws -> NETunnelProviderManager {
=======
  init() async throws {
>>>>>>> 15938991
    let protocolConfiguration = NETunnelProviderProtocol()
    let manager = NETunnelProviderManager()
    let settings = Settings.defaultValue

    protocolConfiguration.providerConfiguration = settings.toProviderConfiguration()
    protocolConfiguration.providerBundleIdentifier = VPNConfigurationManager.bundleIdentifier
    protocolConfiguration.serverAddress = settings.apiURL
    manager.localizedDescription = VPNConfigurationManager.bundleDescription
    manager.protocolConfiguration = protocolConfiguration

    try await manager.saveToPreferences()
    try await manager.loadFromPreferences()

<<<<<<< HEAD
    return manager
  }

  static func loadFromPreferences() async throws -> NETunnelProviderManager? {
=======
    self.manager = manager
  }

  init(from manager: NETunnelProviderManager) {
    self.manager = manager
  }

  static func load() async throws -> VPNConfigurationManager? {
>>>>>>> 15938991
    // loadAllFromPreferences() returns list of VPN configurations created by our main app's bundle ID.
    // Since our bundle ID can change (by us), find the one that's current and ignore the others.
    let managers = try await NETunnelProviderManager.loadAllFromPreferences()

    Log.log("\(#function): \(managers.count) tunnel managers found")
    for manager in managers where manager.localizedDescription == bundleDescription {
<<<<<<< HEAD
      return manager
    }

    return nil
  }

  func actorName() throws -> String? {
    guard let manager
    else {
      throw Error.managerNotInitialized
    }

    guard let protocolConfiguration = manager.protocolConfiguration as? NETunnelProviderProtocol,
          let providerConfiguration = protocolConfiguration.providerConfiguration as? [String: String]
    else {
      throw Error.savedProtocolConfigurationIsInvalid
    }

    return providerConfiguration[Keys.actorName]
  }

  func internetResourceEnabled() throws -> Bool? {
    guard let manager
    else {
      throw Error.managerNotInitialized
    }

    guard let protocolConfiguration = manager.protocolConfiguration as? NETunnelProviderProtocol,
          let providerConfiguration = protocolConfiguration.providerConfiguration as? [String: String]
    else {
      throw Error.savedProtocolConfigurationIsInvalid
=======
      return VPNConfigurationManager(from: manager)
    }

    return nil
  }

  func actorName() throws -> String? {
    guard let protocolConfiguration = manager.protocolConfiguration as? NETunnelProviderProtocol,
          let providerConfiguration = protocolConfiguration.providerConfiguration as? [String: String]
    else {
      throw VPNConfigurationManagerError.savedProtocolConfigurationIsInvalid
    }

    return providerConfiguration[Keys.actorName]
  }

  func internetResourceEnabled() throws -> Bool? {
    guard let protocolConfiguration = manager.protocolConfiguration as? NETunnelProviderProtocol,
          let providerConfiguration = protocolConfiguration.providerConfiguration as? [String: String]
    else {
      throw VPNConfigurationManagerError.savedProtocolConfigurationIsInvalid
>>>>>>> 15938991
    }

    // TODO: Store Bool directly in VPN Configuration
    if providerConfiguration[Keys.internetResourceEnabled] == "true" {
      return true
    }

    if providerConfiguration[Keys.internetResourceEnabled] == "false" {
      return false
    }

    return nil
  }

  func save(authResponse: AuthResponse) async throws {
<<<<<<< HEAD
    guard let manager
    else {
      throw Error.managerNotInitialized
    }

    guard let protocolConfiguration = manager.protocolConfiguration as? NETunnelProviderProtocol,
          var providerConfiguration = protocolConfiguration.providerConfiguration as? [String: String]
    else {
      throw Error.savedProtocolConfigurationIsInvalid
    }

=======
    guard let protocolConfiguration = manager.protocolConfiguration as? NETunnelProviderProtocol,
          var providerConfiguration = protocolConfiguration.providerConfiguration as? [String: String]
    else {
      throw VPNConfigurationManagerError.savedProtocolConfigurationIsInvalid
    }

>>>>>>> 15938991
    providerConfiguration[Keys.actorName] = authResponse.actorName
    providerConfiguration[Keys.accountSlug] = authResponse.accountSlug

    // Configure our Telemetry environment, closing if we're definitely not running against Firezone infrastructure.
    Telemetry.accountSlug = providerConfiguration[Keys.accountSlug]

    protocolConfiguration.providerConfiguration = providerConfiguration
    manager.protocolConfiguration = protocolConfiguration

    // Always set this to true when starting the tunnel in case our tunnel was disabled by the system.
    manager.isEnabled = true

    try await manager.saveToPreferences()
    try await manager.loadFromPreferences()
  }

  func save(settings: Settings) async throws {
<<<<<<< HEAD
    guard let manager
    else {
      throw Error.managerNotInitialized
    }

    guard let protocolConfiguration = manager.protocolConfiguration as? NETunnelProviderProtocol,
          let providerConfiguration = protocolConfiguration.providerConfiguration as? [String: String]
    else {
      throw Error.savedProtocolConfigurationIsInvalid
=======
    guard let protocolConfiguration = manager.protocolConfiguration as? NETunnelProviderProtocol,
          let providerConfiguration = protocolConfiguration.providerConfiguration as? [String: String]
    else {
      throw VPNConfigurationManagerError.savedProtocolConfigurationIsInvalid
>>>>>>> 15938991
    }

    var newProviderConfiguration = settings.toProviderConfiguration()

    // Don't clobber existing actorName
    newProviderConfiguration[Keys.actorName] = providerConfiguration[Keys.actorName]

    protocolConfiguration.providerConfiguration = newProviderConfiguration
    protocolConfiguration.serverAddress = settings.apiURL
    manager.protocolConfiguration = protocolConfiguration

    manager.isEnabled = true

    try await manager.saveToPreferences()
    try await manager.loadFromPreferences()

    // Reconfigure our Telemetry environment in case it changed
    Telemetry.setEnvironmentOrClose(settings.apiURL)
  }
<<<<<<< HEAD
=======

  func settings() throws -> Settings {
    guard let protocolConfiguration = manager.protocolConfiguration as? NETunnelProviderProtocol,
          let providerConfiguration = protocolConfiguration.providerConfiguration as? [String: String]
    else {
      throw VPNConfigurationManagerError.savedProtocolConfigurationIsInvalid
    }

    return Settings.fromProviderConfiguration(providerConfiguration)
  }

  func session() -> NETunnelProviderSession? {
    return manager.connection as? NETunnelProviderSession
  }
>>>>>>> 15938991
}<|MERGE_RESOLUTION|>--- conflicted
+++ resolved
@@ -10,34 +10,6 @@
 import Foundation
 import NetworkExtension
 
-<<<<<<< HEAD
-public class VPNConfigurationManager {
-  enum Error: Swift.Error {
-    case managerNotInitialized
-    case savedProtocolConfigurationIsInvalid
-
-    var localizedDescription: String {
-      switch self {
-      case .managerNotInitialized:
-        return "NETunnelProviderManager is not yet initialized. Race condition?"
-      case .savedProtocolConfigurationIsInvalid:
-        return "Saved protocol configuration is invalid. Check types?"
-      }
-    }
-  }
-
-  public enum Keys {
-    static let actorName = "actorName"
-    static let authBaseURL = "authBaseURL"
-    static let apiURL = "apiURL"
-    public static let accountSlug = "accountSlug"
-    public static let logFilter = "logFilter"
-    public static let internetResourceEnabled = "internetResourceEnabled"
-  }
-
-  // Persists our tunnel settings
-  var manager: NETunnelProviderManager?
-=======
 enum VPNConfigurationManagerError: Error {
   case managerNotInitialized
   case savedProtocolConfigurationIsInvalid
@@ -64,17 +36,12 @@
 
   // Persists our tunnel settings
   let manager: NETunnelProviderManager
->>>>>>> 15938991
 
   public static let bundleIdentifier: String = "\(Bundle.main.bundleIdentifier!).network-extension"
   static let bundleDescription = "Firezone"
 
   // Initialize and save a new VPN configuration in system Preferences
-<<<<<<< HEAD
-  static func create() async throws -> NETunnelProviderManager {
-=======
   init() async throws {
->>>>>>> 15938991
     let protocolConfiguration = NETunnelProviderProtocol()
     let manager = NETunnelProviderManager()
     let settings = Settings.defaultValue
@@ -88,12 +55,6 @@
     try await manager.saveToPreferences()
     try await manager.loadFromPreferences()
 
-<<<<<<< HEAD
-    return manager
-  }
-
-  static func loadFromPreferences() async throws -> NETunnelProviderManager? {
-=======
     self.manager = manager
   }
 
@@ -102,46 +63,12 @@
   }
 
   static func load() async throws -> VPNConfigurationManager? {
->>>>>>> 15938991
     // loadAllFromPreferences() returns list of VPN configurations created by our main app's bundle ID.
     // Since our bundle ID can change (by us), find the one that's current and ignore the others.
     let managers = try await NETunnelProviderManager.loadAllFromPreferences()
 
     Log.log("\(#function): \(managers.count) tunnel managers found")
     for manager in managers where manager.localizedDescription == bundleDescription {
-<<<<<<< HEAD
-      return manager
-    }
-
-    return nil
-  }
-
-  func actorName() throws -> String? {
-    guard let manager
-    else {
-      throw Error.managerNotInitialized
-    }
-
-    guard let protocolConfiguration = manager.protocolConfiguration as? NETunnelProviderProtocol,
-          let providerConfiguration = protocolConfiguration.providerConfiguration as? [String: String]
-    else {
-      throw Error.savedProtocolConfigurationIsInvalid
-    }
-
-    return providerConfiguration[Keys.actorName]
-  }
-
-  func internetResourceEnabled() throws -> Bool? {
-    guard let manager
-    else {
-      throw Error.managerNotInitialized
-    }
-
-    guard let protocolConfiguration = manager.protocolConfiguration as? NETunnelProviderProtocol,
-          let providerConfiguration = protocolConfiguration.providerConfiguration as? [String: String]
-    else {
-      throw Error.savedProtocolConfigurationIsInvalid
-=======
       return VPNConfigurationManager(from: manager)
     }
 
@@ -163,7 +90,6 @@
           let providerConfiguration = protocolConfiguration.providerConfiguration as? [String: String]
     else {
       throw VPNConfigurationManagerError.savedProtocolConfigurationIsInvalid
->>>>>>> 15938991
     }
 
     // TODO: Store Bool directly in VPN Configuration
@@ -179,26 +105,12 @@
   }
 
   func save(authResponse: AuthResponse) async throws {
-<<<<<<< HEAD
-    guard let manager
-    else {
-      throw Error.managerNotInitialized
-    }
-
-    guard let protocolConfiguration = manager.protocolConfiguration as? NETunnelProviderProtocol,
-          var providerConfiguration = protocolConfiguration.providerConfiguration as? [String: String]
-    else {
-      throw Error.savedProtocolConfigurationIsInvalid
-    }
-
-=======
     guard let protocolConfiguration = manager.protocolConfiguration as? NETunnelProviderProtocol,
           var providerConfiguration = protocolConfiguration.providerConfiguration as? [String: String]
     else {
       throw VPNConfigurationManagerError.savedProtocolConfigurationIsInvalid
     }
 
->>>>>>> 15938991
     providerConfiguration[Keys.actorName] = authResponse.actorName
     providerConfiguration[Keys.accountSlug] = authResponse.accountSlug
 
@@ -216,22 +128,10 @@
   }
 
   func save(settings: Settings) async throws {
-<<<<<<< HEAD
-    guard let manager
-    else {
-      throw Error.managerNotInitialized
-    }
-
-    guard let protocolConfiguration = manager.protocolConfiguration as? NETunnelProviderProtocol,
-          let providerConfiguration = protocolConfiguration.providerConfiguration as? [String: String]
-    else {
-      throw Error.savedProtocolConfigurationIsInvalid
-=======
     guard let protocolConfiguration = manager.protocolConfiguration as? NETunnelProviderProtocol,
           let providerConfiguration = protocolConfiguration.providerConfiguration as? [String: String]
     else {
       throw VPNConfigurationManagerError.savedProtocolConfigurationIsInvalid
->>>>>>> 15938991
     }
 
     var newProviderConfiguration = settings.toProviderConfiguration()
@@ -251,8 +151,6 @@
     // Reconfigure our Telemetry environment in case it changed
     Telemetry.setEnvironmentOrClose(settings.apiURL)
   }
-<<<<<<< HEAD
-=======
 
   func settings() throws -> Settings {
     guard let protocolConfiguration = manager.protocolConfiguration as? NETunnelProviderProtocol,
@@ -267,5 +165,4 @@
   func session() -> NETunnelProviderSession? {
     return manager.connection as? NETunnelProviderSession
   }
->>>>>>> 15938991
 }