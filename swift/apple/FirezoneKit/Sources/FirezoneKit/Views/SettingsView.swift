--- conflicted
+++ resolved
@@ -642,19 +642,8 @@
     }
   }
 
-<<<<<<< HEAD
-  func saveSettings() async throws {
+  private func saveSettings() async throws {
     try await viewModel.applySettingsToStore()
-=======
-  private func saveSettings() async throws {
-    do {
-      if [.connected, .connecting, .reasserting].contains(store.status) {
-        try await self.store.signOut()
-      }
-    } catch {
-      Log.error(error)
-    }
->>>>>>> 87b3ed98
 
     if [.connected, .connecting, .reasserting].contains(store.status) {
       // TODO: Warn user instead of signing out
