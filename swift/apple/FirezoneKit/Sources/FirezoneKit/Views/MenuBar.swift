--- conflicted
+++ resolved
@@ -739,21 +739,14 @@
   }
 
   @objc func adminPortalButtonTapped() {
-<<<<<<< HEAD
-    guard let authURL = URL(string: store.configuration?.authURL ?? Configuration.defaultAuthURL)
-=======
     guard let baseURL = URL(string: store.configuration?.authURL ?? Configuration.defaultAuthURL)
->>>>>>> 5fae3823
     else {
       Log.warning("admin portal URL invalid: \(String(describing: store.configuration?.authURL))")
       return
     }
-<<<<<<< HEAD
-=======
 
     let accountSlug = store.configuration?.accountSlug ?? ""
     let authURL = baseURL.appendingPathComponent(accountSlug)
->>>>>>> 5fae3823
 
     Task { await NSWorkspace.shared.openAsync(authURL) }
   }
