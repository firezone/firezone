--- conflicted
+++ resolved
@@ -60,15 +60,8 @@
         guard let self = self else { return }
 
         if status == .connected {
-<<<<<<< HEAD
-          model.store.beginUpdatingResources { data in
-            let decoder = JSONDecoder()
-            decoder.keyDecodingStrategy = .convertFromSnakeCase
-            if let newResources = try? decoder.decode([Resource].self, from: data) {
+          model.store.beginUpdatingResources { newResources in
               let newResources = newResources.map { base in ViewResource(base: base, isFavorite: self.favorites.contains(base.id)) }
-=======
-          model.store.beginUpdatingResources { newResources in
->>>>>>> aa9a8157
               // Handle resource changes
               self.populateResourceMenu(newResources)
               self.handleTunnelStatusOrResourcesChanged(status: status, resources: newResources)
@@ -429,15 +422,11 @@
     return item
   }
 
-<<<<<<< HEAD
-  private func createSubMenu(resource: ViewResource) -> NSMenu {
-=======
   private func resourceTitle(_ id: String) -> String {
     model.isResourceEnabled(id) ? "Disable this resource" : "Enable this resource"
   }
 
-  private func createSubMenu(resource: Resource) -> NSMenu {
->>>>>>> aa9a8157
+  private func createSubMenu(resource: ViewResource) -> NSMenu {
     let subMenu = NSMenu()
     let resourceAddressDescriptionItem = NSMenuItem()
     let resourceSectionItem = NSMenuItem()
@@ -446,11 +435,8 @@
     let siteSectionItem = NSMenuItem()
     let siteNameItem = NSMenuItem()
     let siteStatusItem = NSMenuItem()
-<<<<<<< HEAD
     let toggleFavoriteItem = NSMenuItem()
-=======
     let enableToggle = NSMenuItem()
->>>>>>> aa9a8157
 
 
     // AddressDescription first -- will be most common action
@@ -502,7 +488,6 @@
     resourceAddressItem.target = self
     subMenu.addItem(resourceAddressItem)
 
-<<<<<<< HEAD
     if resource.isFavorite {
       toggleFavoriteItem.action = #selector(removeFavoriteTapped(_:))
       toggleFavoriteItem.title = "Remove from favorites"
@@ -516,19 +501,19 @@
     toggleFavoriteItem.representedObject = resource.base.id
     toggleFavoriteItem.target = self
     subMenu.addItem(toggleFavoriteItem)
-=======
-    // Resource toggle
-    if resource.canToggle {
+
+
+    // Resource enable / disable toggle
+    if resource.base.canToggle {
       subMenu.addItem(NSMenuItem.separator())
       enableToggle.action = #selector(resourceToggle(_:))
-      enableToggle.title = resourceTitle(resource.id)
+      enableToggle.title = resourceTitle(resource.base.id)
       enableToggle.toolTip = "Enable or disable resource"
       enableToggle.isEnabled = true
       enableToggle.target = self
-      enableToggle.representedObject = resource.id
+      enableToggle.representedObject = resource.base.id
       subMenu.addItem(enableToggle)
     }
->>>>>>> aa9a8157
 
     // Site details
     if let site = resource.base.sites.first {
