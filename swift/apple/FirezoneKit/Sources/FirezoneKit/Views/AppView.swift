//
//  AppView.swift
//  (c) 2024 Firezone, Inc.
//  LICENSE: Apache-2.0
//

import Combine
import NetworkExtension
import SwiftUI
import UserNotifications

/// This is the primary view manager for the app. It differs quite a bit between and macOS and
/// iOS so an effort was made to keep the platform-dependent logic as contained as possible.
///
/// The main differences are:
/// - macOS has a menubar which is not a SwiftUI view
/// - iOS has a regular SwiftUI view to show the same
/// - macOS only shows the WelcomeView on first launch (like Windows/Linux)
/// - iOS shows the WelcomeView as it main view for launching auth

public struct AppView: View {
  @EnvironmentObject var store: Store

#if os(macOS)
  // This is a static function because the Environment Object is not present at initialization time when we want to
  // subscribe the AppView to certain Store properties to control the main window lifecycle which SwiftUI doesn't
  // handle.
  private static var cancellables: Set<AnyCancellable> = []
  public static func subscribeToGlobalEvents(store: Store) {
    store.$status
      .combineLatest(store.$systemExtensionStatus)
      .receive(on: DispatchQueue.main)
<<<<<<< HEAD
=======
      .debounce(for: .seconds(0.3), scheduler: DispatchQueue.main) // Prevents flurry of windows from opening
>>>>>>> 15938991
      .sink(receiveValue: { status, systemExtensionStatus in
        // Open window in case permissions are revoked
        if status == .invalid || systemExtensionStatus != .installed {
          WindowDefinition.main.openWindow()
        }

        // Close window upon launch for day-to-day use
        if status != .invalid && systemExtensionStatus == .installed && FirezoneId.load(.pre140) != nil {
          WindowDefinition.main.window()?.close()
        }
      })
      .store(in: &cancellables)
  }

  public enum WindowDefinition: String, CaseIterable {
    case main
    case settings

    public var identifier: String { "firezone-\(rawValue)" }
    public var externalEventMatchString: String { rawValue }
    public var externalEventOpenURL: URL { URL(string: "firezone://\(rawValue)")! }

    @MainActor public func openWindow() {
      if let window = NSApp.windows.first(where: {
        $0.identifier?.rawValue.hasPrefix(identifier) ?? false
      }) {
        // Order existing window front
        NSApp.activate(ignoringOtherApps: true)
        window.makeKeyAndOrderFront(self)
      } else {
        // Open new window
        Task { await NSWorkspace.shared.openAsync(externalEventOpenURL) }
      }
    }

    @MainActor public func window() -> NSWindow? {
      NSApp.windows.first { window in
        if let windowId = window.identifier?.rawValue {
          return windowId.hasPrefix(self.identifier)
        }
        return false
      }
    }
  }
#endif

  public init() {}

  @ViewBuilder
  public var body: some View {
#if os(iOS)
    switch (store.status, store.decision) {
    case (nil, _), (_, nil):
      ProgressView()
    case (.invalid, _):
      GrantVPNView()
    case (_, .notDetermined):
      GrantNotificationsView()
    case (.disconnected, _):
      iOSNavigationView {
        WelcomeView()
      }
    case (_, _):
      iOSNavigationView {
        SessionView()
      }
    }
#elseif os(macOS)
    switch (store.systemExtensionStatus, store.status) {
    case (nil, nil):
      ProgressView()
    case (.needsInstall, _), (_, .invalid):
      GrantVPNView()
    default:
      FirstTimeView()
    }
#endif
  }
}<|MERGE_RESOLUTION|>--- conflicted
+++ resolved
@@ -30,10 +30,7 @@
     store.$status
       .combineLatest(store.$systemExtensionStatus)
       .receive(on: DispatchQueue.main)
-<<<<<<< HEAD
-=======
       .debounce(for: .seconds(0.3), scheduler: DispatchQueue.main) // Prevents flurry of windows from opening
->>>>>>> 15938991
       .sink(receiveValue: { status, systemExtensionStatus in
         // Open window in case permissions are revoked
         if status == .invalid || systemExtensionStatus != .installed {
