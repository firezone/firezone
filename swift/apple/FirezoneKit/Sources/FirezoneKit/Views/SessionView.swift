//
//  SessionView.swift
//  (c) 2024 Firezone, Inc.
//  LICENSE: Apache-2.0
//

import Combine
import NetworkExtension
import OSLog
import SwiftUI

@MainActor
public final class SessionViewModel: ObservableObject {
  @Published private(set) var actorName: String? = nil
<<<<<<< HEAD
  @Published private(set) var favorites: Favorites
  @Published private(set) var resources: [Resource]? = nil
=======
  @Published private(set) var resources: ResourceList = ResourceList.loading
>>>>>>> 85baf789
  @Published private(set) var status: NEVPNStatus? = nil

  let store: Store

  private var cancellables: Set<AnyCancellable> = []

  public init(favorites: Favorites, store: Store) {
    self.favorites = favorites
    self.store = store

    favorites.$ids
      .receive(on: DispatchQueue.main)
      .sink(receiveValue: { [weak self] ids in
        guard let self = self else { return }
        self.objectWillChange.send()
      })
      .store(in: &cancellables)

    store.$actorName
      .receive(on: DispatchQueue.main)
      .sink(receiveValue: { [weak self] actorName in
        guard let self = self else { return }

        self.actorName = actorName
      })
      .store(in: &cancellables)

    // MenuBar has its own observer
#if os(iOS)
    store.$status
      .receive(on: DispatchQueue.main)
      .sink(receiveValue: { [weak self] status in
        guard let self = self else { return }
        self.status = status

        if status == .connected {
          store.beginUpdatingResources() { resources in
            self.resources = resources
          }
        } else {
          store.endUpdatingResources()
        }

      })
      .store(in: &cancellables)
#endif
  }

  public func isResourceEnabled(_ resource: String) -> Bool {
    store.isResourceEnabled(resource)
  }

}

#if os(iOS)
@MainActor
struct SessionView: View {
  @ObservedObject var model: SessionViewModel

  var body: some View {
    switch model.status {
    case .connected:
      switch model.resources {
      case .loaded(let resources):
        if resources.isEmpty {
          Text("No Resources. Contact your admin to be granted access.")
        } else {
          List {
            let hasAnyFavorites = resources.contains { model.favorites.contains($0.id) }
            if hasAnyFavorites {
              Section("Favorites") {
                ResourceSection(
                  resources: resources.filter { model.favorites.contains($0.id) },
                  model: model
                )
              }

              Section("Other Resources") {
                ResourceSection(
                  resources: resources.filter { !model.favorites.contains($0.id) },
                  model: model
                )
              }
            } else {
              ResourceSection(
                resources: resources,
                model: model
              )
            }
          }
          .listStyle(GroupedListStyle())
        }
      case .loading:
        Text("Loading Resources...")
      }
    case .connecting:
      Text("Connecting...")
    case .disconnecting:
      Text("Disconnecting...")
    case .reasserting:
      Text("No internet connection. Resources will be displayed when your internet connection resumes.")
    case .invalid, .none:
      Text("VPN permission doesn't seem to be granted.")
    case .disconnected:
      Text("Signed out. Please sign in again to connect to Resources.")
    @unknown default:
      Text("Unknown status. Please report this and attach your logs.")
    }
  }
}

struct ResourceSection: View {
  let resources: [Resource]
  @ObservedObject var model: SessionViewModel

  var body: some View {
    ForEach(resources) { resource in
      HStack {
        NavigationLink { ResourceView(model: model, resource: resource) }
      label: {
        HStack {
          Text(resource.name)
          if resource.canBeDisabled {
            Spacer()
            Toggle("Enabled", isOn: Binding<Bool>(
              get: { model.isResourceEnabled(resource.id) },
              set: { newValue in
                model.store.toggleResourceDisabled(resource: resource.id, enabled: newValue)
              }
            )).labelsHidden()
          }
        }
      }
      .navigationTitle("All Resources")
      }
    }
  }
}
#endif<|MERGE_RESOLUTION|>--- conflicted
+++ resolved
@@ -12,12 +12,8 @@
 @MainActor
 public final class SessionViewModel: ObservableObject {
   @Published private(set) var actorName: String? = nil
-<<<<<<< HEAD
   @Published private(set) var favorites: Favorites
-  @Published private(set) var resources: [Resource]? = nil
-=======
   @Published private(set) var resources: ResourceList = ResourceList.loading
->>>>>>> 85baf789
   @Published private(set) var status: NEVPNStatus? = nil
 
   let store: Store
