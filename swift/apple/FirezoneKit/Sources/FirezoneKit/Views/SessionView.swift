--- conflicted
+++ resolved
@@ -80,7 +80,6 @@
         if resources.isEmpty {
           Text("No Resources. Contact your admin to be granted access.")
         } else {
-<<<<<<< HEAD
           List {
             let hasAnyFavorites = resources.contains { model.favorites.contains($0.id) }
             if hasAnyFavorites {
@@ -102,26 +101,6 @@
                 resources: resources,
                 model: model
               )
-=======
-          List(resources) { resource in
-            HStack {
-              NavigationLink { ResourceView(resource: resource) }
-                label: {
-                  HStack {
-                    Text(resource.name)
-                    if resource.canBeDisabled {
-                      Spacer()
-                      Toggle("Enabled", isOn: Binding<Bool>(
-                        get: { model.isResourceEnabled(resource.id) },
-                        set: { newValue in
-                          model.store.toggleResourceDisabled(resource: resource.id, enabled: newValue)
-                        }
-                      )).labelsHidden()
-                    }
-                  }
-                }
-                .navigationTitle("All Resources")
->>>>>>> e00eeae7
             }
           }
 
@@ -157,7 +136,7 @@
       label: {
         HStack {
           Text(resource.name)
-          if resource.canToggle {
+          if resource.canBeDisabled {
             Spacer()
             Toggle("Enabled", isOn: Binding<Bool>(
               get: { model.isResourceEnabled(resource.id) },
