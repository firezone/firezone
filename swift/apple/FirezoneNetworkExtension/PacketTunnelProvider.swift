//
//  PacketTunnelProvider.swift
//  (c) 2024 Firezone, Inc.
//  LICENSE: Apache-2.0
//

import FirezoneKit
import NetworkExtension
import System
import os

enum PacketTunnelProviderError: Error {
  case savedProtocolConfigurationIsInvalid(String)
  case tokenNotFoundInKeychain
}

class PacketTunnelProvider: NEPacketTunnelProvider {
  private var adapter: Adapter?

  enum LogExportState {
    case inProgress(TunnelLogArchive)
    case idle
  }

  private var logExportState: LogExportState = .idle

  override init() {
    // Initialize Telemetry as early as possible
    Telemetry.start()

    super.init()
  }

  override func startTunnel(
    options: [String: NSObject]?,
    completionHandler: @escaping (Error?) -> Void
  ) {
    super.startTunnel(options: options, completionHandler: completionHandler)
    Log.log("\(#function)")

    Task {
      do {
        // Can be removed after all clients >= 1.4.0
        try FirezoneId.migrate()

        // The tunnel can come up without the app having been launched first, so
        // initialize the id here too.
<<<<<<< HEAD
        try FirezoneId.createIfMissing()
=======
        let id = try await FirezoneId.createIfMissing()

        // Hydrate the telemetry userId with our firezone id
        Telemetry.firezoneId = id.uuid.uuidString
>>>>>>> 709037bc

        let passedToken = options?["token"] as? String
        let keychainToken = try Token.load()

        // Use the provided token or try loading one from the Keychain
        guard let token = Token(passedToken) ?? keychainToken
        else {
          completionHandler(PacketTunnelProviderError.tokenNotFoundInKeychain)

          return
        }

        // Save the token back to the Keychain
        try token.save()

        // Now we should have a token, so continue connecting
        guard let apiURL = protocolConfiguration.serverAddress
        else {
          completionHandler(
            PacketTunnelProviderError.savedProtocolConfigurationIsInvalid("serverAddress"))
          return
        }

        // Reconfigure our Telemetry environment now that we know the API URL
        Telemetry.setEnvironmentOrClose(apiURL)

        guard
          let providerConfiguration = (protocolConfiguration as? NETunnelProviderProtocol)?
            .providerConfiguration as? [String: String],
          let logFilter = providerConfiguration[TunnelManagerKeys.logFilter]
        else {
          completionHandler(
            PacketTunnelProviderError.savedProtocolConfigurationIsInvalid(
              "providerConfiguration.logFilter"))
          return
        }

        // Hydrate telemetry account slug
        Telemetry.accountSlug = providerConfiguration[TunnelManagerKeys.accountSlug]

        let internetResourceEnabled: Bool = if let internetResourceEnabledJSON = providerConfiguration[TunnelManagerKeys.internetResourceEnabled]?.data(using: .utf8) {
          (try? JSONDecoder().decode(Bool.self, from: internetResourceEnabledJSON )) ?? false
        } else {
          false
        }

        let adapter = Adapter(
          apiURL: apiURL, token: token, logFilter: logFilter, internetResourceEnabled: internetResourceEnabled, packetTunnelProvider: self)
        self.adapter = adapter


        try await adapter.start()

        // Tell the system the tunnel is up, moving the tunnel manager status to
        // `connected`.
        completionHandler(nil)
      } catch {
        Log.error(error)
        completionHandler(error)
      }
    }
  }

  // This can be called by the system, or initiated by connlib.
  // When called by the system, we call Adapter.stop() from here.
  // When initiated by connlib, we've already called stop() there.
  override func stopTunnel(
    with reason: NEProviderStopReason, completionHandler: @escaping () -> Void
  ) {
    Log.log("stopTunnel: Reason: \(reason)")

    if case .authenticationCanceled = reason {
      do {
        // This was triggered from onDisconnect, so clear our token
        try Token.delete()

        // There's no good way to send data like this from the
        // Network Extension to the GUI, so save it to a file for the GUI to read upon
        // either status change or the next launch.
        try String(reason.rawValue).write(
          to: SharedAccess.providerStopReasonURL, atomically: true, encoding: .utf8)
      } catch {
        Log.error(
          SharedAccess.Error.unableToWriteToFile(
            SharedAccess.providerStopReasonURL,
            error
          )
        )
      }
      #if os(iOS)
        // iOS notifications should be shown from the tunnel process
        SessionNotification.showSignedOutNotificationiOS()
      #endif
    }

    // handles both connlib-initiated and user-initiated stops
    adapter?.stop()

    cancelTunnelWithError(nil)
    super.stopTunnel(with: reason, completionHandler: completionHandler)
    completionHandler()
  }

  // TODO: It would be helpful to be able to encapsulate Errors here. To do that
  // we need to update TunnelMessage to encode/decode Result to and from Data.
  override func handleAppMessage(_ message: Data, completionHandler: ((Data?) -> Void)? = nil) {
    guard let tunnelMessage =  try? PropertyListDecoder().decode(TunnelMessage.self, from: message) else { return }

    switch tunnelMessage {
    case .internetResourceEnabled(let value):
      adapter?.setInternetResourceEnabled(value)
    case .signOut:
      try? Token.delete()
    case .getResourceList(let value):
      adapter?.getResourcesIfVersionDifferentFrom(hash: value) {
        resourceListJSON in
        completionHandler?(resourceListJSON?.data(using: .utf8))
      }
    case .clearLogs:
      clearLogs(completionHandler)
    case .getLogFolderSize:
      getLogFolderSize(completionHandler)
    case .exportLogs:
      Task {
        exportLogs(completionHandler!)
      }
    case .consumeStopReason:
      Task {
        consumeStopReason(completionHandler!)
      }
    }
  }

  func clearLogs(_ completionHandler: ((Data?) -> Void)? = nil) {
    Task {
      do {
        try Log.clear(in: SharedAccess.logFolderURL)
      } catch {
        Log.error(error)
      }

      completionHandler?(nil)
    }
  }

  func getLogFolderSize(_ completionHandler: ((Data?) -> Void)? = nil) {
    guard let logFolderURL = SharedAccess.logFolderURL
    else {
      completionHandler?(nil)

      return
    }

    Task {
      let size = await Log.size(of: logFolderURL)
      let data = withUnsafeBytes(of: size) { Data($0) }

      completionHandler?(data)
    }
  }

  func exportLogs(_ completionHandler: @escaping (Data?) -> Void) {
    func sendChunk(_ tunnelLogArchive: TunnelLogArchive) {
      do {
        let chunk = try tunnelLogArchive.readChunk()
        completionHandler(chunk)
      } catch {
        Log.error(error)

        completionHandler(nil)
      }
    }

    switch self.logExportState {

    case .inProgress(let tunnelLogArchive):
      sendChunk(tunnelLogArchive)

    case .idle:
      guard let logFolderURL = SharedAccess.logFolderURL,
            let logFolderPath = FilePath(logFolderURL)
      else {
        completionHandler(nil)

        return
      }

      let tunnelLogArchive = TunnelLogArchive(source: logFolderPath)

      do {
        try tunnelLogArchive.archive()
      } catch {
        Log.error(error)
        completionHandler(nil)

        return
      }

      self.logExportState = .inProgress(tunnelLogArchive)
      sendChunk(tunnelLogArchive)
    }
  }

  func consumeStopReason(_ completionHandler: (Data?) -> Void) {
    guard let data = try? Data(contentsOf: SharedAccess.providerStopReasonURL)
    else {
      completionHandler(nil)

      return
    }

    try? FileManager.default
      .removeItem(at: SharedAccess.providerStopReasonURL)

    completionHandler(data)
  }
}

extension NEProviderStopReason: @retroactive CustomStringConvertible {
  public var description: String {
    switch self {
    case .none: return "None"
    case .userInitiated: return "User-initiated"
    case .providerFailed: return "Provider failed"
    case .noNetworkAvailable: return "No network available"
    case .unrecoverableNetworkChange: return "Unrecoverable network change"
    case .providerDisabled: return "Provider disabled"
    case .authenticationCanceled: return "Authentication canceled"
    case .configurationFailed: return "Configuration failed"
    case .idleTimeout: return "Idle timeout"
    case .configurationDisabled: return "Configuration disabled"
    case .configurationRemoved: return "Configuration removed"
    case .superceded: return "Superceded"
    case .userLogout: return "User logged out"
    case .userSwitch: return "User switched"
    case .connectionFailed: return "Connection failed"
    case .sleep: return "Sleep"
    case .appUpdate: return "App update"
    case .internalError: return "Internal error"
    @unknown default: return "Unknown"
    }
  }
}<|MERGE_RESOLUTION|>--- conflicted
+++ resolved
@@ -45,14 +45,10 @@
 
         // The tunnel can come up without the app having been launched first, so
         // initialize the id here too.
-<<<<<<< HEAD
-        try FirezoneId.createIfMissing()
-=======
-        let id = try await FirezoneId.createIfMissing()
+        let id = try FirezoneId.createIfMissing()
 
         // Hydrate the telemetry userId with our firezone id
         Telemetry.firezoneId = id.uuid.uuidString
->>>>>>> 709037bc
 
         let passedToken = options?["token"] as? String
         let keychainToken = try Token.load()
