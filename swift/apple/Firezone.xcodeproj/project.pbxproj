// !$*UTF8*$!
{
	archiveVersion = 1;
	classes = {
	};
	objectVersion = 56;
	objects = {

/* Begin PBXBuildFile section */
		05CF1CF1290B1CEE00CF4755 /* NetworkExtension.framework in Frameworks */ = {isa = PBXBuildFile; fileRef = 05D3BB1628FDBD8A00BC3727 /* NetworkExtension.framework */; };
		05CF1D17290B1FE700CF4755 /* PacketTunnelProvider.swift in Sources */ = {isa = PBXBuildFile; fileRef = 05833DFA28F73B070008FAB0 /* PacketTunnelProvider.swift */; };
		05D3BB2128FDE9C000BC3727 /* NetworkExtension.framework in Frameworks */ = {isa = PBXBuildFile; fileRef = 05D3BB1628FDBD8A00BC3727 /* NetworkExtension.framework */; };
		6FE454F62A5BFB93006549B1 /* Adapter.swift in Sources */ = {isa = PBXBuildFile; fileRef = 6FE454EA2A5BFABA006549B1 /* Adapter.swift */; };
		6FE455092A5D110D006549B1 /* CallbackHandler.swift in Sources */ = {isa = PBXBuildFile; fileRef = 6FE455082A5D110D006549B1 /* CallbackHandler.swift */; };
		6FE4550C2A5D111E006549B1 /* SwiftBridgeCore.swift in Sources */ = {isa = PBXBuildFile; fileRef = 6FE4550B2A5D111D006549B1 /* SwiftBridgeCore.swift */; };
		6FE4550F2A5D112C006549B1 /* connlib-client-apple.swift in Sources */ = {isa = PBXBuildFile; fileRef = 6FE4550E2A5D112C006549B1 /* connlib-client-apple.swift */; };
		6FE93AFB2A738D7E002D278A /* NetworkSettings.swift in Sources */ = {isa = PBXBuildFile; fileRef = 6FE93AFA2A738D7E002D278A /* NetworkSettings.swift */; };
		794C38152970A2660029F38F /* FirezoneKit in Frameworks */ = {isa = PBXBuildFile; productRef = 794C38142970A2660029F38F /* FirezoneKit */; };
		79756C6629704A7A0018E2D5 /* FirezoneKit in Frameworks */ = {isa = PBXBuildFile; productRef = 79756C6529704A7A0018E2D5 /* FirezoneKit */; };
		8D4087D52D24653B005B2BAF /* Sentry in Frameworks */ = {isa = PBXBuildFile; productRef = 8D4087D42D24653B005B2BAF /* Sentry */; };
		8D4087D92D246541005B2BAF /* Sentry in Frameworks */ = {isa = PBXBuildFile; productRef = 8D4087D82D246541005B2BAF /* Sentry */; };
		8D4087DD2D246651005B2BAF /* Sentry in Frameworks */ = {isa = PBXBuildFile; productRef = 8D4087DC2D246651005B2BAF /* Sentry */; };
		8D41B9A52D15DD6800D16065 /* TunnelLogArchive.swift in Sources */ = {isa = PBXBuildFile; fileRef = 8D41B9A42D15DD6800D16065 /* TunnelLogArchive.swift */; };
		8D41B9A62D15DD6800D16065 /* TunnelLogArchive.swift in Sources */ = {isa = PBXBuildFile; fileRef = 8D41B9A42D15DD6800D16065 /* TunnelLogArchive.swift */; };
		8D5047F82CE6AA22009802E9 /* FirezoneKit in Frameworks */ = {isa = PBXBuildFile; productRef = 8D5047F72CE6AA22009802E9 /* FirezoneKit */; };
		8D5047FB2CE6AA37009802E9 /* FirezoneNetworkExtension-Bridging-Header.h in Sources */ = {isa = PBXBuildFile; fileRef = 6FE455112A5D13A2006549B1 /* FirezoneNetworkExtension-Bridging-Header.h */; };
		8D5047FC2CE6AA47009802E9 /* CallbackHandler.swift in Sources */ = {isa = PBXBuildFile; fileRef = 6FE455082A5D110D006549B1 /* CallbackHandler.swift */; };
		8D5047FD2CE6AA47009802E9 /* connlib-client-apple.swift in Sources */ = {isa = PBXBuildFile; fileRef = 6FE4550E2A5D112C006549B1 /* connlib-client-apple.swift */; };
		8D5047FE2CE6AA54009802E9 /* PacketTunnelProvider.swift in Sources */ = {isa = PBXBuildFile; fileRef = 05833DFA28F73B070008FAB0 /* PacketTunnelProvider.swift */; };
		8D5047FF2CE6AA54009802E9 /* Adapter.swift in Sources */ = {isa = PBXBuildFile; fileRef = 6FE454EA2A5BFABA006549B1 /* Adapter.swift */; };
		8D5048002CE6AA60009802E9 /* SystemConfigurationResolvers.swift in Sources */ = {isa = PBXBuildFile; fileRef = 8D6939312BA2521A00AF4396 /* SystemConfigurationResolvers.swift */; };
		8D5048012CE6AA60009802E9 /* NetworkSettings.swift in Sources */ = {isa = PBXBuildFile; fileRef = 6FE93AFA2A738D7E002D278A /* NetworkSettings.swift */; };
		8D5048042CE6B0AE009802E9 /* SwiftBridgeCore.swift in Sources */ = {isa = PBXBuildFile; fileRef = 6FE4550B2A5D111D006549B1 /* SwiftBridgeCore.swift */; };
		8D69392C2BA24FE600AF4396 /* BindResolvers.swift in Sources */ = {isa = PBXBuildFile; fileRef = 8D69392B2BA24FE600AF4396 /* BindResolvers.swift */; };
		8DC08BD72B297DB400675F46 /* FirezoneNetworkExtension-Bridging-Header.h in Sources */ = {isa = PBXBuildFile; fileRef = 6FE455112A5D13A2006549B1 /* FirezoneNetworkExtension-Bridging-Header.h */; };
		8DC1699D2CFF77D1006801B5 /* dev.firezone.firezone.network-extension.appex in Embed Foundation Extensions */ = {isa = PBXBuildFile; fileRef = 05CF1CF0290B1CEE00CF4755 /* dev.firezone.firezone.network-extension.appex */; platformFilter = ios; settings = {ATTRIBUTES = (RemoveHeadersOnCopy, ); }; };
		8DC169A02CFF77D1006801B5 /* dev.firezone.firezone.network-extension.systemextension in Embed System Extensions */ = {isa = PBXBuildFile; fileRef = 8D5047E32CE6A8F4009802E9 /* dev.firezone.firezone.network-extension.systemextension */; platformFilters = (macos, ); settings = {ATTRIBUTES = (RemoveHeadersOnCopy, ); }; };
		8DC333F92D2FA85200E627D5 /* libresolv.tbd in Frameworks */ = {isa = PBXBuildFile; fileRef = 8DC333F72D2FA85200E627D5 /* libresolv.tbd */; };
		8DC333FA2D2FA85200E627D5 /* libresolv.9.tbd in Frameworks */ = {isa = PBXBuildFile; fileRef = 8DC333F82D2FA85200E627D5 /* libresolv.9.tbd */; };
		8DC333FB2D2FA89100E627D5 /* SystemConfiguration.framework in Frameworks */ = {isa = PBXBuildFile; fileRef = 6FFECD5B2AD6998400E00273 /* SystemConfiguration.framework */; };
		8DC9FB852CF5A738001BCE6A /* NetworkExtension.framework in Frameworks */ = {isa = PBXBuildFile; fileRef = 05D3BB1628FDBD8A00BC3727 /* NetworkExtension.framework */; };
		8DCC021D28D512AC007E12D2 /* FirezoneApp.swift in Sources */ = {isa = PBXBuildFile; fileRef = 8DCC021C28D512AC007E12D2 /* FirezoneApp.swift */; };
		8DCC022628D512AE007E12D2 /* Assets.xcassets in Resources */ = {isa = PBXBuildFile; fileRef = 8DCC022528D512AE007E12D2 /* Assets.xcassets */; };
		8DCC022A28D512AE007E12D2 /* Preview Assets.xcassets in Resources */ = {isa = PBXBuildFile; fileRef = 8DCC022928D512AE007E12D2 /* Preview Assets.xcassets */; };
		8DE452A82CE6C194004CEDF9 /* main.swift in Sources */ = {isa = PBXBuildFile; fileRef = 8D5047E82CE6A8F4009802E9 /* main.swift */; };
		8DFDEAC72D2CEBA500615095 /* PrivacyInfo.xcprivacy in Resources */ = {isa = PBXBuildFile; fileRef = 8DA12C322BB7DA04007D91EB /* PrivacyInfo.xcprivacy */; };
/* End PBXBuildFile section */

/* Begin PBXContainerItemProxy section */
		8DC1699E2CFF77D1006801B5 /* PBXContainerItemProxy */ = {
			isa = PBXContainerItemProxy;
			containerPortal = 8DCC021128D512AC007E12D2 /* Project object */;
			proxyType = 1;
			remoteGlobalIDString = 05CF1CEF290B1CEE00CF4755;
			remoteInfo = FirezoneNetworkExtensioniOS;
		};
		8DC169A12CFF77D1006801B5 /* PBXContainerItemProxy */ = {
			isa = PBXContainerItemProxy;
			containerPortal = 8DCC021128D512AC007E12D2 /* Project object */;
			proxyType = 1;
			remoteGlobalIDString = 8D5047E22CE6A8F4009802E9;
			remoteInfo = FirezoneNetworkExtensionmacOS;
		};
/* End PBXContainerItemProxy section */

/* Begin PBXCopyFilesBuildPhase section */
		8DC169A32CFF77D1006801B5 /* Embed Foundation Extensions */ = {
			isa = PBXCopyFilesBuildPhase;
			buildActionMask = 2147483647;
			dstPath = "";
			dstSubfolderSpec = 13;
			files = (
				8DC1699D2CFF77D1006801B5 /* dev.firezone.firezone.network-extension.appex in Embed Foundation Extensions */,
			);
			name = "Embed Foundation Extensions";
			runOnlyForDeploymentPostprocessing = 0;
		};
		8DC169A42CFF77D1006801B5 /* Embed System Extensions */ = {
			isa = PBXCopyFilesBuildPhase;
			buildActionMask = 2147483647;
			dstPath = "$(SYSTEM_EXTENSIONS_FOLDER_PATH)";
			dstSubfolderSpec = 16;
			files = (
				8DC169A02CFF77D1006801B5 /* dev.firezone.firezone.network-extension.systemextension in Embed System Extensions */,
			);
			name = "Embed System Extensions";
			runOnlyForDeploymentPostprocessing = 0;
		};
/* End PBXCopyFilesBuildPhase section */

/* Begin PBXFileReference section */
		05833DFA28F73B070008FAB0 /* PacketTunnelProvider.swift */ = {isa = PBXFileReference; lastKnownFileType = sourcecode.swift; path = PacketTunnelProvider.swift; sourceTree = "<group>"; };
		05CF1CF0290B1CEE00CF4755 /* dev.firezone.firezone.network-extension.appex */ = {isa = PBXFileReference; explicitFileType = "wrapper.app-extension"; includeInIndex = 0; path = "dev.firezone.firezone.network-extension.appex"; sourceTree = BUILT_PRODUCTS_DIR; };
		05CF1CF6290B1CEE00CF4755 /* FirezoneNetworkExtension.entitlements */ = {isa = PBXFileReference; lastKnownFileType = text.plist.entitlements; path = FirezoneNetworkExtension.entitlements; sourceTree = "<group>"; };
		05D3BB1628FDBD8A00BC3727 /* NetworkExtension.framework */ = {isa = PBXFileReference; lastKnownFileType = wrapper.framework; name = NetworkExtension.framework; path = System/Library/Frameworks/NetworkExtension.framework; sourceTree = SDKROOT; };
		6FE454EA2A5BFABA006549B1 /* Adapter.swift */ = {isa = PBXFileReference; fileEncoding = 4; lastKnownFileType = sourcecode.swift; path = Adapter.swift; sourceTree = "<group>"; };
		6FE455082A5D110D006549B1 /* CallbackHandler.swift */ = {isa = PBXFileReference; fileEncoding = 4; lastKnownFileType = sourcecode.swift; path = CallbackHandler.swift; sourceTree = "<group>"; };
		6FE4550B2A5D111D006549B1 /* SwiftBridgeCore.swift */ = {isa = PBXFileReference; fileEncoding = 4; lastKnownFileType = sourcecode.swift; name = SwiftBridgeCore.swift; path = Connlib/Generated/SwiftBridgeCore.swift; sourceTree = "<group>"; };
		6FE4550E2A5D112C006549B1 /* connlib-client-apple.swift */ = {isa = PBXFileReference; fileEncoding = 4; lastKnownFileType = sourcecode.swift; name = "connlib-client-apple.swift"; path = "Connlib/Generated/connlib-client-apple/connlib-client-apple.swift"; sourceTree = "<group>"; };
		6FE455112A5D13A2006549B1 /* FirezoneNetworkExtension-Bridging-Header.h */ = {isa = PBXFileReference; lastKnownFileType = sourcecode.c.h; path = "FirezoneNetworkExtension-Bridging-Header.h"; sourceTree = "<group>"; };
		6FE93AFA2A738D7E002D278A /* NetworkSettings.swift */ = {isa = PBXFileReference; lastKnownFileType = sourcecode.swift; path = NetworkSettings.swift; sourceTree = "<group>"; };
		6FFECD5B2AD6998400E00273 /* SystemConfiguration.framework */ = {isa = PBXFileReference; lastKnownFileType = wrapper.framework; name = SystemConfiguration.framework; path = System/Library/Frameworks/SystemConfiguration.framework; sourceTree = SDKROOT; };
		8D1D405C2CFF6F5200E669F9 /* Firezone.entitlements */ = {isa = PBXFileReference; lastKnownFileType = text.plist.entitlements; path = Firezone.entitlements; sourceTree = "<group>"; };
		8D1D405D2CFF6F5D00E669F9 /* Info.plist */ = {isa = PBXFileReference; lastKnownFileType = text.plist.xml; path = Info.plist; sourceTree = "<group>"; };
		8D41B9A42D15DD6800D16065 /* TunnelLogArchive.swift */ = {isa = PBXFileReference; lastKnownFileType = sourcecode.swift; path = TunnelLogArchive.swift; sourceTree = "<group>"; };
		8D5047E32CE6A8F4009802E9 /* dev.firezone.firezone.network-extension.systemextension */ = {isa = PBXFileReference; explicitFileType = "wrapper.system-extension"; includeInIndex = 0; path = "dev.firezone.firezone.network-extension.systemextension"; sourceTree = BUILT_PRODUCTS_DIR; };
		8D5047E82CE6A8F4009802E9 /* main.swift */ = {isa = PBXFileReference; lastKnownFileType = sourcecode.swift; path = main.swift; sourceTree = "<group>"; };
		8D69392B2BA24FE600AF4396 /* BindResolvers.swift */ = {isa = PBXFileReference; fileEncoding = 4; lastKnownFileType = sourcecode.swift; path = BindResolvers.swift; sourceTree = "<group>"; };
		8D6939312BA2521A00AF4396 /* SystemConfigurationResolvers.swift */ = {isa = PBXFileReference; fileEncoding = 4; lastKnownFileType = sourcecode.swift; path = SystemConfigurationResolvers.swift; sourceTree = "<group>"; };
		8DA12C322BB7DA04007D91EB /* PrivacyInfo.xcprivacy */ = {isa = PBXFileReference; lastKnownFileType = text.xml; path = PrivacyInfo.xcprivacy; sourceTree = "<group>"; };
		8DC08BCC2B296C5900675F46 /* libresolv.9.tbd */ = {isa = PBXFileReference; lastKnownFileType = "sourcecode.text-based-dylib-definition"; name = libresolv.9.tbd; path = usr/lib/libresolv.9.tbd; sourceTree = SDKROOT; };
		8DC08BD12B297B7B00675F46 /* libresolv.tbd */ = {isa = PBXFileReference; lastKnownFileType = "sourcecode.text-based-dylib-definition"; name = libresolv.tbd; path = usr/lib/libresolv.tbd; sourceTree = SDKROOT; };
		8DC333F72D2FA85200E627D5 /* libresolv.tbd */ = {isa = PBXFileReference; lastKnownFileType = "sourcecode.text-based-dylib-definition"; name = libresolv.tbd; path = Platforms/iPhoneOS.platform/Developer/SDKs/iPhoneOS18.2.sdk/usr/lib/libresolv.tbd; sourceTree = DEVELOPER_DIR; };
		8DC333F82D2FA85200E627D5 /* libresolv.9.tbd */ = {isa = PBXFileReference; lastKnownFileType = "sourcecode.text-based-dylib-definition"; name = libresolv.9.tbd; path = Platforms/iPhoneOS.platform/Developer/SDKs/iPhoneOS18.2.sdk/usr/lib/libresolv.9.tbd; sourceTree = DEVELOPER_DIR; };
		8DCC021928D512AC007E12D2 /* Firezone.app */ = {isa = PBXFileReference; explicitFileType = wrapper.application; includeInIndex = 0; path = Firezone.app; sourceTree = BUILT_PRODUCTS_DIR; };
		8DCC021C28D512AC007E12D2 /* FirezoneApp.swift */ = {isa = PBXFileReference; lastKnownFileType = sourcecode.swift; path = FirezoneApp.swift; sourceTree = "<group>"; };
		8DCC022528D512AE007E12D2 /* Assets.xcassets */ = {isa = PBXFileReference; lastKnownFileType = folder.assetcatalog; path = Assets.xcassets; sourceTree = "<group>"; };
		8DCC022928D512AE007E12D2 /* Preview Assets.xcassets */ = {isa = PBXFileReference; lastKnownFileType = folder.assetcatalog; path = "Preview Assets.xcassets"; sourceTree = "<group>"; };
		8DD2C4C3297B37BA00F984BF /* FirezoneKit */ = {isa = PBXFileReference; lastKnownFileType = wrapper; path = FirezoneKit; sourceTree = "<group>"; };
		8DDD0E8B2ADC6657001FA7E9 /* config.xcconfig */ = {isa = PBXFileReference; fileEncoding = 4; lastKnownFileType = text.xcconfig; name = config.xcconfig; path = xcconfig/config.xcconfig; sourceTree = "<group>"; };
		8DE1077A2D2313EB00DB5A45 /* Info.iOS.plist */ = {isa = PBXFileReference; lastKnownFileType = text.plist.xml; path = Info.iOS.plist; sourceTree = "<group>"; };
		8DE1077B2D2313EB00DB5A45 /* Info.macOS.plist */ = {isa = PBXFileReference; lastKnownFileType = text.plist.xml; path = Info.macOS.plist; sourceTree = "<group>"; };
/* End PBXFileReference section */

/* Begin PBXFrameworksBuildPhase section */
		05CF1CED290B1CEE00CF4755 /* Frameworks */ = {
			isa = PBXFrameworksBuildPhase;
			buildActionMask = 2147483647;
			files = (
				8DC333F92D2FA85200E627D5 /* libresolv.tbd in Frameworks */,
				8DC333FA2D2FA85200E627D5 /* libresolv.9.tbd in Frameworks */,
				8D4087D52D24653B005B2BAF /* Sentry in Frameworks */,
				794C38152970A2660029F38F /* FirezoneKit in Frameworks */,
				05CF1CF1290B1CEE00CF4755 /* NetworkExtension.framework in Frameworks */,
			);
			runOnlyForDeploymentPostprocessing = 0;
		};
		8D5047E02CE6A8F4009802E9 /* Frameworks */ = {
			isa = PBXFrameworksBuildPhase;
			buildActionMask = 2147483647;
			files = (
				8DC333FB2D2FA89100E627D5 /* SystemConfiguration.framework in Frameworks */,
				8D5047F82CE6AA22009802E9 /* FirezoneKit in Frameworks */,
				8DC9FB852CF5A738001BCE6A /* NetworkExtension.framework in Frameworks */,
				8D4087D92D246541005B2BAF /* Sentry in Frameworks */,
			);
			runOnlyForDeploymentPostprocessing = 0;
		};
		8DCC021628D512AC007E12D2 /* Frameworks */ = {
			isa = PBXFrameworksBuildPhase;
			buildActionMask = 2147483647;
			files = (
				05D3BB2128FDE9C000BC3727 /* NetworkExtension.framework in Frameworks */,
				79756C6629704A7A0018E2D5 /* FirezoneKit in Frameworks */,
				8D4087DD2D246651005B2BAF /* Sentry in Frameworks */,
			);
			runOnlyForDeploymentPostprocessing = 0;
		};
/* End PBXFrameworksBuildPhase section */

/* Begin PBXGroup section */
		05833DF928F73B070008FAB0 /* FirezoneNetworkExtension */ = {
			isa = PBXGroup;
			children = (
				8DE1077A2D2313EB00DB5A45 /* Info.iOS.plist */,
				8DE1077B2D2313EB00DB5A45 /* Info.macOS.plist */,
				8D6939312BA2521A00AF4396 /* SystemConfigurationResolvers.swift */,
				8D69392B2BA24FE600AF4396 /* BindResolvers.swift */,
				05CF1CF6290B1CEE00CF4755 /* FirezoneNetworkExtension.entitlements */,
				8D5047E82CE6A8F4009802E9 /* main.swift */,
				05833DFA28F73B070008FAB0 /* PacketTunnelProvider.swift */,
				6FE454EA2A5BFABA006549B1 /* Adapter.swift */,
				6FE93AFA2A738D7E002D278A /* NetworkSettings.swift */,
				6FE455082A5D110D006549B1 /* CallbackHandler.swift */,
				6FE4550B2A5D111D006549B1 /* SwiftBridgeCore.swift */,
				8D41B9A42D15DD6800D16065 /* TunnelLogArchive.swift */,
				6FE4550E2A5D112C006549B1 /* connlib-client-apple.swift */,
				6FE455112A5D13A2006549B1 /* FirezoneNetworkExtension-Bridging-Header.h */,
			);
			path = FirezoneNetworkExtension;
			sourceTree = "<group>";
		};
		05E1505F28FF398000170F82 /* Application */ = {
			isa = PBXGroup;
			children = (
				8DCC021C28D512AC007E12D2 /* FirezoneApp.swift */,
			);
			path = Application;
			sourceTree = "<group>";
		};
		8D3F90C328D64FAD00980124 /* Frameworks */ = {
			isa = PBXGroup;
			children = (
				8DC08BD12B297B7B00675F46 /* libresolv.tbd */,
				8DC08BCC2B296C5900675F46 /* libresolv.9.tbd */,
				8DC333F72D2FA85200E627D5 /* libresolv.tbd */,
				8DC333F82D2FA85200E627D5 /* libresolv.9.tbd */,
				6FFECD5B2AD6998400E00273 /* SystemConfiguration.framework */,
				05D3BB1628FDBD8A00BC3727 /* NetworkExtension.framework */,
			);
			name = Frameworks;
			sourceTree = "<group>";
		};
		8DCC021028D512AC007E12D2 = {
			isa = PBXGroup;
			children = (
				8DA12C322BB7DA04007D91EB /* PrivacyInfo.xcprivacy */,
				8DD2C4C2297B37BA00F984BF /* Packages */,
				8DCC021B28D512AC007E12D2 /* Firezone */,
				05833DF928F73B070008FAB0 /* FirezoneNetworkExtension */,
				8DCC021A28D512AC007E12D2 /* Products */,
				8D3F90C328D64FAD00980124 /* Frameworks */,
			);
			sourceTree = "<group>";
		};
		8DCC021A28D512AC007E12D2 /* Products */ = {
			isa = PBXGroup;
			children = (
				8DCC021928D512AC007E12D2 /* Firezone.app */,
				05CF1CF0290B1CEE00CF4755 /* dev.firezone.firezone.network-extension.appex */,
				8D5047E32CE6A8F4009802E9 /* dev.firezone.firezone.network-extension.systemextension */,
			);
			name = Products;
			sourceTree = "<group>";
		};
		8DCC021B28D512AC007E12D2 /* Firezone */ = {
			isa = PBXGroup;
			children = (
				8D1D405C2CFF6F5200E669F9 /* Firezone.entitlements */,
				8D1D405D2CFF6F5D00E669F9 /* Info.plist */,
				8DDD0E8B2ADC6657001FA7E9 /* config.xcconfig */,
				05E1505F28FF398000170F82 /* Application */,
				8DCC022528D512AE007E12D2 /* Assets.xcassets */,
				8DCC022828D512AE007E12D2 /* Preview Content */,
			);
			path = Firezone;
			sourceTree = "<group>";
		};
		8DCC022828D512AE007E12D2 /* Preview Content */ = {
			isa = PBXGroup;
			children = (
				8DCC022928D512AE007E12D2 /* Preview Assets.xcassets */,
			);
			path = "Preview Content";
			sourceTree = "<group>";
		};
		8DD2C4C2297B37BA00F984BF /* Packages */ = {
			isa = PBXGroup;
			children = (
				8DD2C4C3297B37BA00F984BF /* FirezoneKit */,
			);
			name = Packages;
			sourceTree = "<group>";
		};
/* End PBXGroup section */

/* Begin PBXNativeTarget section */
		05CF1CEF290B1CEE00CF4755 /* FirezoneNetworkExtensioniOS */ = {
			isa = PBXNativeTarget;
			buildConfigurationList = 05CF1CFA290B1CEE00CF4755 /* Build configuration list for PBXNativeTarget "FirezoneNetworkExtensioniOS" */;
			buildPhases = (
				8D8555832D0A7CBB00A1EA09 /* Build Connlib */,
				05CF1CEC290B1CEE00CF4755 /* Sources */,
				05CF1CED290B1CEE00CF4755 /* Frameworks */,
				05CF1CEE290B1CEE00CF4755 /* Resources */,
			);
			buildRules = (
			);
			dependencies = (
			);
			name = FirezoneNetworkExtensioniOS;
			packageProductDependencies = (
				794C38142970A2660029F38F /* FirezoneKit */,
				8D4087D42D24653B005B2BAF /* Sentry */,
			);
			productName = FirezoneNetworkExtensioniOS;
			productReference = 05CF1CF0290B1CEE00CF4755 /* dev.firezone.firezone.network-extension.appex */;
			productType = "com.apple.product-type.app-extension";
		};
		8D5047E22CE6A8F4009802E9 /* FirezoneNetworkExtensionmacOS */ = {
			isa = PBXNativeTarget;
			buildConfigurationList = 8D5047F02CE6A8F4009802E9 /* Build configuration list for PBXNativeTarget "FirezoneNetworkExtensionmacOS" */;
			buildPhases = (
				8D8555822D0A796100A1EA09 /* Build Connlib */,
				8D5047DF2CE6A8F4009802E9 /* Sources */,
				8D5047E02CE6A8F4009802E9 /* Frameworks */,
				8D5047E12CE6A8F4009802E9 /* Resources */,
			);
			buildRules = (
			);
			dependencies = (
			);
			name = FirezoneNetworkExtensionmacOS;
			packageProductDependencies = (
				8D5047F72CE6AA22009802E9 /* FirezoneKit */,
				8D4087D82D246541005B2BAF /* Sentry */,
			);
			productName = FirezoneNetworkExtensionStandalonemacOS;
			productReference = 8D5047E32CE6A8F4009802E9 /* dev.firezone.firezone.network-extension.systemextension */;
			productType = "com.apple.product-type.system-extension";
		};
		8DCC021828D512AC007E12D2 /* Firezone */ = {
			isa = PBXNativeTarget;
			buildConfigurationList = 8DCC024328D512AE007E12D2 /* Build configuration list for PBXNativeTarget "Firezone" */;
			buildPhases = (
				8DCC021528D512AC007E12D2 /* Sources */,
				8D70FAE62D4971E900216473 /* SwiftLint */,
				8DCC021628D512AC007E12D2 /* Frameworks */,
				8DCC021728D512AC007E12D2 /* Resources */,
				8DC169A32CFF77D1006801B5 /* Embed Foundation Extensions */,
				8DC169A42CFF77D1006801B5 /* Embed System Extensions */,
			);
			buildRules = (
			);
			dependencies = (
				8DC1699F2CFF77D1006801B5 /* PBXTargetDependency */,
				8DC169A22CFF77D1006801B5 /* PBXTargetDependency */,
			);
			name = Firezone;
			packageProductDependencies = (
				79756C6529704A7A0018E2D5 /* FirezoneKit */,
				8D4087DC2D246651005B2BAF /* Sentry */,
			);
			productName = Firezone;
			productReference = 8DCC021928D512AC007E12D2 /* Firezone.app */;
			productType = "com.apple.product-type.application";
		};
/* End PBXNativeTarget section */

/* Begin PBXProject section */
		8DCC021128D512AC007E12D2 /* Project object */ = {
			isa = PBXProject;
			attributes = {
				BuildIndependentTargetsInParallel = 1;
				LastSwiftUpdateCheck = 1610;
				LastUpgradeCheck = 1620;
				TargetAttributes = {
					05CF1CEF290B1CEE00CF4755 = {
						CreatedOnToolsVersion = 14.0.1;
						LastSwiftMigration = 1430;
					};
					8D5047E22CE6A8F4009802E9 = {
						CreatedOnToolsVersion = 16.1;
					};
					8DCC021828D512AC007E12D2 = {
						CreatedOnToolsVersion = 14.0;
						LastSwiftMigration = 1400;
					};
				};
			};
			buildConfigurationList = 8DCC021428D512AC007E12D2 /* Build configuration list for PBXProject "Firezone" */;
			compatibilityVersion = "Xcode 14.0";
			developmentRegion = en;
			hasScannedForEncodings = 0;
			knownRegions = (
				en,
				Base,
			);
			mainGroup = 8DCC021028D512AC007E12D2;
			packageReferences = (
				8D4087C72D2464D6005B2BAF /* XCRemoteSwiftPackageReference "sentry-cocoa" */,
				8D70FAE52D49714500216473 /* XCRemoteSwiftPackageReference "SwiftLintPlugins" */,
			);
			productRefGroup = 8DCC021A28D512AC007E12D2 /* Products */;
			projectDirPath = "";
			projectRoot = "";
			targets = (
				8DCC021828D512AC007E12D2 /* Firezone */,
				05CF1CEF290B1CEE00CF4755 /* FirezoneNetworkExtensioniOS */,
				8D5047E22CE6A8F4009802E9 /* FirezoneNetworkExtensionmacOS */,
			);
		};
/* End PBXProject section */

/* Begin PBXResourcesBuildPhase section */
		05CF1CEE290B1CEE00CF4755 /* Resources */ = {
			isa = PBXResourcesBuildPhase;
			buildActionMask = 2147483647;
			files = (
			);
			runOnlyForDeploymentPostprocessing = 0;
		};
		8D5047E12CE6A8F4009802E9 /* Resources */ = {
			isa = PBXResourcesBuildPhase;
			buildActionMask = 2147483647;
			files = (
			);
			runOnlyForDeploymentPostprocessing = 0;
		};
		8DCC021728D512AC007E12D2 /* Resources */ = {
			isa = PBXResourcesBuildPhase;
			buildActionMask = 2147483647;
			files = (
				8DFDEAC72D2CEBA500615095 /* PrivacyInfo.xcprivacy in Resources */,
				8DCC022A28D512AE007E12D2 /* Preview Assets.xcassets in Resources */,
				8DCC022628D512AE007E12D2 /* Assets.xcassets in Resources */,
			);
			runOnlyForDeploymentPostprocessing = 0;
		};
/* End PBXResourcesBuildPhase section */

/* Begin PBXShellScriptBuildPhase section */
		8D70FAE62D4971E900216473 /* SwiftLint */ = {
			isa = PBXShellScriptBuildPhase;
			alwaysOutOfDate = 1;
			buildActionMask = 2147483647;
			files = (
			);
			inputFileListPaths = (
			);
			inputPaths = (
			);
			name = SwiftLint;
			outputFileListPaths = (
			);
			outputPaths = (
			);
			runOnlyForDeploymentPostprocessing = 0;
			shellPath = /bin/sh;
			shellScript = "if [[ \"$(uname -m)\" == arm64 ]]\nthen\n    export PATH=\"/opt/homebrew/bin:$PATH\"\nfi\n\nif command -v swiftlint >/dev/null 2>&1\nthen\n    swiftlint --autocorrect\n    swiftlint --strict\nelse\n    echo \"warning: `swiftlint` command not found - See https://github.com/realm/SwiftLint#installation for installation instructions.\"\nfi\n";
		};
		8D8555822D0A796100A1EA09 /* Build Connlib */ = {
			isa = PBXShellScriptBuildPhase;
			alwaysOutOfDate = 1;
			buildActionMask = 2147483647;
			files = (
			);
			inputFileListPaths = (
			);
			inputPaths = (
			);
			name = "Build Connlib";
			outputFileListPaths = (
				"$(SRCROOT)/FirezoneNetworkExtension/Connlib.xcfilelist",
			);
			outputPaths = (
			);
			runOnlyForDeploymentPostprocessing = 0;
			shellPath = /bin/sh;
			shellScript = "# Type a script or drag a script file from your workspace to insert its path.\ncd ../../rust/connlib/clients/apple\n./build-rust.sh\n";
		};
		8D8555832D0A7CBB00A1EA09 /* Build Connlib */ = {
			isa = PBXShellScriptBuildPhase;
			alwaysOutOfDate = 1;
			buildActionMask = 2147483647;
			files = (
			);
			inputFileListPaths = (
			);
			inputPaths = (
			);
			name = "Build Connlib";
			outputFileListPaths = (
				"$(SRCROOT)/FirezoneNetworkExtension/Connlib.xcfilelist",
			);
			outputPaths = (
			);
			runOnlyForDeploymentPostprocessing = 0;
			shellPath = /bin/sh;
			shellScript = "cd ../../rust/connlib/clients/apple\n./build-rust.sh\n";
		};
/* End PBXShellScriptBuildPhase section */

/* Begin PBXSourcesBuildPhase section */
		05CF1CEC290B1CEE00CF4755 /* Sources */ = {
			isa = PBXSourcesBuildPhase;
			buildActionMask = 2147483647;
			files = (
				8DC08BD72B297DB400675F46 /* FirezoneNetworkExtension-Bridging-Header.h in Sources */,
				6FE455092A5D110D006549B1 /* CallbackHandler.swift in Sources */,
				6FE4550F2A5D112C006549B1 /* connlib-client-apple.swift in Sources */,
				8D41B9A52D15DD6800D16065 /* TunnelLogArchive.swift in Sources */,
				05CF1D17290B1FE700CF4755 /* PacketTunnelProvider.swift in Sources */,
				6FE454F62A5BFB93006549B1 /* Adapter.swift in Sources */,
				6FE4550C2A5D111E006549B1 /* SwiftBridgeCore.swift in Sources */,
				8D69392C2BA24FE600AF4396 /* BindResolvers.swift in Sources */,
				6FE93AFB2A738D7E002D278A /* NetworkSettings.swift in Sources */,
			);
			runOnlyForDeploymentPostprocessing = 0;
		};
		8D5047DF2CE6A8F4009802E9 /* Sources */ = {
			isa = PBXSourcesBuildPhase;
			buildActionMask = 2147483647;
			files = (
				8D41B9A62D15DD6800D16065 /* TunnelLogArchive.swift in Sources */,
				8DE452A82CE6C194004CEDF9 /* main.swift in Sources */,
				8D5047FB2CE6AA37009802E9 /* FirezoneNetworkExtension-Bridging-Header.h in Sources */,
				8D5048042CE6B0AE009802E9 /* SwiftBridgeCore.swift in Sources */,
				8D5047FD2CE6AA47009802E9 /* connlib-client-apple.swift in Sources */,
				8D5047FC2CE6AA47009802E9 /* CallbackHandler.swift in Sources */,
				8D5047FE2CE6AA54009802E9 /* PacketTunnelProvider.swift in Sources */,
				8D5048002CE6AA60009802E9 /* SystemConfigurationResolvers.swift in Sources */,
				8D5048012CE6AA60009802E9 /* NetworkSettings.swift in Sources */,
				8D5047FF2CE6AA54009802E9 /* Adapter.swift in Sources */,
			);
			runOnlyForDeploymentPostprocessing = 0;
		};
		8DCC021528D512AC007E12D2 /* Sources */ = {
			isa = PBXSourcesBuildPhase;
			buildActionMask = 2147483647;
			files = (
				8DCC021D28D512AC007E12D2 /* FirezoneApp.swift in Sources */,
			);
			runOnlyForDeploymentPostprocessing = 0;
		};
/* End PBXSourcesBuildPhase section */

/* Begin PBXTargetDependency section */
		8DC1699F2CFF77D1006801B5 /* PBXTargetDependency */ = {
			isa = PBXTargetDependency;
			platformFilter = ios;
			target = 05CF1CEF290B1CEE00CF4755 /* FirezoneNetworkExtensioniOS */;
			targetProxy = 8DC1699E2CFF77D1006801B5 /* PBXContainerItemProxy */;
		};
		8DC169A22CFF77D1006801B5 /* PBXTargetDependency */ = {
			isa = PBXTargetDependency;
			platformFilters = (
				macos,
			);
			target = 8D5047E22CE6A8F4009802E9 /* FirezoneNetworkExtensionmacOS */;
			targetProxy = 8DC169A12CFF77D1006801B5 /* PBXContainerItemProxy */;
		};
/* End PBXTargetDependency section */

/* Begin XCBuildConfiguration section */
		05CF1CFB290B1CEE00CF4755 /* Debug */ = {
			isa = XCBuildConfiguration;
			buildSettings = {
				CLANG_ENABLE_MODULES = YES;
				CODE_SIGN_ENTITLEMENTS = FirezoneNetworkExtension/FirezoneNetworkExtension.entitlements;
				CODE_SIGN_IDENTITY = "$(inherited)";
				CODE_SIGN_STYLE = "$(inherited)";
				CURRENT_PROJECT_VERSION = "$(inherited)";
				DEVELOPMENT_TEAM = "$(inherited)";
				FRAMEWORK_SEARCH_PATHS = "";
				GENERATE_INFOPLIST_FILE = YES;
				INFOPLIST_FILE = FirezoneNetworkExtension/Info.iOS.plist;
				INFOPLIST_KEY_CFBundleDisplayName = FirezoneNetworkExtension;
				INFOPLIST_KEY_NSHumanReadableCopyright = "";
				INFOPLIST_KEY_NSSystemExtensionUsageDescription = "Firezone tunnel service";
				LD_RUNPATH_SEARCH_PATHS = (
					"$(inherited)",
					"@executable_path/Frameworks",
					"@executable_path/../../Frameworks",
				);
				"LIBRARY_SEARCH_PATHS[sdk=iphoneos*]" = "$(CONNLIB_TARGET_DIR)/aarch64-apple-ios/debug";
<<<<<<< HEAD
				MACOSX_DEPLOYMENT_TARGET = "$(RECOMMENDED_MACOSX_DEPLOYMENT_TARGET)";
				MARKETING_VERSION = 1.4.3;
=======
				MACOSX_DEPLOYMENT_TARGET = 12.4;
				MARKETING_VERSION = 1.4.2;
>>>>>>> 62876028
				ONLY_ACTIVE_ARCH = YES;
				OTHER_LDFLAGS = "-lconnlib";
				PRODUCT_BUNDLE_IDENTIFIER = "$(inherited).network-extension";
				PRODUCT_NAME = "$(PRODUCT_BUNDLE_IDENTIFIER)";
				PROVISIONING_PROFILE_SPECIFIER = "$(NE_PROFILE_ID)";
				SDKROOT = iphoneos;
				SKIP_INSTALL = YES;
				SUPPORTED_PLATFORMS = iphoneos;
				SWIFT_EMIT_LOC_STRINGS = YES;
				SWIFT_OBJC_BRIDGING_HEADER = "FirezoneNetworkExtension/FirezoneNetworkExtension-Bridging-Header.h";
				SWIFT_OBJC_INTERFACE_HEADER_NAME = "";
				SWIFT_OPTIMIZATION_LEVEL = "-Onone";
				SWIFT_VERSION = 5.0;
				TARGETED_DEVICE_FAMILY = "1,2";
				TVOS_DEPLOYMENT_TARGET = "";
				WATCHOS_DEPLOYMENT_TARGET = "";
			};
			name = Debug;
		};
		05CF1CFC290B1CEE00CF4755 /* Release */ = {
			isa = XCBuildConfiguration;
			buildSettings = {
				CLANG_ENABLE_MODULES = YES;
				CODE_SIGN_ENTITLEMENTS = FirezoneNetworkExtension/FirezoneNetworkExtension.entitlements;
				CODE_SIGN_IDENTITY = "$(inherited)";
				CODE_SIGN_STYLE = "$(inherited)";
				CURRENT_PROJECT_VERSION = "$(inherited)";
				DEVELOPMENT_TEAM = "$(inherited)";
				FRAMEWORK_SEARCH_PATHS = "";
				GENERATE_INFOPLIST_FILE = YES;
				INFOPLIST_FILE = FirezoneNetworkExtension/Info.iOS.plist;
				INFOPLIST_KEY_CFBundleDisplayName = FirezoneNetworkExtension;
				INFOPLIST_KEY_NSHumanReadableCopyright = "";
				INFOPLIST_KEY_NSSystemExtensionUsageDescription = "Firezone tunnel service";
				LD_RUNPATH_SEARCH_PATHS = (
					"$(inherited)",
					"@executable_path/Frameworks",
					"@executable_path/../../Frameworks",
				);
				"LIBRARY_SEARCH_PATHS[sdk=iphoneos*]" = "$(CONNLIB_TARGET_DIR)/aarch64-apple-ios/release";
<<<<<<< HEAD
				MACOSX_DEPLOYMENT_TARGET = "$(RECOMMENDED_MACOSX_DEPLOYMENT_TARGET)";
				MARKETING_VERSION = 1.4.3;
=======
				MACOSX_DEPLOYMENT_TARGET = 12.4;
				MARKETING_VERSION = 1.4.2;
>>>>>>> 62876028
				OTHER_LDFLAGS = "-lconnlib";
				PRODUCT_BUNDLE_IDENTIFIER = "$(inherited).network-extension";
				PRODUCT_NAME = "$(PRODUCT_BUNDLE_IDENTIFIER)";
				PROVISIONING_PROFILE_SPECIFIER = "$(NE_PROFILE_ID)";
				SDKROOT = iphoneos;
				SKIP_INSTALL = YES;
				SUPPORTED_PLATFORMS = iphoneos;
				SWIFT_EMIT_LOC_STRINGS = YES;
				SWIFT_OBJC_BRIDGING_HEADER = "FirezoneNetworkExtension/FirezoneNetworkExtension-Bridging-Header.h";
				SWIFT_OBJC_INTERFACE_HEADER_NAME = "";
				SWIFT_VERSION = 5.0;
				TARGETED_DEVICE_FAMILY = "1,2";
				TVOS_DEPLOYMENT_TARGET = "";
				VALIDATE_PRODUCT = YES;
				WATCHOS_DEPLOYMENT_TARGET = "";
			};
			name = Release;
		};
		8D5047F12CE6A8F4009802E9 /* Debug */ = {
			isa = XCBuildConfiguration;
			buildSettings = {
				CODE_SIGN_ENTITLEMENTS = FirezoneNetworkExtension/FirezoneNetworkExtension.entitlements;
				CODE_SIGN_IDENTITY = "$(inherited)";
				CODE_SIGN_STYLE = "$(inherited)";
				CURRENT_PROJECT_VERSION = "$(inherited)";
				DEVELOPMENT_TEAM = "$(inherited)";
				ENABLE_HARDENED_RUNTIME = YES;
				GENERATE_INFOPLIST_FILE = YES;
				INFOPLIST_FILE = FirezoneNetworkExtension/Info.macOS.plist;
				INFOPLIST_KEY_CFBundleDisplayName = FirezoneNetworkExtension;
				INFOPLIST_KEY_NSHumanReadableCopyright = "";
				IPHONEOS_DEPLOYMENT_TARGET = "";
				LD_RUNPATH_SEARCH_PATHS = (
					"$(inherited)",
					"@executable_path/../Frameworks",
					"@executable_path/../../../../Frameworks",
				);
				"LIBRARY_SEARCH_PATHS[arch=arm64]" = "$(CONNLIB_TARGET_DIR)/aarch64-apple-darwin/debug";
				"LIBRARY_SEARCH_PATHS[arch=arm64e]" = "$(CONNLIB_TARGET_DIR)/aarch64-apple-darwin/debug";
				"LIBRARY_SEARCH_PATHS[arch=x86_64]" = "$(CONNLIB_TARGET_DIR)/x86_64-apple-darwin/debug";
				MARKETING_VERSION = 1.4.3;
				OTHER_LDFLAGS = "-lconnlib";
				PRODUCT_BUNDLE_IDENTIFIER = "$(inherited).network-extension";
				PRODUCT_NAME = "$(PRODUCT_BUNDLE_IDENTIFIER)";
				PROVISIONING_PROFILE_SPECIFIER = "$(NE_PROFILE_ID)";
				SDKROOT = macosx;
				SKIP_INSTALL = YES;
				SUPPORTED_PLATFORMS = macosx;
				SWIFT_EMIT_LOC_STRINGS = YES;
				SWIFT_OBJC_BRIDGING_HEADER = "FirezoneNetworkExtension/FirezoneNetworkExtension-Bridging-Header.h";
				SWIFT_VERSION = 5.0;
			};
			name = Debug;
		};
		8D5047F22CE6A8F4009802E9 /* Release */ = {
			isa = XCBuildConfiguration;
			buildSettings = {
				CLANG_ENABLE_MODULES = YES;
				CODE_SIGN_ENTITLEMENTS = FirezoneNetworkExtension/FirezoneNetworkExtension.entitlements;
				CODE_SIGN_IDENTITY = "$(inherited)";
				CODE_SIGN_STYLE = "$(inherited)";
				CURRENT_PROJECT_VERSION = "$(inherited)";
				DEAD_CODE_STRIPPING = YES;
				DEVELOPMENT_TEAM = "$(inherited)";
				ENABLE_HARDENED_RUNTIME = YES;
				GENERATE_INFOPLIST_FILE = YES;
				INFOPLIST_FILE = FirezoneNetworkExtension/Info.macOS.plist;
				INFOPLIST_KEY_CFBundleDisplayName = FirezoneNetworkExtension;
				INFOPLIST_KEY_NSHumanReadableCopyright = "";
				IPHONEOS_DEPLOYMENT_TARGET = "";
				LD_RUNPATH_SEARCH_PATHS = (
					"$(inherited)",
					"@executable_path/../Frameworks",
					"@executable_path/../../../../Frameworks",
				);
				"LIBRARY_SEARCH_PATHS[arch=arm64]" = "$(CONNLIB_TARGET_DIR)/aarch64-apple-darwin/release";
				"LIBRARY_SEARCH_PATHS[arch=arm64e]" = "$(CONNLIB_TARGET_DIR)/aarch64-apple-darwin/release";
				"LIBRARY_SEARCH_PATHS[arch=x86_64]" = "$(CONNLIB_TARGET_DIR)/x86_64-apple-darwin/release";
				MARKETING_VERSION = 1.4.3;
				OTHER_LDFLAGS = "-lconnlib";
				PRODUCT_BUNDLE_IDENTIFIER = "$(inherited).network-extension";
				PRODUCT_NAME = "$(PRODUCT_BUNDLE_IDENTIFIER)";
				PROVISIONING_PROFILE_SPECIFIER = "$(NE_PROFILE_ID)";
				SDKROOT = macosx;
				SKIP_INSTALL = YES;
				SUPPORTED_PLATFORMS = macosx;
				SWIFT_EMIT_LOC_STRINGS = YES;
				SWIFT_OBJC_BRIDGING_HEADER = "FirezoneNetworkExtension/FirezoneNetworkExtension-Bridging-Header.h";
				SWIFT_VERSION = 5.0;
			};
			name = Release;
		};
		8DCC024128D512AE007E12D2 /* Debug */ = {
			isa = XCBuildConfiguration;
			baseConfigurationReference = 8DDD0E8B2ADC6657001FA7E9 /* config.xcconfig */;
			buildSettings = {
				ALWAYS_SEARCH_USER_PATHS = NO;
				ASSETCATALOG_COMPILER_GENERATE_SWIFT_ASSET_SYMBOL_EXTENSIONS = YES;
				CLANG_ANALYZER_NONNULL = YES;
				CLANG_ANALYZER_NUMBER_OBJECT_CONVERSION = YES_AGGRESSIVE;
				CLANG_CXX_LANGUAGE_STANDARD = "gnu++20";
				CLANG_ENABLE_MODULES = YES;
				CLANG_ENABLE_OBJC_ARC = YES;
				CLANG_ENABLE_OBJC_WEAK = YES;
				CLANG_WARN_BLOCK_CAPTURE_AUTORELEASING = YES;
				CLANG_WARN_BOOL_CONVERSION = YES;
				CLANG_WARN_COMMA = YES;
				CLANG_WARN_CONSTANT_CONVERSION = YES;
				CLANG_WARN_DEPRECATED_OBJC_IMPLEMENTATIONS = YES;
				CLANG_WARN_DIRECT_OBJC_ISA_USAGE = YES_ERROR;
				CLANG_WARN_DOCUMENTATION_COMMENTS = YES;
				CLANG_WARN_EMPTY_BODY = YES;
				CLANG_WARN_ENUM_CONVERSION = YES;
				CLANG_WARN_INFINITE_RECURSION = YES;
				CLANG_WARN_INT_CONVERSION = YES;
				CLANG_WARN_NON_LITERAL_NULL_CONVERSION = YES;
				CLANG_WARN_OBJC_IMPLICIT_RETAIN_SELF = YES;
				CLANG_WARN_OBJC_LITERAL_CONVERSION = YES;
				CLANG_WARN_OBJC_ROOT_CLASS = YES_ERROR;
				CLANG_WARN_QUOTED_INCLUDE_IN_FRAMEWORK_HEADER = YES;
				CLANG_WARN_RANGE_LOOP_ANALYSIS = YES;
				CLANG_WARN_STRICT_PROTOTYPES = YES;
				CLANG_WARN_SUSPICIOUS_MOVE = YES;
				CLANG_WARN_UNGUARDED_AVAILABILITY = YES_AGGRESSIVE;
				CLANG_WARN_UNREACHABLE_CODE = YES;
				CLANG_WARN__DUPLICATE_METHOD_MATCH = YES;
				CONNLIB_SOURCE_DIR = "$(PROJECT_DIR)/../../rust/connlib/clients/apple";
				CONNLIB_TARGET_DIR = "$(PROJECT_DIR)/../../rust/target";
				COPY_PHASE_STRIP = NO;
				DEAD_CODE_STRIPPING = YES;
				DEBUG_INFORMATION_FORMAT = dwarf;
				ENABLE_STRICT_OBJC_MSGSEND = YES;
				ENABLE_TESTABILITY = YES;
				GCC_C_LANGUAGE_STANDARD = gnu11;
				GCC_DYNAMIC_NO_PIC = NO;
				GCC_NO_COMMON_BLOCKS = YES;
				GCC_OPTIMIZATION_LEVEL = 0;
				GCC_PREPROCESSOR_DEFINITIONS = (
					"DEBUG=1",
					"$(inherited)",
				);
				GCC_TREAT_WARNINGS_AS_ERRORS = YES;
				GCC_WARN_64_TO_32_BIT_CONVERSION = YES;
				GCC_WARN_ABOUT_RETURN_TYPE = YES_ERROR;
				GCC_WARN_UNDECLARED_SELECTOR = YES;
				GCC_WARN_UNINITIALIZED_AUTOS = YES_AGGRESSIVE;
				GCC_WARN_UNUSED_FUNCTION = YES;
				GCC_WARN_UNUSED_VARIABLE = YES;
				IPHONEOS_DEPLOYMENT_TARGET = 15.6;
				MACOSX_DEPLOYMENT_TARGET = 12.4;
				MTL_ENABLE_DEBUG_INFO = INCLUDE_SOURCE;
				MTL_FAST_MATH = YES;
				ONLY_ACTIVE_ARCH = YES;
				SUPPORTED_PLATFORMS = "macosx iphoneos";
				SWIFT_ACTIVE_COMPILATION_CONDITIONS = DEBUG;
				SWIFT_OPTIMIZATION_LEVEL = "-Onone";
				SWIFT_TREAT_WARNINGS_AS_ERRORS = YES;
			};
			name = Debug;
		};
		8DCC024228D512AE007E12D2 /* Release */ = {
			isa = XCBuildConfiguration;
			baseConfigurationReference = 8DDD0E8B2ADC6657001FA7E9 /* config.xcconfig */;
			buildSettings = {
				ALWAYS_SEARCH_USER_PATHS = NO;
				ASSETCATALOG_COMPILER_GENERATE_SWIFT_ASSET_SYMBOL_EXTENSIONS = YES;
				CLANG_ANALYZER_NONNULL = YES;
				CLANG_ANALYZER_NUMBER_OBJECT_CONVERSION = YES_AGGRESSIVE;
				CLANG_CXX_LANGUAGE_STANDARD = "gnu++20";
				CLANG_ENABLE_MODULES = YES;
				CLANG_ENABLE_OBJC_ARC = YES;
				CLANG_ENABLE_OBJC_WEAK = YES;
				CLANG_WARN_BLOCK_CAPTURE_AUTORELEASING = YES;
				CLANG_WARN_BOOL_CONVERSION = YES;
				CLANG_WARN_COMMA = YES;
				CLANG_WARN_CONSTANT_CONVERSION = YES;
				CLANG_WARN_DEPRECATED_OBJC_IMPLEMENTATIONS = YES;
				CLANG_WARN_DIRECT_OBJC_ISA_USAGE = YES_ERROR;
				CLANG_WARN_DOCUMENTATION_COMMENTS = YES;
				CLANG_WARN_EMPTY_BODY = YES;
				CLANG_WARN_ENUM_CONVERSION = YES;
				CLANG_WARN_INFINITE_RECURSION = YES;
				CLANG_WARN_INT_CONVERSION = YES;
				CLANG_WARN_NON_LITERAL_NULL_CONVERSION = YES;
				CLANG_WARN_OBJC_IMPLICIT_RETAIN_SELF = YES;
				CLANG_WARN_OBJC_LITERAL_CONVERSION = YES;
				CLANG_WARN_OBJC_ROOT_CLASS = YES_ERROR;
				CLANG_WARN_QUOTED_INCLUDE_IN_FRAMEWORK_HEADER = YES;
				CLANG_WARN_RANGE_LOOP_ANALYSIS = YES;
				CLANG_WARN_STRICT_PROTOTYPES = YES;
				CLANG_WARN_SUSPICIOUS_MOVE = YES;
				CLANG_WARN_UNGUARDED_AVAILABILITY = YES_AGGRESSIVE;
				CLANG_WARN_UNREACHABLE_CODE = YES;
				CLANG_WARN__DUPLICATE_METHOD_MATCH = YES;
				CONNLIB_SOURCE_DIR = "$(PROJECT_DIR)/../../rust/connlib/clients/apple";
				CONNLIB_TARGET_DIR = "$(PROJECT_DIR)/../../rust/target";
				COPY_PHASE_STRIP = NO;
				DEAD_CODE_STRIPPING = YES;
				DEBUG_INFORMATION_FORMAT = "dwarf-with-dsym";
				ENABLE_NS_ASSERTIONS = NO;
				ENABLE_STRICT_OBJC_MSGSEND = YES;
				GCC_C_LANGUAGE_STANDARD = gnu11;
				GCC_NO_COMMON_BLOCKS = YES;
				GCC_TREAT_WARNINGS_AS_ERRORS = YES;
				GCC_WARN_64_TO_32_BIT_CONVERSION = YES;
				GCC_WARN_ABOUT_RETURN_TYPE = YES_ERROR;
				GCC_WARN_UNDECLARED_SELECTOR = YES;
				GCC_WARN_UNINITIALIZED_AUTOS = YES_AGGRESSIVE;
				GCC_WARN_UNUSED_FUNCTION = YES;
				GCC_WARN_UNUSED_VARIABLE = YES;
				IPHONEOS_DEPLOYMENT_TARGET = 15.6;
				MACOSX_DEPLOYMENT_TARGET = 12.4;
				MTL_ENABLE_DEBUG_INFO = NO;
				MTL_FAST_MATH = YES;
				SUPPORTED_PLATFORMS = "macosx iphoneos";
				SWIFT_COMPILATION_MODE = wholemodule;
				SWIFT_OPTIMIZATION_LEVEL = "-O";
				SWIFT_TREAT_WARNINGS_AS_ERRORS = YES;
			};
			name = Release;
		};
		8DCC024428D512AE007E12D2 /* Debug */ = {
			isa = XCBuildConfiguration;
			buildSettings = {
				ASSETCATALOG_COMPILER_APPICON_NAME = AppIcon;
				ASSETCATALOG_COMPILER_GLOBAL_ACCENT_COLOR_NAME = AccentColor;
				CLANG_ENABLE_MODULES = YES;
				CODE_SIGN_ENTITLEMENTS = Firezone/Firezone.entitlements;
				CODE_SIGN_IDENTITY = "$(inherited)";
				CODE_SIGN_STYLE = "$(inherited)";
				CURRENT_PROJECT_VERSION = "$(inherited)";
				DEAD_CODE_STRIPPING = YES;
				DEVELOPMENT_TEAM = "$(inherited)";
				ENABLE_HARDENED_RUNTIME = YES;
				ENABLE_PREVIEWS = YES;
				GENERATE_INFOPLIST_FILE = YES;
				INFOPLIST_FILE = Firezone/Info.plist;
				INFOPLIST_KEY_CFBundleDisplayName = Firezone;
				INFOPLIST_KEY_LSApplicationCategoryType = "public.app-category.utilities";
				INFOPLIST_KEY_LSUIElement = YES;
				"INFOPLIST_KEY_UIApplicationSceneManifest_Generation[sdk=iphoneos*]" = YES;
				"INFOPLIST_KEY_UIApplicationSupportsIndirectInputEvents[sdk=iphoneos*]" = YES;
				"INFOPLIST_KEY_UILaunchScreen_Generation[sdk=iphoneos*]" = YES;
				"INFOPLIST_KEY_UIStatusBarStyle[sdk=iphoneos*]" = UIStatusBarStyleDefault;
				INFOPLIST_KEY_UISupportedInterfaceOrientations_iPad = "UIInterfaceOrientationPortrait UIInterfaceOrientationPortraitUpsideDown UIInterfaceOrientationLandscapeLeft UIInterfaceOrientationLandscapeRight";
				INFOPLIST_KEY_UISupportedInterfaceOrientations_iPhone = "UIInterfaceOrientationPortrait UIInterfaceOrientationLandscapeLeft UIInterfaceOrientationLandscapeRight";
				IPHONEOS_DEPLOYMENT_TARGET = 15.6;
				LD_RUNPATH_SEARCH_PATHS = "@executable_path/Frameworks";
				"LD_RUNPATH_SEARCH_PATHS[sdk=macosx*]" = "@executable_path/../Frameworks";
<<<<<<< HEAD
				MARKETING_VERSION = 1.4.3;
=======
				MACOSX_DEPLOYMENT_TARGET = 12.4;
				MARKETING_VERSION = 1.4.2;
>>>>>>> 62876028
				OTHER_LDFLAGS = "";
				PRODUCT_BUNDLE_IDENTIFIER = "$(inherited)";
				PRODUCT_NAME = "$(TARGET_NAME)";
				PROVISIONING_PROFILE_SPECIFIER = "$(APP_PROFILE_ID)";
				SDKROOT = auto;
				SUPPORTED_PLATFORMS = "iphoneos macosx";
				SWIFT_EMIT_LOC_STRINGS = YES;
				SWIFT_INSTALL_MODULE = YES;
				SWIFT_INSTALL_OBJC_HEADER = NO;
				SWIFT_OBJC_INTERFACE_HEADER_NAME = "";
				SWIFT_OPTIMIZATION_LEVEL = "-Onone";
				SWIFT_VERSION = 5.0;
				TARGETED_DEVICE_FAMILY = "1,2";
				TVOS_DEPLOYMENT_TARGET = "";
				WATCHOS_DEPLOYMENT_TARGET = "";
			};
			name = Debug;
		};
		8DCC024528D512AE007E12D2 /* Release */ = {
			isa = XCBuildConfiguration;
			buildSettings = {
				ASSETCATALOG_COMPILER_APPICON_NAME = AppIcon;
				ASSETCATALOG_COMPILER_GLOBAL_ACCENT_COLOR_NAME = AccentColor;
				CLANG_ENABLE_MODULES = YES;
				CODE_SIGN_ENTITLEMENTS = Firezone/Firezone.entitlements;
				CODE_SIGN_IDENTITY = "$(inherited)";
				CODE_SIGN_STYLE = "$(inherited)";
				CURRENT_PROJECT_VERSION = "$(inherited)";
				DEAD_CODE_STRIPPING = YES;
				DEFINES_MODULE = NO;
				DEVELOPMENT_ASSET_PATHS = "\"Firezone/Preview Content\"";
				DEVELOPMENT_TEAM = "$(inherited)";
				ENABLE_HARDENED_RUNTIME = YES;
				ENABLE_PREVIEWS = YES;
				GENERATE_INFOPLIST_FILE = YES;
				INFOPLIST_FILE = Firezone/Info.plist;
				INFOPLIST_KEY_CFBundleDisplayName = Firezone;
				INFOPLIST_KEY_LSApplicationCategoryType = "public.app-category.utilities";
				INFOPLIST_KEY_LSUIElement = YES;
				"INFOPLIST_KEY_UIApplicationSceneManifest_Generation[sdk=iphoneos*]" = YES;
				"INFOPLIST_KEY_UIApplicationSupportsIndirectInputEvents[sdk=iphoneos*]" = YES;
				"INFOPLIST_KEY_UILaunchScreen_Generation[sdk=iphoneos*]" = YES;
				"INFOPLIST_KEY_UIStatusBarStyle[sdk=iphoneos*]" = UIStatusBarStyleDefault;
				INFOPLIST_KEY_UISupportedInterfaceOrientations_iPad = "UIInterfaceOrientationPortrait UIInterfaceOrientationPortraitUpsideDown UIInterfaceOrientationLandscapeLeft UIInterfaceOrientationLandscapeRight";
				INFOPLIST_KEY_UISupportedInterfaceOrientations_iPhone = "UIInterfaceOrientationPortrait UIInterfaceOrientationLandscapeLeft UIInterfaceOrientationLandscapeRight";
				IPHONEOS_DEPLOYMENT_TARGET = 15.6;
				LD_RUNPATH_SEARCH_PATHS = "@executable_path/Frameworks";
				"LD_RUNPATH_SEARCH_PATHS[sdk=macosx*]" = "@executable_path/../Frameworks";
<<<<<<< HEAD
				MARKETING_VERSION = 1.4.3;
=======
				MACOSX_DEPLOYMENT_TARGET = 12.4;
				MARKETING_VERSION = 1.4.2;
>>>>>>> 62876028
				PRODUCT_BUNDLE_IDENTIFIER = "$(inherited)";
				PRODUCT_MODULE_NAME = "$(PRODUCT_NAME:c99extidentifier)";
				PRODUCT_NAME = "$(TARGET_NAME)";
				PROVISIONING_PROFILE_SPECIFIER = "$(APP_PROFILE_ID)";
				SDKROOT = auto;
				SUPPORTED_PLATFORMS = "iphoneos macosx";
				SWIFT_EMIT_LOC_STRINGS = YES;
				SWIFT_INSTALL_MODULE = NO;
				SWIFT_INSTALL_OBJC_HEADER = NO;
				SWIFT_OBJC_INTERFACE_HEADER_NAME = "";
				SWIFT_VERSION = 5.0;
				TARGETED_DEVICE_FAMILY = "1,2";
				TVOS_DEPLOYMENT_TARGET = "";
				WATCHOS_DEPLOYMENT_TARGET = "";
			};
			name = Release;
		};
/* End XCBuildConfiguration section */

/* Begin XCConfigurationList section */
		05CF1CFA290B1CEE00CF4755 /* Build configuration list for PBXNativeTarget "FirezoneNetworkExtensioniOS" */ = {
			isa = XCConfigurationList;
			buildConfigurations = (
				05CF1CFB290B1CEE00CF4755 /* Debug */,
				05CF1CFC290B1CEE00CF4755 /* Release */,
			);
			defaultConfigurationIsVisible = 0;
			defaultConfigurationName = Release;
		};
		8D5047F02CE6A8F4009802E9 /* Build configuration list for PBXNativeTarget "FirezoneNetworkExtensionmacOS" */ = {
			isa = XCConfigurationList;
			buildConfigurations = (
				8D5047F12CE6A8F4009802E9 /* Debug */,
				8D5047F22CE6A8F4009802E9 /* Release */,
			);
			defaultConfigurationIsVisible = 0;
			defaultConfigurationName = Release;
		};
		8DCC021428D512AC007E12D2 /* Build configuration list for PBXProject "Firezone" */ = {
			isa = XCConfigurationList;
			buildConfigurations = (
				8DCC024128D512AE007E12D2 /* Debug */,
				8DCC024228D512AE007E12D2 /* Release */,
			);
			defaultConfigurationIsVisible = 0;
			defaultConfigurationName = Release;
		};
		8DCC024328D512AE007E12D2 /* Build configuration list for PBXNativeTarget "Firezone" */ = {
			isa = XCConfigurationList;
			buildConfigurations = (
				8DCC024428D512AE007E12D2 /* Debug */,
				8DCC024528D512AE007E12D2 /* Release */,
			);
			defaultConfigurationIsVisible = 0;
			defaultConfigurationName = Release;
		};
/* End XCConfigurationList section */

/* Begin XCRemoteSwiftPackageReference section */
		8D4087C72D2464D6005B2BAF /* XCRemoteSwiftPackageReference "sentry-cocoa" */ = {
			isa = XCRemoteSwiftPackageReference;
			repositoryURL = "https://github.com/getsentry/sentry-cocoa";
			requirement = {
				kind = upToNextMajorVersion;
				minimumVersion = 8.42.1;
			};
		};
		8D70FAE52D49714500216473 /* XCRemoteSwiftPackageReference "SwiftLintPlugins" */ = {
			isa = XCRemoteSwiftPackageReference;
			repositoryURL = "https://github.com/SimplyDanny/SwiftLintPlugins";
			requirement = {
				kind = upToNextMajorVersion;
				minimumVersion = 0.58.2;
			};
		};
/* End XCRemoteSwiftPackageReference section */

/* Begin XCSwiftPackageProductDependency section */
		794C38142970A2660029F38F /* FirezoneKit */ = {
			isa = XCSwiftPackageProductDependency;
			productName = FirezoneKit;
		};
		79756C6529704A7A0018E2D5 /* FirezoneKit */ = {
			isa = XCSwiftPackageProductDependency;
			productName = FirezoneKit;
		};
		8D4087D42D24653B005B2BAF /* Sentry */ = {
			isa = XCSwiftPackageProductDependency;
			package = 8D4087C72D2464D6005B2BAF /* XCRemoteSwiftPackageReference "sentry-cocoa" */;
			productName = Sentry;
		};
		8D4087D82D246541005B2BAF /* Sentry */ = {
			isa = XCSwiftPackageProductDependency;
			package = 8D4087C72D2464D6005B2BAF /* XCRemoteSwiftPackageReference "sentry-cocoa" */;
			productName = Sentry;
		};
		8D4087DC2D246651005B2BAF /* Sentry */ = {
			isa = XCSwiftPackageProductDependency;
			package = 8D4087C72D2464D6005B2BAF /* XCRemoteSwiftPackageReference "sentry-cocoa" */;
			productName = Sentry;
		};
		8D5047F72CE6AA22009802E9 /* FirezoneKit */ = {
			isa = XCSwiftPackageProductDependency;
			productName = FirezoneKit;
		};
/* End XCSwiftPackageProductDependency section */
	};
	rootObject = 8DCC021128D512AC007E12D2 /* Project object */;
}<|MERGE_RESOLUTION|>--- conflicted
+++ resolved
@@ -544,13 +544,8 @@
 					"@executable_path/../../Frameworks",
 				);
 				"LIBRARY_SEARCH_PATHS[sdk=iphoneos*]" = "$(CONNLIB_TARGET_DIR)/aarch64-apple-ios/debug";
-<<<<<<< HEAD
-				MACOSX_DEPLOYMENT_TARGET = "$(RECOMMENDED_MACOSX_DEPLOYMENT_TARGET)";
+				MACOSX_DEPLOYMENT_TARGET = 12.4;
 				MARKETING_VERSION = 1.4.3;
-=======
-				MACOSX_DEPLOYMENT_TARGET = 12.4;
-				MARKETING_VERSION = 1.4.2;
->>>>>>> 62876028
 				ONLY_ACTIVE_ARCH = YES;
 				OTHER_LDFLAGS = "-lconnlib";
 				PRODUCT_BUNDLE_IDENTIFIER = "$(inherited).network-extension";
@@ -591,13 +586,8 @@
 					"@executable_path/../../Frameworks",
 				);
 				"LIBRARY_SEARCH_PATHS[sdk=iphoneos*]" = "$(CONNLIB_TARGET_DIR)/aarch64-apple-ios/release";
-<<<<<<< HEAD
-				MACOSX_DEPLOYMENT_TARGET = "$(RECOMMENDED_MACOSX_DEPLOYMENT_TARGET)";
+				MACOSX_DEPLOYMENT_TARGET = 12.4;
 				MARKETING_VERSION = 1.4.3;
-=======
-				MACOSX_DEPLOYMENT_TARGET = 12.4;
-				MARKETING_VERSION = 1.4.2;
->>>>>>> 62876028
 				OTHER_LDFLAGS = "-lconnlib";
 				PRODUCT_BUNDLE_IDENTIFIER = "$(inherited).network-extension";
 				PRODUCT_NAME = "$(PRODUCT_BUNDLE_IDENTIFIER)";
@@ -847,12 +837,8 @@
 				IPHONEOS_DEPLOYMENT_TARGET = 15.6;
 				LD_RUNPATH_SEARCH_PATHS = "@executable_path/Frameworks";
 				"LD_RUNPATH_SEARCH_PATHS[sdk=macosx*]" = "@executable_path/../Frameworks";
-<<<<<<< HEAD
+				MACOSX_DEPLOYMENT_TARGET = 12.4;
 				MARKETING_VERSION = 1.4.3;
-=======
-				MACOSX_DEPLOYMENT_TARGET = 12.4;
-				MARKETING_VERSION = 1.4.2;
->>>>>>> 62876028
 				OTHER_LDFLAGS = "";
 				PRODUCT_BUNDLE_IDENTIFIER = "$(inherited)";
 				PRODUCT_NAME = "$(TARGET_NAME)";
@@ -901,12 +887,8 @@
 				IPHONEOS_DEPLOYMENT_TARGET = 15.6;
 				LD_RUNPATH_SEARCH_PATHS = "@executable_path/Frameworks";
 				"LD_RUNPATH_SEARCH_PATHS[sdk=macosx*]" = "@executable_path/../Frameworks";
-<<<<<<< HEAD
+				MACOSX_DEPLOYMENT_TARGET = 12.4;
 				MARKETING_VERSION = 1.4.3;
-=======
-				MACOSX_DEPLOYMENT_TARGET = 12.4;
-				MARKETING_VERSION = 1.4.2;
->>>>>>> 62876028
 				PRODUCT_BUNDLE_IDENTIFIER = "$(inherited)";
 				PRODUCT_MODULE_NAME = "$(PRODUCT_NAME:c99extidentifier)";
 				PRODUCT_NAME = "$(TARGET_NAME)";
